--- conflicted
+++ resolved
@@ -1,52 +1,5 @@
-# Removes resources from a cloud type specified by the variable (not parameter)
-# 'CloudType'. Use this as part of a matrix to remove resources from a
-# particular cloud instance. Normally we would use template variables instead of
-# parameters but matrix variables are not available during template expansion
-# so any benefits of parameters are lost.
-
 # Assumes steps in deploy-test-resources.yml was run previously. Requires
 # environment variable: AZURE_RESOURCEGROUP_NAME and Az PowerShell module
-<<<<<<< HEAD
-
-steps:
-  - pwsh: >
-      eng/common/TestResources/Remove-TestResources.ps1
-      -ResourceGroupName "${env:AZURE_RESOURCEGROUP_NAME}"
-      -TenantId '$(aad-azure-sdk-test-tenant-id)'
-      -ProvisionerApplicationId '$(aad-azure-sdk-test-client-id)'
-      -ProvisionerApplicationSecret '$(aad-azure-sdk-test-client-secret)'
-      -Environment 'AzureCloud'
-      -Force
-      -Verbose
-    displayName: Remove test resources (AzureCloud)
-    condition: and(ne(variables['AZURE_RESOURCEGROUP_NAME'], ''), eq(variables['CloudType'], 'AzureCloud'))
-    continueOnError: true
-
-  - pwsh: >
-      eng/common/TestResources/Remove-TestResources.ps1
-      -ResourceGroupName "${env:AZURE_RESOURCEGROUP_NAME}"
-      -TenantId '$(aad-azure-sdk-test-tenant-id-gov)'
-      -ProvisionerApplicationId '$(aad-azure-sdk-test-client-id-gov)'
-      -ProvisionerApplicationSecret '$(aad-azure-sdk-test-client-secret-gov)'
-      -Environment 'AzureUSGovernment'
-      -Force
-      -Verbose
-    displayName: Remove test resources (AzureUSGovernment)
-    condition: and(ne(variables['AZURE_RESOURCEGROUP_NAME'], ''), eq(variables['CloudType'], 'AzureUSGovernment'))
-    continueOnError: true
-
-  - pwsh: >
-      eng/common/TestResources/Remove-TestResources.ps1
-      -ResourceGroupName "${env:AZURE_RESOURCEGROUP_NAME}"
-      -TenantId '$(aad-azure-sdk-test-tenant-id-cn)'
-      -ProvisionerApplicationId '$(aad-azure-sdk-test-client-id-cn)'
-      -ProvisionerApplicationSecret '$(aad-azure-sdk-test-client-secret-cn)'
-      -Environment 'AzureChinaCloud'
-      -Force
-      -Verbose
-    displayName: Remove test resources (AzureChinaCloud)
-    condition: and(ne(variables['AZURE_RESOURCEGROUP_NAME'], ''), eq(variables['CloudType'], 'AzureChinaCloud'))
-=======
 
 parameters:
   ServiceDirectory: ''
@@ -80,5 +33,4 @@
         -Verbose
     displayName: Remove test resources
     condition: and(ne(variables['AZURE_RESOURCEGROUP_NAME'], ''), succeededOrFailed())
->>>>>>> 8d420312
     continueOnError: true