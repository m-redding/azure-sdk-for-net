--- conflicted
+++ resolved
@@ -1,13 +1,8 @@
 {
   "Entries": [
     {
-<<<<<<< HEAD
-      "RequestUri": "/subscriptions/45c0ad46-ae3f-493e-91ce-9297e0953fc1/resourcegroups/csmrg213?api-version=2015-11-01",
-      "EncodedRequestUri": "L3N1YnNjcmlwdGlvbnMvNDVjMGFkNDYtYWUzZi00OTNlLTkxY2UtOTI5N2UwOTUzZmMxL3Jlc291cmNlZ3JvdXBzL2NzbXJnMjEzP2FwaS12ZXJzaW9uPTIwMTUtMTEtMDE=",
-=======
       "RequestUri": "/subscriptions/38b598fc-e57a-423f-b2e7-dc0ddb631f1f/resourcegroups/csmrg8083?api-version=2016-02-01",
       "EncodedRequestUri": "L3N1YnNjcmlwdGlvbnMvMzhiNTk4ZmMtZTU3YS00MjNmLWIyZTctZGMwZGRiNjMxZjFmL3Jlc291cmNlZ3JvdXBzL2NzbXJnODA4Mz9hcGktdmVyc2lvbj0yMDE2LTAyLTAx",
->>>>>>> 4aecb5af
       "RequestMethod": "PUT",
       "RequestBody": "{\r\n  \"location\": \"West Europe\"\r\n}",
       "RequestHeaders": {
@@ -21,14 +16,10 @@
           "Microsoft.Azure.Management.Resources.ResourceManagementClient/2.0.0.0"
         ]
       },
-<<<<<<< HEAD
-      "ResponseBody": "{\r\n  \"id\": \"/subscriptions/45c0ad46-ae3f-493e-91ce-9297e0953fc1/resourceGroups/csmrg213\",\r\n  \"name\": \"csmrg213\",\r\n  \"location\": \"westeurope\",\r\n  \"properties\": {\r\n    \"provisioningState\": \"Succeeded\"\r\n  }\r\n}",
-=======
       "ResponseBody": "{\r\n  \"id\": \"/subscriptions/38b598fc-e57a-423f-b2e7-dc0ddb631f1f/resourceGroups/csmrg8083\",\r\n  \"name\": \"csmrg8083\",\r\n  \"location\": \"westeurope\",\r\n  \"properties\": {\r\n    \"provisioningState\": \"Succeeded\"\r\n  }\r\n}",
->>>>>>> 4aecb5af
       "ResponseHeaders": {
         "Content-Length": [
-          "173"
+          "175"
         ],
         "Content-Type": [
           "application/json; charset=utf-8"
@@ -40,18 +31,6 @@
           "no-cache"
         ],
         "x-ms-ratelimit-remaining-subscription-writes": [
-<<<<<<< HEAD
-          "1195"
-        ],
-        "x-ms-request-id": [
-          "b5386c83-353d-4a1f-964d-cbe6667aa237"
-        ],
-        "x-ms-correlation-request-id": [
-          "b5386c83-353d-4a1f-964d-cbe6667aa237"
-        ],
-        "x-ms-routing-request-id": [
-          "WESTUS:20160124T020222Z:b5386c83-353d-4a1f-964d-cbe6667aa237"
-=======
           "1199"
         ],
         "x-ms-request-id": [
@@ -62,7 +41,6 @@
         ],
         "x-ms-routing-request-id": [
           "WESTUS:20160308T031041Z:0357f826-ce50-45d0-9ca4-1d1e02cc8a1c"
->>>>>>> 4aecb5af
         ],
         "Strict-Transport-Security": [
           "max-age=31536000; includeSubDomains"
@@ -71,23 +49,14 @@
           "no-cache"
         ],
         "Date": [
-<<<<<<< HEAD
-          "Sun, 24 Jan 2016 02:02:21 GMT"
-=======
           "Tue, 08 Mar 2016 03:10:41 GMT"
->>>>>>> 4aecb5af
         ]
       },
       "StatusCode": 201
     },
     {
-<<<<<<< HEAD
-      "RequestUri": "/subscriptions/45c0ad46-ae3f-493e-91ce-9297e0953fc1/resourcegroups/csmrg213/providers/microsoft.resources/deployments/csmd3210/validate?api-version=2015-11-01",
-      "EncodedRequestUri": "L3N1YnNjcmlwdGlvbnMvNDVjMGFkNDYtYWUzZi00OTNlLTkxY2UtOTI5N2UwOTUzZmMxL3Jlc291cmNlZ3JvdXBzL2NzbXJnMjEzL3Byb3ZpZGVycy9taWNyb3NvZnQucmVzb3VyY2VzL2RlcGxveW1lbnRzL2NzbWQzMjEwL3ZhbGlkYXRlP2FwaS12ZXJzaW9uPTIwMTUtMTEtMDE=",
-=======
       "RequestUri": "/subscriptions/38b598fc-e57a-423f-b2e7-dc0ddb631f1f/resourcegroups/csmrg8083/providers/microsoft.resources/deployments/csmd9339/validate?api-version=2016-02-01",
       "EncodedRequestUri": "L3N1YnNjcmlwdGlvbnMvMzhiNTk4ZmMtZTU3YS00MjNmLWIyZTctZGMwZGRiNjMxZjFmL3Jlc291cmNlZ3JvdXBzL2NzbXJnODA4My9wcm92aWRlcnMvbWljcm9zb2Z0LnJlc291cmNlcy9kZXBsb3ltZW50cy9jc21kOTMzOS92YWxpZGF0ZT9hcGktdmVyc2lvbj0yMDE2LTAyLTAx",
->>>>>>> 4aecb5af
       "RequestMethod": "POST",
       "RequestBody": "{\r\n  \"properties\": {\r\n    \"template\": {\r\n      \"$schema\": \"http://schemas.management.azure.com/deploymentTemplate?api-version=2014-04-01-preview\",\r\n      \"contentVersion\": \"1.0.0.0\",\r\n      \"parameters\": {\r\n        \"siteName\": {\r\n          \"type\": \"string\"\r\n        },\r\n        \"hostingPlanName\": {\r\n          \"type\": \"string\"\r\n        },\r\n        \"siteMode\": {\r\n          \"type\": \"string\"\r\n        },\r\n        \"computeMode\": {\r\n          \"type\": \"string\"\r\n        },\r\n        \"siteLocation\": {\r\n          \"type\": \"string\"\r\n        },\r\n        \"sku\": {\r\n          \"type\": \"string\"\r\n        },\r\n        \"workerSize\": {\r\n          \"type\": \"string\"\r\n        }\r\n      },\r\n      \"resources\": [\r\n        {\r\n          \"apiVersion\": \"01-01-2014\",\r\n          \"name\": \"[parameters('siteName')]\",\r\n          \"type\": \"Microsoft.Web/Sites\",\r\n          \"location\": \"[parameters('siteLocation')]\",\r\n          \"dependsOn\": [\r\n            \"[concat('Microsoft.Web/serverFarms/', parameters('hostingPlanName'))]\"\r\n          ],\r\n          \"properties\": {\r\n            \"name\": \"[parameters('siteName')]\",\r\n            \"serverFarm\": \"[parameters('hostingPlanName')]\",\r\n            \"computeMode\": \"[parameters('computeMode')]\",\r\n            \"siteMode\": \"[parameters('siteMode')]\"\r\n          }\r\n        },\r\n        {\r\n          \"apiVersion\": \"01-01-2014\",\r\n          \"name\": \"[parameters('hostingPlanName')]\",\r\n          \"type\": \"Microsoft.Web/serverFarms\",\r\n          \"location\": \"[parameters('siteLocation')]\",\r\n          \"properties\": {\r\n            \"name\": \"[parameters('hostingPlanName')]\",\r\n            \"sku\": \"[parameters('sku')]\",\r\n            \"workerSize\": \"[parameters('workerSize')]\",\r\n            \"numberOfWorkers\": \"1\"\r\n          }\r\n        }\r\n      ]\r\n    },\r\n    \"parameters\": {\r\n      \"siteName\": {\r\n        \"value\": \"mctest0101\"\r\n      },\r\n      \"hostingPlanName\": {\r\n        \"value\": \"mctest0101\"\r\n      },\r\n      \"siteMode\": {\r\n        \"value\": \"Limited\"\r\n      },\r\n      \"computeMode\": {\r\n        \"value\": \"Shared\"\r\n      },\r\n      \"siteLocation\": {\r\n        \"value\": \"North Europe\"\r\n      },\r\n      \"sku\": {\r\n        \"value\": \"Free\"\r\n      },\r\n      \"workerSize\": {\r\n        \"value\": \"0\"\r\n      }\r\n    },\r\n    \"mode\": \"Incremental\"\r\n  }\r\n}",
       "RequestHeaders": {
@@ -101,17 +70,10 @@
           "Microsoft.Azure.Management.Resources.ResourceManagementClient/2.0.0.0"
         ]
       },
-<<<<<<< HEAD
-      "ResponseBody": "{\r\n  \"id\": \"/subscriptions/45c0ad46-ae3f-493e-91ce-9297e0953fc1/resourceGroups/csmrg213/providers/Microsoft.Resources/deployments/csmd3210\",\r\n  \"name\": \"csmd3210\",\r\n  \"properties\": {\r\n    \"parameters\": {\r\n      \"siteName\": {\r\n        \"type\": \"String\",\r\n        \"value\": \"mctest0101\"\r\n      },\r\n      \"hostingPlanName\": {\r\n        \"type\": \"String\",\r\n        \"value\": \"mctest0101\"\r\n      },\r\n      \"siteMode\": {\r\n        \"type\": \"String\",\r\n        \"value\": \"Limited\"\r\n      },\r\n      \"computeMode\": {\r\n        \"type\": \"String\",\r\n        \"value\": \"Shared\"\r\n      },\r\n      \"siteLocation\": {\r\n        \"type\": \"String\",\r\n        \"value\": \"North Europe\"\r\n      },\r\n      \"sku\": {\r\n        \"type\": \"String\",\r\n        \"value\": \"Free\"\r\n      },\r\n      \"workerSize\": {\r\n        \"type\": \"String\",\r\n        \"value\": \"0\"\r\n      }\r\n    },\r\n    \"mode\": \"Incremental\",\r\n    \"provisioningState\": \"Accepted\",\r\n    \"timestamp\": \"2016-01-24T02:02:24.0468578Z\",\r\n    \"duration\": \"PT0S\",\r\n    \"correlationId\": \"93471374-fd1a-4e67-a5fd-acee568eace2\",\r\n    \"providers\": [\r\n      {\r\n        \"namespace\": \"Microsoft.Web\",\r\n        \"resourceTypes\": [\r\n          {\r\n            \"resourceType\": \"Sites\",\r\n            \"locations\": [\r\n              \"northeurope\"\r\n            ]\r\n          },\r\n          {\r\n            \"resourceType\": \"serverFarms\",\r\n            \"locations\": [\r\n              \"northeurope\"\r\n            ]\r\n          }\r\n        ]\r\n      }\r\n    ],\r\n    \"dependencies\": [\r\n      {\r\n        \"dependsOn\": [\r\n          {\r\n            \"id\": \"/subscriptions/45c0ad46-ae3f-493e-91ce-9297e0953fc1/resourceGroups/csmrg213/providers/Microsoft.Web/serverFarms/mctest0101\",\r\n            \"resourceType\": \"Microsoft.Web/serverFarms\",\r\n            \"resourceName\": \"mctest0101\"\r\n          }\r\n        ],\r\n        \"id\": \"/subscriptions/45c0ad46-ae3f-493e-91ce-9297e0953fc1/resourceGroups/csmrg213/providers/Microsoft.Web/Sites/mctest0101\",\r\n        \"resourceType\": \"Microsoft.Web/Sites\",\r\n        \"resourceName\": \"mctest0101\"\r\n      }\r\n    ],\r\n    \"validatedResources\": [\r\n      {\r\n        \"apiVersion\": \"01-01-2014\",\r\n        \"dependsOn\": [\r\n          \"/subscriptions/45c0ad46-ae3f-493e-91ce-9297e0953fc1/resourceGroups/csmrg213/providers/Microsoft.Web/serverFarms/mctest0101\"\r\n        ],\r\n        \"id\": \"/subscriptions/45c0ad46-ae3f-493e-91ce-9297e0953fc1/resourceGroups/csmrg213/providers/Microsoft.Web/Sites/mctest0101\",\r\n        \"name\": \"mctest0101\",\r\n        \"type\": \"Microsoft.Web/Sites\",\r\n        \"location\": \"North Europe\",\r\n        \"properties\": {\r\n          \"name\": \"mctest0101\",\r\n          \"serverFarm\": \"mctest0101\",\r\n          \"computeMode\": \"Shared\",\r\n          \"siteMode\": \"Limited\"\r\n        }\r\n      },\r\n      {\r\n        \"apiVersion\": \"01-01-2014\",\r\n        \"id\": \"/subscriptions/45c0ad46-ae3f-493e-91ce-9297e0953fc1/resourceGroups/csmrg213/providers/Microsoft.Web/serverFarms/mctest0101\",\r\n        \"name\": \"mctest0101\",\r\n        \"type\": \"Microsoft.Web/serverFarms\",\r\n        \"location\": \"North Europe\",\r\n        \"properties\": {\r\n          \"name\": \"mctest0101\",\r\n          \"sku\": \"Free\",\r\n          \"workerSize\": \"0\",\r\n          \"numberOfWorkers\": \"1\"\r\n        }\r\n      }\r\n    ]\r\n  }\r\n}",
-      "ResponseHeaders": {
-        "Content-Length": [
-          "2111"
-=======
       "ResponseBody": "{\r\n  \"id\": \"/subscriptions/38b598fc-e57a-423f-b2e7-dc0ddb631f1f/resourceGroups/csmrg8083/providers/Microsoft.Resources/deployments/csmd9339\",\r\n  \"name\": \"csmd9339\",\r\n  \"properties\": {\r\n    \"parameters\": {\r\n      \"siteName\": {\r\n        \"type\": \"String\",\r\n        \"value\": \"mctest0101\"\r\n      },\r\n      \"hostingPlanName\": {\r\n        \"type\": \"String\",\r\n        \"value\": \"mctest0101\"\r\n      },\r\n      \"siteMode\": {\r\n        \"type\": \"String\",\r\n        \"value\": \"Limited\"\r\n      },\r\n      \"computeMode\": {\r\n        \"type\": \"String\",\r\n        \"value\": \"Shared\"\r\n      },\r\n      \"siteLocation\": {\r\n        \"type\": \"String\",\r\n        \"value\": \"North Europe\"\r\n      },\r\n      \"sku\": {\r\n        \"type\": \"String\",\r\n        \"value\": \"Free\"\r\n      },\r\n      \"workerSize\": {\r\n        \"type\": \"String\",\r\n        \"value\": \"0\"\r\n      }\r\n    },\r\n    \"mode\": \"Incremental\",\r\n    \"provisioningState\": \"Accepted\",\r\n    \"timestamp\": \"2016-03-08T03:10:42.1277048Z\",\r\n    \"duration\": \"PT0S\",\r\n    \"correlationId\": \"1aa47a2b-a1ec-4513-a10a-493610d41d2d\",\r\n    \"providers\": [\r\n      {\r\n        \"namespace\": \"Microsoft.Web\",\r\n        \"resourceTypes\": [\r\n          {\r\n            \"resourceType\": \"Sites\",\r\n            \"locations\": [\r\n              \"northeurope\"\r\n            ]\r\n          },\r\n          {\r\n            \"resourceType\": \"serverFarms\",\r\n            \"locations\": [\r\n              \"northeurope\"\r\n            ]\r\n          }\r\n        ]\r\n      }\r\n    ],\r\n    \"dependencies\": [\r\n      {\r\n        \"dependsOn\": [\r\n          {\r\n            \"id\": \"/subscriptions/38b598fc-e57a-423f-b2e7-dc0ddb631f1f/resourceGroups/csmrg8083/providers/Microsoft.Web/serverFarms/mctest0101\",\r\n            \"resourceType\": \"Microsoft.Web/serverFarms\",\r\n            \"resourceName\": \"mctest0101\"\r\n          }\r\n        ],\r\n        \"id\": \"/subscriptions/38b598fc-e57a-423f-b2e7-dc0ddb631f1f/resourceGroups/csmrg8083/providers/Microsoft.Web/Sites/mctest0101\",\r\n        \"resourceType\": \"Microsoft.Web/Sites\",\r\n        \"resourceName\": \"mctest0101\"\r\n      }\r\n    ],\r\n    \"validatedResources\": [\r\n      {\r\n        \"apiVersion\": \"01-01-2014\",\r\n        \"dependsOn\": [\r\n          \"/subscriptions/38b598fc-e57a-423f-b2e7-dc0ddb631f1f/resourceGroups/csmrg8083/providers/Microsoft.Web/serverFarms/mctest0101\"\r\n        ],\r\n        \"id\": \"/subscriptions/38b598fc-e57a-423f-b2e7-dc0ddb631f1f/resourceGroups/csmrg8083/providers/Microsoft.Web/Sites/mctest0101\",\r\n        \"name\": \"mctest0101\",\r\n        \"type\": \"Microsoft.Web/Sites\",\r\n        \"location\": \"North Europe\",\r\n        \"properties\": {\r\n          \"name\": \"mctest0101\",\r\n          \"serverFarm\": \"mctest0101\",\r\n          \"computeMode\": \"Shared\",\r\n          \"siteMode\": \"Limited\"\r\n        }\r\n      },\r\n      {\r\n        \"apiVersion\": \"01-01-2014\",\r\n        \"id\": \"/subscriptions/38b598fc-e57a-423f-b2e7-dc0ddb631f1f/resourceGroups/csmrg8083/providers/Microsoft.Web/serverFarms/mctest0101\",\r\n        \"name\": \"mctest0101\",\r\n        \"type\": \"Microsoft.Web/serverFarms\",\r\n        \"location\": \"North Europe\",\r\n        \"properties\": {\r\n          \"name\": \"mctest0101\",\r\n          \"sku\": \"Free\",\r\n          \"workerSize\": \"0\",\r\n          \"numberOfWorkers\": \"1\"\r\n        }\r\n      }\r\n    ]\r\n  }\r\n}",
       "ResponseHeaders": {
         "Content-Length": [
           "2117"
->>>>>>> 4aecb5af
         ],
         "Content-Type": [
           "application/json; charset=utf-8"
@@ -123,18 +85,6 @@
           "no-cache"
         ],
         "x-ms-ratelimit-remaining-subscription-writes": [
-<<<<<<< HEAD
-          "1194"
-        ],
-        "x-ms-request-id": [
-          "93471374-fd1a-4e67-a5fd-acee568eace2"
-        ],
-        "x-ms-correlation-request-id": [
-          "93471374-fd1a-4e67-a5fd-acee568eace2"
-        ],
-        "x-ms-routing-request-id": [
-          "WESTUS:20160124T020224Z:93471374-fd1a-4e67-a5fd-acee568eace2"
-=======
           "1198"
         ],
         "x-ms-request-id": [
@@ -145,7 +95,6 @@
         ],
         "x-ms-routing-request-id": [
           "WESTUS:20160308T031042Z:1aa47a2b-a1ec-4513-a10a-493610d41d2d"
->>>>>>> 4aecb5af
         ],
         "Strict-Transport-Security": [
           "max-age=31536000; includeSubDomains"
@@ -154,11 +103,7 @@
           "no-cache"
         ],
         "Date": [
-<<<<<<< HEAD
-          "Sun, 24 Jan 2016 02:02:23 GMT"
-=======
           "Tue, 08 Mar 2016 03:10:42 GMT"
->>>>>>> 4aecb5af
         ]
       },
       "StatusCode": 200
@@ -166,16 +111,11 @@
   ],
   "Names": {
     "ValidateGoodDeploymentWithInlineTemplate": [
-<<<<<<< HEAD
-      "csmrg213",
-      "csmd3210"
-=======
       "csmrg8083",
       "csmd9339"
->>>>>>> 4aecb5af
     ]
   },
   "Variables": {
-    "SubscriptionId": "45c0ad46-ae3f-493e-91ce-9297e0953fc1"
+    "SubscriptionId": "38b598fc-e57a-423f-b2e7-dc0ddb631f1f"
   }
 }