--- conflicted
+++ resolved
@@ -183,9 +183,6 @@
             Assert.Equal("www.wiki.com", urlAuthority);
         }
 
-<<<<<<< HEAD
-        // TODO: Order of precedence.
-=======
         [Fact]
         public void HttpRequestUrlIsSetUsingHttpUrl()
         {
@@ -513,6 +510,5 @@
             Assert.Null(PartBTags.GetRequestUrl());
             Assert.Null(PartBTags.GetDependencyUrl());
         }
->>>>>>> 63eb523d
     }
 }