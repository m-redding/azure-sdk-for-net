--- conflicted
+++ resolved
@@ -50,10 +50,6 @@
 #if BlobSDK || FileSDK || DataLakeSDK
                 ServiceVersion.V2019_02_02 => "2019-02-02",
                 ServiceVersion.V2019_07_07 => "2019-07-07",
-<<<<<<< HEAD
-                // TODO this is temporary until 73 goes to stage.
-=======
->>>>>>> 994efc63
                 ServiceVersion.V2019_12_12 => "2019-12-12",
 #elif QueueSDK
                 // Queues just bumped the version number without changing the swagger
