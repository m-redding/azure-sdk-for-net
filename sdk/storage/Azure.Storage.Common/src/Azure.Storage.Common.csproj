--- conflicted
+++ resolved
@@ -21,11 +21,7 @@
   </ItemGroup>
   <ItemGroup>
     <Compile Remove="Shared\*.cs" />
-<<<<<<< HEAD
-=======
     <Compile Remove="Shared\ClientsideEncryption\*.cs;Shared\ClientsideEncryption\Models\*.cs" />
-    <Compile Include="Shared\ChunkedStream.cs" />
->>>>>>> c938cddd
     <!--we're defining the Shared Source in Common, but we only want to build in the files that Common names use of-->
     <Compile Include="Shared\Constants.cs" />
     <Compile Include="Shared\Errors.cs" />
