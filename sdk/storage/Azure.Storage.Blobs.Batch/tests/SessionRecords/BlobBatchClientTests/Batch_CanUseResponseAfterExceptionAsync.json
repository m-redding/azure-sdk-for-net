{
  "Entries": [
    {
      "RequestUri": "https://seanmcccanary.blob.core.windows.net/test-container-4406546b-fc37-192f-e01d-a791c8454051?restype=container",
      "RequestMethod": "PUT",
      "RequestHeaders": {
        "Authorization": "Sanitized",
        "traceparent": "00-2c19b015473dee4faad597816e539005-84a9b08071eb7a49-00",
        "User-Agent": [
          "azsdk-net-Storage.Blobs/12.5.0-dev.20200403.1",
          "(.NET Core 4.6.28325.01; Microsoft Windows 10.0.18362 )"
        ],
        "x-ms-blob-public-access": "container",
        "x-ms-client-request-id": "763205a6-20cc-c374-4272-9c6c6ada7ed0",
        "x-ms-date": "Fri, 03 Apr 2020 20:33:03 GMT",
        "x-ms-return-client-request-id": "true",
        "x-ms-version": "2019-12-12"
      },
      "RequestBody": null,
      "StatusCode": 201,
      "ResponseHeaders": {
        "Content-Length": "0",
        "Date": "Fri, 03 Apr 2020 20:33:01 GMT",
        "ETag": "\u00220x8D7D80E34E1931F\u0022",
        "Last-Modified": "Fri, 03 Apr 2020 20:33:02 GMT",
        "Server": [
          "Windows-Azure-Blob/1.0",
          "Microsoft-HTTPAPI/2.0"
        ],
        "x-ms-client-request-id": "763205a6-20cc-c374-4272-9c6c6ada7ed0",
<<<<<<< HEAD
        "x-ms-request-id": "589cdcaf-e01e-0021-5940-f3b640000000",
=======
        "x-ms-request-id": "fee94799-401e-0091-54f7-092812000000",
>>>>>>> 8d420312
        "x-ms-version": "2019-12-12"
      },
      "ResponseBody": []
    },
    {
      "RequestUri": "https://seanmcccanary.blob.core.windows.net/test-container-4406546b-fc37-192f-e01d-a791c8454051/blob1",
      "RequestMethod": "PUT",
      "RequestHeaders": {
        "Authorization": "Sanitized",
        "Content-Length": "1024",
        "If-None-Match": "*",
        "traceparent": "00-f89d25750eba0e41a56cc89b829892d7-d0d14709dfff6543-00",
        "User-Agent": [
          "azsdk-net-Storage.Blobs/12.5.0-dev.20200403.1",
          "(.NET Core 4.6.28325.01; Microsoft Windows 10.0.18362 )"
        ],
        "x-ms-blob-type": "BlockBlob",
        "x-ms-client-request-id": "a4280e77-9167-113c-3e87-d9a7bdef55f0",
        "x-ms-date": "Fri, 03 Apr 2020 20:33:03 GMT",
        "x-ms-return-client-request-id": "true",
        "x-ms-version": "2019-12-12"
      },
      "RequestBody": "bgydvdANb8QiRqwPqDdD680/68MTyoTO7Dg4SwvEVb2og4nJV5KXmZZuU4Z0ZBsLL7CfKu\u002B7vaSHz9CY1SO4XfDuZyStepQ6qFIspXb\u002BWYcdLBxaJSrO7MbkQYfC/8NytfWVhf32XbQbZIKdjhguiXVIeqgHXjjGIHpeyDgMeKmOuvCAadSJJ89nPsGoMF2utrgSeYQbale9zmSDmJR8D\u002BzZD9Qorh\u002Bgv1PYoB92Hu8dsBKA\u002Bv4kclCZwppwBo476y/UzyGJhgeYcboxQso3RrB0ZueB\u002BxTutJyDj\u002BuEMLjEnbXvok7NkyoK54hE8y\u002BFYXvp\u002B6Cmue8a5hqFBfYcE0EBbKUVR6RhptK9dhSMqcBs/i1wmzQXHeTG1bw0SI0z7tNHQoeKcBnXh1XN6ULajjxaGAfJq3gN6k/AT3LoLV5EiohARWc54Y0UmRPeSTSh60Z/2S\u002BGaUJbOVg3ySGm7ln3iV66mknVIDd6tRJlLqAaH2MraVQuviBF5QsOARdsbaq558DW51H9qbn4DLQv9Qu4Haq9e4UFyMs9dLU\u002Bxh8fDUhorEbfRDcSLr\u002BaNrFsFe//VuRtr/Eksx71mHOcv\u002BOZ2f5sx0nE2NlzqkzGapIZ0F7FPnA6sl5WQ/go6qvEdm/cAV2z/06lOn0L\u002BQSlXkiL3McU1oBzXyagFoNQnO4trjPd6mk1ZtEQHwTyL7hZsOWwnA7jr6DvaKE2EunKVZ6P3UrRx3PeVnX2BLZ8gC9uRmWeoP/gSv\u002BS7oHH/1PnRcplYlJth\u002Blx0UaY7Kvpc\u002Bhyx8yDK7Wer5NLPtnyFlYiDr7sFh7cAb58Lc65R11UqXuZVTeHZBkVxrO\u002BIUkPfrvvdd3s/FzKlcYNB/7m5Wc295VdWcEem6qk109qHt91bK8TydJ/aKwezr9xeVwbLuBLiCq0sSX50NkyRyUMX3fml5pO0xuVt4/oP4oCrSJOialuH5W0wbqKGfn4TCCHEW9Hi\u002BHCzVrFttGby3Ka9yO35L58nUDhMdbgxLoinWpuYS0buiFAjLxOqWnEGfZH7yHWQGdiC3QvZVkL4QigohlmLGpFfzwBd1gCLvTXHRjgmNWYTFwDC1a561TINKqzrQZQXeyLAm/k1MkOYN1/V0hBK0kyCFa8YyEUjJPoOEKuToDth8ArVJZls3eT9Kt5OZMMhwlggaWwk/nLd3Xc/JuGYBJcktCHFdazzVXeKW91mlP/27E5Tc3bPPPGYNwgibbbDJSZHKfDhHEyrbRQ0WqKVdwi3CHqTRJEgVXdwbX6kkOeAhzb3H6rPFZABqAZi2uJOwr//q2U8b\u002BBVJpR5cO8OBtwsc5Nr3hedp/LqkdyK/bqU4aq\u002BpOWChFdWYjjWg==",
      "StatusCode": 201,
      "ResponseHeaders": {
        "Content-Length": "0",
        "Content-MD5": "9i8DjjpoVs3kgFc5gv9QtQ==",
        "Date": "Fri, 03 Apr 2020 20:33:01 GMT",
        "ETag": "\u00220x8D7D80E34EE90B7\u0022",
        "Last-Modified": "Fri, 03 Apr 2020 20:33:02 GMT",
        "Server": [
          "Windows-Azure-Blob/1.0",
          "Microsoft-HTTPAPI/2.0"
        ],
        "x-ms-client-request-id": "a4280e77-9167-113c-3e87-d9a7bdef55f0",
        "x-ms-content-crc64": "rcJ9WDkkl5s=",
        "x-ms-request-id": "fee947a2-401e-0091-5af7-092812000000",
        "x-ms-request-server-encrypted": "true",
        "x-ms-version": "2019-12-12"
      },
      "ResponseBody": []
    },
    {
      "RequestUri": "https://seanmcccanary.blob.core.windows.net/?comp=batch",
      "RequestMethod": "POST",
      "RequestHeaders": {
        "Authorization": "Sanitized",
        "Content-Length": "721",
        "Content-Type": "multipart/mixed; boundary=batch_6b26a137-91c4-fe21-21a5-87197a42f8e6",
        "traceparent": "00-cb76566743d1514ca7a8c7c35a5bb4b2-dc5ee8024e8c4441-00",
        "User-Agent": [
          "azsdk-net-Storage.Blobs/12.5.0-dev.20200403.1",
          "(.NET Core 4.6.28325.01; Microsoft Windows 10.0.18362 )"
        ],
        "x-ms-client-request-id": "77c2cb6f-9f31-afc4-a8e7-29bab7d84a13",
        "x-ms-date": "Fri, 03 Apr 2020 20:33:04 GMT",
        "x-ms-return-client-request-id": "true",
        "x-ms-version": "2019-12-12"
      },
      "RequestBody": "LS1iYXRjaF82YjI2YTEzNy05MWM0LWZlMjEtMjFhNS04NzE5N2E0MmY4ZTYNCkNvbnRlbnQtVHlwZTogYXBwbGljYXRpb24vaHR0cA0KQ29udGVudC1UcmFuc2Zlci1FbmNvZGluZzogYmluYXJ5DQpDb250ZW50LUlEOiAwDQoNCkRFTEVURSAvdGVzdC1jb250YWluZXItNDQwNjU0NmItZmMzNy0xOTJmLWUwMWQtYTc5MWM4NDU0MDUxL2Jsb2IxIEhUVFAvMS4xDQpBdXRob3JpemF0aW9uOiBTaGFyZWRLZXkgc2Vhbm1jY2NhbmFyeTpHaVdjaTNHTEg2UWNpU3hYK0RlWGpnN21aekVFalBiNTdwTjdwcmN0Zm9nPQ0KeC1tcy1kYXRlOiBGcmksIDAzIEFwciAyMDIwIDIwOjMzOjA0IEdNVA0KQ29udGVudC1MZW5ndGg6IDANCg0KLS1iYXRjaF82YjI2YTEzNy05MWM0LWZlMjEtMjFhNS04NzE5N2E0MmY4ZTYNCkNvbnRlbnQtVHlwZTogYXBwbGljYXRpb24vaHR0cA0KQ29udGVudC1UcmFuc2Zlci1FbmNvZGluZzogYmluYXJ5DQpDb250ZW50LUlEOiAxDQoNCkRFTEVURSAvaW52YWxpZGNvbnRhaW5lci9ibG9iMiBIVFRQLzEuMQ0KQXV0aG9yaXphdGlvbjogU2hhcmVkS2V5IHNlYW5tY2NjYW5hcnk6a01iSmxwKy8zcGF5WWppWEJtS3R5RVFRdmV1MXpDRE95c3BsQVB0dmp4UT0NCngtbXMtZGF0ZTogRnJpLCAwMyBBcHIgMjAyMCAyMDozMzowNCBHTVQNCkNvbnRlbnQtTGVuZ3RoOiAwDQoNCi0tYmF0Y2hfNmIyNmExMzctOTFjNC1mZTIxLTIxYTUtODcxOTdhNDJmOGU2LS0NCg==",
      "StatusCode": 202,
      "ResponseHeaders": {
        "Content-Type": "multipart/mixed; boundary=batchresponse_9d4a09cb-2098-4492-8560-60ffe009a1bc",
        "Date": "Fri, 03 Apr 2020 20:33:02 GMT",
        "Server": [
          "Windows-Azure-Blob/1.0",
          "Microsoft-HTTPAPI/2.0"
        ],
        "Transfer-Encoding": "chunked",
        "x-ms-client-request-id": "77c2cb6f-9f31-afc4-a8e7-29bab7d84a13",
<<<<<<< HEAD
        "x-ms-request-id": "589cdcb6-e01e-0021-5e40-f3b640000000",
=======
        "x-ms-request-id": "fee947b1-401e-0091-68f7-092812000000",
>>>>>>> 8d420312
        "x-ms-version": "2019-12-12"
      },
      "ResponseBody": "LS1iYXRjaHJlc3BvbnNlXzlkNGEwOWNiLTIwOTgtNDQ5Mi04NTYwLTYwZmZlMDA5YTFiYw0KQ29udGVudC1UeXBlOiBhcHBsaWNhdGlvbi9odHRwDQpDb250ZW50LUlEOiAwDQoNCkhUVFAvMS4xIDIwMiBBY2NlcHRlZA0KeC1tcy1kZWxldGUtdHlwZS1wZXJtYW5lbnQ6IHRydWUNCngtbXMtcmVxdWVzdC1pZDogZmVlOTQ3YjEtNDAxZS0wMDkxLTY4ZjctMDkyODEyMWVhYWJjDQp4LW1zLXZlcnNpb246IDIwMTktMTItMTINClNlcnZlcjogV2luZG93cy1BenVyZS1CbG9iLzEuMA0KDQotLWJhdGNocmVzcG9uc2VfOWQ0YTA5Y2ItMjA5OC00NDkyLTg1NjAtNjBmZmUwMDlhMWJjDQpDb250ZW50LVR5cGU6IGFwcGxpY2F0aW9uL2h0dHANCkNvbnRlbnQtSUQ6IDENCg0KSFRUUC8xLjEgNDA0IFRoZSBzcGVjaWZpZWQgY29udGFpbmVyIGRvZXMgbm90IGV4aXN0Lg0KeC1tcy1lcnJvci1jb2RlOiBDb250YWluZXJOb3RGb3VuZA0KeC1tcy1yZXF1ZXN0LWlkOiBmZWU5NDdiMS00MDFlLTAwOTEtNjhmNy0wOTI4MTIxZWFhYmYNCngtbXMtdmVyc2lvbjogMjAxOS0xMi0xMg0KQ29udGVudC1MZW5ndGg6IDIyNg0KQ29udGVudC1UeXBlOiBhcHBsaWNhdGlvbi94bWwNClNlcnZlcjogV2luZG93cy1BenVyZS1CbG9iLzEuMA0KDQrvu788P3htbCB2ZXJzaW9uPSIxLjAiIGVuY29kaW5nPSJ1dGYtOCI/Pgo8RXJyb3I\u002BPENvZGU\u002BQ29udGFpbmVyTm90Rm91bmQ8L0NvZGU\u002BPE1lc3NhZ2U\u002BVGhlIHNwZWNpZmllZCBjb250YWluZXIgZG9lcyBub3QgZXhpc3QuClJlcXVlc3RJZDpmZWU5NDdiMS00MDFlLTAwOTEtNjhmNy0wOTI4MTIxZWFhYmYKVGltZToyMDIwLTA0LTAzVDIwOjMzOjAyLjczNTY3NjBaPC9NZXNzYWdlPjwvRXJyb3I\u002BDQotLWJhdGNocmVzcG9uc2VfOWQ0YTA5Y2ItMjA5OC00NDkyLTg1NjAtNjBmZmUwMDlhMWJjLS0="
    },
    {
      "RequestUri": "https://seanmcccanary.blob.core.windows.net/test-container-4406546b-fc37-192f-e01d-a791c8454051?restype=container",
      "RequestMethod": "DELETE",
      "RequestHeaders": {
        "Authorization": "Sanitized",
        "traceparent": "00-1261dcb94408524c913c393b1a66ce5c-628ce56438b50948-00",
        "User-Agent": [
          "azsdk-net-Storage.Blobs/12.5.0-dev.20200403.1",
          "(.NET Core 4.6.28325.01; Microsoft Windows 10.0.18362 )"
        ],
        "x-ms-client-request-id": "aeaa9df0-8180-dcb4-8cb6-4c22e0d58450",
        "x-ms-date": "Fri, 03 Apr 2020 20:33:04 GMT",
        "x-ms-return-client-request-id": "true",
        "x-ms-version": "2019-12-12"
      },
      "RequestBody": null,
      "StatusCode": 202,
      "ResponseHeaders": {
        "Content-Length": "0",
        "Date": "Fri, 03 Apr 2020 20:33:02 GMT",
        "Server": [
          "Windows-Azure-Blob/1.0",
          "Microsoft-HTTPAPI/2.0"
        ],
        "x-ms-client-request-id": "aeaa9df0-8180-dcb4-8cb6-4c22e0d58450",
<<<<<<< HEAD
        "x-ms-request-id": "589cdcb8-e01e-0021-6040-f3b640000000",
=======
        "x-ms-request-id": "fee947cb-401e-0091-7ff7-092812000000",
>>>>>>> 8d420312
        "x-ms-version": "2019-12-12"
      },
      "ResponseBody": []
    }
  ],
  "Variables": {
    "RandomSeed": "1063375406",
    "Storage_TestConfigDefault": "ProductionTenant\nseanmcccanary\nU2FuaXRpemVk\nhttps://seanmcccanary.blob.core.windows.net\nhttps://seanmcccanary.file.core.windows.net\nhttps://seanmcccanary.queue.core.windows.net\nhttps://seanmcccanary.table.core.windows.net\n\n\n\n\nhttps://seanmcccanary-secondary.blob.core.windows.net\nhttps://seanmcccanary-secondary.file.core.windows.net\nhttps://seanmcccanary-secondary.queue.core.windows.net\nhttps://seanmcccanary-secondary.table.core.windows.net\n\nSanitized\n\n\nCloud\nBlobEndpoint=https://seanmcccanary.blob.core.windows.net/;QueueEndpoint=https://seanmcccanary.queue.core.windows.net/;FileEndpoint=https://seanmcccanary.file.core.windows.net/;BlobSecondaryEndpoint=https://seanmcccanary-secondary.blob.core.windows.net/;QueueSecondaryEndpoint=https://seanmcccanary-secondary.queue.core.windows.net/;FileSecondaryEndpoint=https://seanmcccanary-secondary.file.core.windows.net/;AccountName=seanmcccanary;AccountKey=Sanitized\nseanscope1"
  }
}<|MERGE_RESOLUTION|>--- conflicted
+++ resolved
@@ -28,11 +28,7 @@
           "Microsoft-HTTPAPI/2.0"
         ],
         "x-ms-client-request-id": "763205a6-20cc-c374-4272-9c6c6ada7ed0",
-<<<<<<< HEAD
-        "x-ms-request-id": "589cdcaf-e01e-0021-5940-f3b640000000",
-=======
         "x-ms-request-id": "fee94799-401e-0091-54f7-092812000000",
->>>>>>> 8d420312
         "x-ms-version": "2019-12-12"
       },
       "ResponseBody": []
@@ -103,11 +99,7 @@
         ],
         "Transfer-Encoding": "chunked",
         "x-ms-client-request-id": "77c2cb6f-9f31-afc4-a8e7-29bab7d84a13",
-<<<<<<< HEAD
-        "x-ms-request-id": "589cdcb6-e01e-0021-5e40-f3b640000000",
-=======
         "x-ms-request-id": "fee947b1-401e-0091-68f7-092812000000",
->>>>>>> 8d420312
         "x-ms-version": "2019-12-12"
       },
       "ResponseBody": "LS1iYXRjaHJlc3BvbnNlXzlkNGEwOWNiLTIwOTgtNDQ5Mi04NTYwLTYwZmZlMDA5YTFiYw0KQ29udGVudC1UeXBlOiBhcHBsaWNhdGlvbi9odHRwDQpDb250ZW50LUlEOiAwDQoNCkhUVFAvMS4xIDIwMiBBY2NlcHRlZA0KeC1tcy1kZWxldGUtdHlwZS1wZXJtYW5lbnQ6IHRydWUNCngtbXMtcmVxdWVzdC1pZDogZmVlOTQ3YjEtNDAxZS0wMDkxLTY4ZjctMDkyODEyMWVhYWJjDQp4LW1zLXZlcnNpb246IDIwMTktMTItMTINClNlcnZlcjogV2luZG93cy1BenVyZS1CbG9iLzEuMA0KDQotLWJhdGNocmVzcG9uc2VfOWQ0YTA5Y2ItMjA5OC00NDkyLTg1NjAtNjBmZmUwMDlhMWJjDQpDb250ZW50LVR5cGU6IGFwcGxpY2F0aW9uL2h0dHANCkNvbnRlbnQtSUQ6IDENCg0KSFRUUC8xLjEgNDA0IFRoZSBzcGVjaWZpZWQgY29udGFpbmVyIGRvZXMgbm90IGV4aXN0Lg0KeC1tcy1lcnJvci1jb2RlOiBDb250YWluZXJOb3RGb3VuZA0KeC1tcy1yZXF1ZXN0LWlkOiBmZWU5NDdiMS00MDFlLTAwOTEtNjhmNy0wOTI4MTIxZWFhYmYNCngtbXMtdmVyc2lvbjogMjAxOS0xMi0xMg0KQ29udGVudC1MZW5ndGg6IDIyNg0KQ29udGVudC1UeXBlOiBhcHBsaWNhdGlvbi94bWwNClNlcnZlcjogV2luZG93cy1BenVyZS1CbG9iLzEuMA0KDQrvu788P3htbCB2ZXJzaW9uPSIxLjAiIGVuY29kaW5nPSJ1dGYtOCI/Pgo8RXJyb3I\u002BPENvZGU\u002BQ29udGFpbmVyTm90Rm91bmQ8L0NvZGU\u002BPE1lc3NhZ2U\u002BVGhlIHNwZWNpZmllZCBjb250YWluZXIgZG9lcyBub3QgZXhpc3QuClJlcXVlc3RJZDpmZWU5NDdiMS00MDFlLTAwOTEtNjhmNy0wOTI4MTIxZWFhYmYKVGltZToyMDIwLTA0LTAzVDIwOjMzOjAyLjczNTY3NjBaPC9NZXNzYWdlPjwvRXJyb3I\u002BDQotLWJhdGNocmVzcG9uc2VfOWQ0YTA5Y2ItMjA5OC00NDkyLTg1NjAtNjBmZmUwMDlhMWJjLS0="
@@ -137,11 +129,7 @@
           "Microsoft-HTTPAPI/2.0"
         ],
         "x-ms-client-request-id": "aeaa9df0-8180-dcb4-8cb6-4c22e0d58450",
-<<<<<<< HEAD
-        "x-ms-request-id": "589cdcb8-e01e-0021-6040-f3b640000000",
-=======
         "x-ms-request-id": "fee947cb-401e-0091-7ff7-092812000000",
->>>>>>> 8d420312
         "x-ms-version": "2019-12-12"
       },
       "ResponseBody": []
