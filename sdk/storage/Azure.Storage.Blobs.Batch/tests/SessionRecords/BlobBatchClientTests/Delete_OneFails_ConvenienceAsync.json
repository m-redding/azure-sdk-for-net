{
  "Entries": [
    {
      "RequestUri": "https://seanmcccanary.blob.core.windows.net/test-container-1da70747-fbe8-c2e4-04b7-3280c566ee60?restype=container",
      "RequestMethod": "PUT",
      "RequestHeaders": {
        "Authorization": "Sanitized",
        "traceparent": "00-6c18b0d4d7a9d442b628bc6b1ce35a55-3ed4f95e114fe747-00",
        "User-Agent": [
          "azsdk-net-Storage.Blobs/12.5.0-dev.20200403.1",
          "(.NET Core 4.6.28325.01; Microsoft Windows 10.0.18362 )"
        ],
        "x-ms-blob-public-access": "container",
        "x-ms-client-request-id": "bbf3c8ef-a40e-c15a-8c77-55efcd2e9f11",
        "x-ms-date": "Fri, 03 Apr 2020 20:33:38 GMT",
        "x-ms-return-client-request-id": "true",
        "x-ms-version": "2019-12-12"
      },
      "RequestBody": null,
      "StatusCode": 201,
      "ResponseHeaders": {
        "Content-Length": "0",
        "Date": "Fri, 03 Apr 2020 20:33:36 GMT",
        "ETag": "\u00220x8D7D80E49784A07\u0022",
        "Last-Modified": "Fri, 03 Apr 2020 20:33:36 GMT",
        "Server": [
          "Windows-Azure-Blob/1.0",
          "Microsoft-HTTPAPI/2.0"
        ],
        "x-ms-client-request-id": "bbf3c8ef-a40e-c15a-8c77-55efcd2e9f11",
<<<<<<< HEAD
        "x-ms-request-id": "b2d73530-501e-0034-0f40-f3a1f3000000",
=======
        "x-ms-request-id": "f564bc96-301e-009b-08f7-098ca5000000",
>>>>>>> 8d420312
        "x-ms-version": "2019-12-12"
      },
      "ResponseBody": []
    },
    {
      "RequestUri": "https://seanmcccanary.blob.core.windows.net/test-container-1da70747-fbe8-c2e4-04b7-3280c566ee60/blob1",
      "RequestMethod": "PUT",
      "RequestHeaders": {
        "Authorization": "Sanitized",
        "Content-Length": "1024",
        "If-None-Match": "*",
        "traceparent": "00-95e96c2a8b496a4185341254c36caf8f-79982326af64634f-00",
        "User-Agent": [
          "azsdk-net-Storage.Blobs/12.5.0-dev.20200403.1",
          "(.NET Core 4.6.28325.01; Microsoft Windows 10.0.18362 )"
        ],
        "x-ms-blob-type": "BlockBlob",
        "x-ms-client-request-id": "b77ceb7e-9e78-e2db-2e9d-adbba7e942dd",
        "x-ms-date": "Fri, 03 Apr 2020 20:33:38 GMT",
        "x-ms-return-client-request-id": "true",
        "x-ms-version": "2019-12-12"
      },
      "RequestBody": "26qJpTZJoWar2hgaa95wxni0kfxyMlGs8JE69ots/9YufiuotJpHpSeMEDOLP1auBo53GJ2jnqhY3LSlD6rbPttC6\u002B2zxxLdbOvU5SIeIbA7i\u002B/89OY4i9\u002BCUNjlopZ9sdFYSFRo\u002Bz58mayyzriFOboEaoO730r1CWAOMHc5\u002BMpUVzRRxthc0o\u002BwgFs6hrwm/BYd4DgTwdGHYj/zWsvHQqHhXneENHPiqJf0Cl7vuoOk6DNhHBeSQZViymOZaHjD6T26WChFosiiOzigHrdzmKi7T3GXZSWJTxzhIWoQSD8eMCEgNWFbXkZrv\u002BHe8SLd7zK73hkGK4QYMAkLY4BdkvL5ge6WUmNGYPArLKZEq176AzE4VWolGAScCARYT/rFDSzu5W80R53PdH0o2v/e04WrEF9PJT2H1Gnp\u002BUle7RD1Zh55VsbuxryTaeDs/D0EvjV/rT\u002BbdejvZhAFSk5UcIdtM3PhZH2\u002BvEqju7xcm9cs5DoU3j/RWvE2ie\u002B16HtuP/hZf8nJI1m3wPH097kskss52WYTQJJHnNiCqtuOCdPPNXzEAxsOYsDhXB1O3GM3CfYjew8VWv9lEePwRnh\u002BKbYdJcI9aI6vK3alMuR0\u002BL91S6Hkao7Eudp9XvE4HRxHYjJnMbeh\u002BqFndFCYcCga8Rkje/vXmr8oWGvnvwmddg1aXc\u002BxDccH1FD/fPU9K0mxYmzYFaEgb8hyPthLuTuXyv1CPhJZaORRG6eq2B3J6ywiNlydxGFsOe0GP87uvBoVZ7H4\u002B\u002B03V/mIhvn6dperqFOrKYPe\u002Bgac1gQkUykVYl\u002BMlHBr0e8/695iFD5nccNWW5d7Q5KXN22rXCTpEgTQciOabeImP9ZjbD6le\u002BXHNGRBzviSmh/N9V0DwHXLVdjZkqEazQPhMBzAF9dT8buH4yfAp0QMPdgEzHiFIn5hmBZly\u002BlDrWdgYJ3c0oJIeQOhe9xOCq6UzVTJFgCLWw2dXn/A7SbSRDbAX0emMGtWvFN046eiE41o0f2Uepdm1ASQPnMCh4vdzjemjatm7Z3oclqsF3hm\u002B0vxWBwpPcmfWopCFvH4UzTIlxRv\u002B4XiAeRfqwg8ub2MKkMnES5utJFuBzMgI9es8B4l5H9j9v/GD1c4yZHBYqDMtuut0EIFWeODAfRRwd0Ms7vpF9U\u002BKDNEYQLXNur/rKSTU23r/yDcH4qc3/ULdE15KxbW2ErLjo24aW9ALiL4g1RPvm1wILSbDPdKoUg\u002BOey0XQvUKdRax8XfM5awnPFoo1ygu7XfCQphO8tSgexEeTCCi9AXI1qA9feokO0e6nAG4v7snX031VQAcu4IB0bYmrllLhEgUH8BIMa\u002BNngdQ1BbTJ/uV9yySw==",
      "StatusCode": 201,
      "ResponseHeaders": {
        "Content-Length": "0",
        "Content-MD5": "nii\u002B/Rzp/BqkgNk26YT51A==",
        "Date": "Fri, 03 Apr 2020 20:33:36 GMT",
        "ETag": "\u00220x8D7D80E4985EC73\u0022",
        "Last-Modified": "Fri, 03 Apr 2020 20:33:37 GMT",
        "Server": [
          "Windows-Azure-Blob/1.0",
          "Microsoft-HTTPAPI/2.0"
        ],
        "x-ms-client-request-id": "b77ceb7e-9e78-e2db-2e9d-adbba7e942dd",
        "x-ms-content-crc64": "rpdINvHFE7s=",
        "x-ms-request-id": "f564bca5-301e-009b-13f7-098ca5000000",
        "x-ms-request-server-encrypted": "true",
        "x-ms-version": "2019-12-12"
      },
      "ResponseBody": []
    },
    {
      "RequestUri": "https://seanmcccanary.blob.core.windows.net/test-container-1da70747-fbe8-c2e4-04b7-3280c566ee60/blob2",
      "RequestMethod": "PUT",
      "RequestHeaders": {
        "Authorization": "Sanitized",
        "Content-Length": "1024",
        "If-None-Match": "*",
        "traceparent": "00-f76441155abb5c458b5df7ca068c3763-6dc9d8ebb30dd74f-00",
        "User-Agent": [
          "azsdk-net-Storage.Blobs/12.5.0-dev.20200403.1",
          "(.NET Core 4.6.28325.01; Microsoft Windows 10.0.18362 )"
        ],
        "x-ms-blob-type": "BlockBlob",
        "x-ms-client-request-id": "3c9bd1c4-5331-4bfe-6103-b2e3a060d657",
        "x-ms-date": "Fri, 03 Apr 2020 20:33:38 GMT",
        "x-ms-return-client-request-id": "true",
        "x-ms-version": "2019-12-12"
      },
      "RequestBody": "s\u002BJboznOlajYDmaC6ouU/GUNcGxf\u002B9IWoDSCzsozCOazVQTZA0JXr1bT32o4WPeiCbBVmXnWfbgQRAIETMbepQV/z5SHuvkitcAWixxo3Ug838UZ3W9t3NdMyb4/U2OP9TpkuYhiG063MuO4v/Kcp2a6x2wAxceWEfK8OvE642JdhpbhAyS/2cN3YqqLtB3lsCFXhYv2jzByzqeVpuFcfE\u002BBWzlbuqRC\u002Bu2piWIdClzV14nQ413XZvdlbzR8KjPiGuVaCVnjifZ9FYqdTQXNVcNLv85XjJnxqvVB9UpvxdC6x259wgAD8k2TU83TORnxmBpxMWpkio5LaF9kopOrDk\u002B544WWT5LCR82BwzjLHnDbT10w/pRmVTzgMVmhn0\u002B550V\u002BGVaTWkiHrumc48ZVf0rviFI2ew\u002B6U45Jth44Iah9yNzzTQQZSPQVqE\u002BqyXF1irIPsRb9gmw1w8XISqQqToxAHhrqYTJF1T9dIdLAD4kc0yxrKXCRf0Vvvok\u002BUf5Q6lrDaqtXiyh/ydvXoGGadLM8q3Z3viUcrp7VeqOoBoNBDDZ4/aXexUgE7GCUut/j1UnVAqWI2Sw0prsMgRCF18JYlpQqIXcOXeYuc9LEiPS/8aRZ0gPduTIKQ1bq0UM3fxWdPCRKuLPSx6S\u002BWmZZbx3HTZBrKwS\u002BetxhIN4gI4yj9vO9J0zPdDjwhgpfH1/MsdM4IoOyzFMQ3sFH6ZjVsaQYG2NynEjR99lXeqT5X1t9lG8K5wAI8CqgrEiKh4ugG9VmRgP7WRSLZyuqW1GuF35myVQpysmjDyo50u//R3BOt1/PkxhXgjtaf4DVXpXY8ZXJI702dlALwzfZwocliyC6XKTy34NmD0cZz0pJzbGUYOFZNSOyF0AOxM/hfcC0NPRgGgHx5hIRYxN2HacFwvWGRGGly1X8CEVj4xu0hJGGZZpW6LKvo3nPSNEPO/mYCAHaWzleDmmeZBK8jQP3Xd6B77gNr9lC1qHo1oOD7MxLy9oZ2SlYKFYwt4Sg8xZ21\u002BryjkxBi1knl4SYdjflGndGcMEo3YS1KMZh3PdVouOKcv6ZkF5/CT\u002BB8kGlwLIfSp0NWYJUTfpmPWWF4K5h0vShDQM4TIoZxmaBputCD2cUQpFaSEhgNSQEMlP5\u002BimRHyBNA7Ou5v4S85Mc0qYPJC39cJ4dB4msQdffNBk3H8s98IfL9Qy0ZVuTR1S1RGN99Q4l\u002B4mLcxiWocLbz7Hk29PH3uEfQy4hSAtCib809v10YT8LESRCsXxuNFRJ2Japr2uA7WWBXbHfA7J\u002BSepYYarFZ21y2cqvhS1ksQ/a2HB0mNpUtAmY8wONKw5xxGiSFdKphHEoN9ah0Gg3HKyiBA==",
      "StatusCode": 201,
      "ResponseHeaders": {
        "Content-Length": "0",
        "Content-MD5": "s9wm5bmD6xTwarkcmyqJ6g==",
        "Date": "Fri, 03 Apr 2020 20:33:36 GMT",
        "ETag": "\u00220x8D7D80E49938377\u0022",
        "Last-Modified": "Fri, 03 Apr 2020 20:33:37 GMT",
        "Server": [
          "Windows-Azure-Blob/1.0",
          "Microsoft-HTTPAPI/2.0"
        ],
        "x-ms-client-request-id": "3c9bd1c4-5331-4bfe-6103-b2e3a060d657",
        "x-ms-content-crc64": "wLL6B0L3/e8=",
        "x-ms-request-id": "f564bccc-301e-009b-33f7-098ca5000000",
        "x-ms-request-server-encrypted": "true",
        "x-ms-version": "2019-12-12"
      },
      "ResponseBody": []
    },
    {
      "RequestUri": "https://seanmcccanary.blob.core.windows.net/?comp=batch",
      "RequestMethod": "POST",
      "RequestHeaders": {
        "Authorization": "Sanitized",
        "Content-Length": "1075",
        "Content-Type": "multipart/mixed; boundary=batch_f951ccdb-8bed-8545-520c-e9fc6977bf5b",
        "traceparent": "00-4c47c49e88fdda479f1348cced994e86-315acf96751d6348-00",
        "User-Agent": [
          "azsdk-net-Storage.Blobs/12.5.0-dev.20200403.1",
          "(.NET Core 4.6.28325.01; Microsoft Windows 10.0.18362 )"
        ],
        "x-ms-client-request-id": "85304031-0778-11df-cd73-35cb2609a3d7",
        "x-ms-date": "Fri, 03 Apr 2020 20:33:38 GMT",
        "x-ms-return-client-request-id": "true",
        "x-ms-version": "2019-12-12"
      },
      "RequestBody": "LS1iYXRjaF9mOTUxY2NkYi04YmVkLTg1NDUtNTIwYy1lOWZjNjk3N2JmNWINCkNvbnRlbnQtVHlwZTogYXBwbGljYXRpb24vaHR0cA0KQ29udGVudC1UcmFuc2Zlci1FbmNvZGluZzogYmluYXJ5DQpDb250ZW50LUlEOiAwDQoNCkRFTEVURSAvdGVzdC1jb250YWluZXItMWRhNzA3NDctZmJlOC1jMmU0LTA0YjctMzI4MGM1NjZlZTYwL2Jsb2IxIEhUVFAvMS4xDQpBdXRob3JpemF0aW9uOiBTaGFyZWRLZXkgc2Vhbm1jY2NhbmFyeTpvOGszK291TVZBN05tZU5ORG9Ick9oVklzWjZ6WG5QWGhwUTgxSWp5WjJzPQ0KeC1tcy1kYXRlOiBGcmksIDAzIEFwciAyMDIwIDIwOjMzOjM4IEdNVA0KQ29udGVudC1MZW5ndGg6IDANCg0KLS1iYXRjaF9mOTUxY2NkYi04YmVkLTg1NDUtNTIwYy1lOWZjNjk3N2JmNWINCkNvbnRlbnQtVHlwZTogYXBwbGljYXRpb24vaHR0cA0KQ29udGVudC1UcmFuc2Zlci1FbmNvZGluZzogYmluYXJ5DQpDb250ZW50LUlEOiAxDQoNCkRFTEVURSAvdGVzdC1jb250YWluZXItMWRhNzA3NDctZmJlOC1jMmU0LTA0YjctMzI4MGM1NjZlZTYwL2Jsb2IyIEhUVFAvMS4xDQpBdXRob3JpemF0aW9uOiBTaGFyZWRLZXkgc2Vhbm1jY2NhbmFyeTpzMEszeS9RM1JjN0pKWXBtUUVpTjZqUVNuR3U4RTFQRjI5UU5XK0RKV3Z3PQ0KeC1tcy1kYXRlOiBGcmksIDAzIEFwciAyMDIwIDIwOjMzOjM4IEdNVA0KQ29udGVudC1MZW5ndGg6IDANCg0KLS1iYXRjaF9mOTUxY2NkYi04YmVkLTg1NDUtNTIwYy1lOWZjNjk3N2JmNWINCkNvbnRlbnQtVHlwZTogYXBwbGljYXRpb24vaHR0cA0KQ29udGVudC1UcmFuc2Zlci1FbmNvZGluZzogYmluYXJ5DQpDb250ZW50LUlEOiAyDQoNCkRFTEVURSAvaW52YWxpZGNvbnRhaW5lci9ibG9iMyBIVFRQLzEuMQ0KQXV0aG9yaXphdGlvbjogU2hhcmVkS2V5IHNlYW5tY2NjYW5hcnk6L1dSaTdlaEk5bXg1STNITDNnL1ZVM0dQL3U5SkJpWHN5SXgzQW9DWEtwcz0NCngtbXMtZGF0ZTogRnJpLCAwMyBBcHIgMjAyMCAyMDozMzozOCBHTVQNCkNvbnRlbnQtTGVuZ3RoOiAwDQoNCi0tYmF0Y2hfZjk1MWNjZGItOGJlZC04NTQ1LTUyMGMtZTlmYzY5NzdiZjViLS0NCg==",
      "StatusCode": 202,
      "ResponseHeaders": {
        "Content-Type": "multipart/mixed; boundary=batchresponse_7c018273-5932-4bfd-9ab3-b473b8e43782",
        "Date": "Fri, 03 Apr 2020 20:33:36 GMT",
        "Server": [
          "Windows-Azure-Blob/1.0",
          "Microsoft-HTTPAPI/2.0"
        ],
        "Transfer-Encoding": "chunked",
        "x-ms-client-request-id": "85304031-0778-11df-cd73-35cb2609a3d7",
<<<<<<< HEAD
        "x-ms-request-id": "b2d73537-501e-0034-1440-f3a1f3000000",
=======
        "x-ms-request-id": "f564bcdd-301e-009b-41f7-098ca5000000",
>>>>>>> 8d420312
        "x-ms-version": "2019-12-12"
      },
      "ResponseBody": "LS1iYXRjaHJlc3BvbnNlXzdjMDE4MjczLTU5MzItNGJmZC05YWIzLWI0NzNiOGU0Mzc4Mg0KQ29udGVudC1UeXBlOiBhcHBsaWNhdGlvbi9odHRwDQpDb250ZW50LUlEOiAwDQoNCkhUVFAvMS4xIDIwMiBBY2NlcHRlZA0KeC1tcy1kZWxldGUtdHlwZS1wZXJtYW5lbnQ6IHRydWUNCngtbXMtcmVxdWVzdC1pZDogZjU2NGJjZGQtMzAxZS0wMDliLTQxZjctMDk4Y2E1MWViY2E3DQp4LW1zLXZlcnNpb246IDIwMTktMTItMTINClNlcnZlcjogV2luZG93cy1BenVyZS1CbG9iLzEuMA0KDQotLWJhdGNocmVzcG9uc2VfN2MwMTgyNzMtNTkzMi00YmZkLTlhYjMtYjQ3M2I4ZTQzNzgyDQpDb250ZW50LVR5cGU6IGFwcGxpY2F0aW9uL2h0dHANCkNvbnRlbnQtSUQ6IDENCg0KSFRUUC8xLjEgMjAyIEFjY2VwdGVkDQp4LW1zLWRlbGV0ZS10eXBlLXBlcm1hbmVudDogdHJ1ZQ0KeC1tcy1yZXF1ZXN0LWlkOiBmNTY0YmNkZC0zMDFlLTAwOWItNDFmNy0wOThjYTUxZWJjYTkNCngtbXMtdmVyc2lvbjogMjAxOS0xMi0xMg0KU2VydmVyOiBXaW5kb3dzLUF6dXJlLUJsb2IvMS4wDQoNCi0tYmF0Y2hyZXNwb25zZV83YzAxODI3My01OTMyLTRiZmQtOWFiMy1iNDczYjhlNDM3ODINCkNvbnRlbnQtVHlwZTogYXBwbGljYXRpb24vaHR0cA0KQ29udGVudC1JRDogMg0KDQpIVFRQLzEuMSA0MDQgVGhlIHNwZWNpZmllZCBjb250YWluZXIgZG9lcyBub3QgZXhpc3QuDQp4LW1zLWVycm9yLWNvZGU6IENvbnRhaW5lck5vdEZvdW5kDQp4LW1zLXJlcXVlc3QtaWQ6IGY1NjRiY2RkLTMwMWUtMDA5Yi00MWY3LTA5OGNhNTFlYmNhYQ0KeC1tcy12ZXJzaW9uOiAyMDE5LTEyLTEyDQpDb250ZW50LUxlbmd0aDogMjI2DQpDb250ZW50LVR5cGU6IGFwcGxpY2F0aW9uL3htbA0KU2VydmVyOiBXaW5kb3dzLUF6dXJlLUJsb2IvMS4wDQoNCu\u002B7vzw/eG1sIHZlcnNpb249IjEuMCIgZW5jb2Rpbmc9InV0Zi04Ij8\u002BCjxFcnJvcj48Q29kZT5Db250YWluZXJOb3RGb3VuZDwvQ29kZT48TWVzc2FnZT5UaGUgc3BlY2lmaWVkIGNvbnRhaW5lciBkb2VzIG5vdCBleGlzdC4KUmVxdWVzdElkOmY1NjRiY2RkLTMwMWUtMDA5Yi00MWY3LTA5OGNhNTFlYmNhYQpUaW1lOjIwMjAtMDQtMDNUMjA6MzM6MzcuMjYyODI0OFo8L01lc3NhZ2U\u002BPC9FcnJvcj4NCi0tYmF0Y2hyZXNwb25zZV83YzAxODI3My01OTMyLTRiZmQtOWFiMy1iNDczYjhlNDM3ODItLQ=="
    },
    {
      "RequestUri": "https://seanmcccanary.blob.core.windows.net/test-container-1da70747-fbe8-c2e4-04b7-3280c566ee60/blob1",
      "RequestMethod": "HEAD",
      "RequestHeaders": {
        "Authorization": "Sanitized",
        "traceparent": "00-82e3d8a3ec2a08498a66437ad021e02a-2d81e72cc1b10a4b-00",
        "User-Agent": [
          "azsdk-net-Storage.Blobs/12.5.0-dev.20200403.1",
          "(.NET Core 4.6.28325.01; Microsoft Windows 10.0.18362 )"
        ],
        "x-ms-client-request-id": "28cba731-3947-00e3-ab4d-dfe66b425b97",
        "x-ms-date": "Fri, 03 Apr 2020 20:33:38 GMT",
        "x-ms-return-client-request-id": "true",
        "x-ms-version": "2019-12-12"
      },
      "RequestBody": null,
      "StatusCode": 404,
      "ResponseHeaders": {
        "Date": "Fri, 03 Apr 2020 20:33:36 GMT",
        "Server": [
          "Windows-Azure-Blob/1.0",
          "Microsoft-HTTPAPI/2.0"
        ],
        "Transfer-Encoding": "chunked",
        "x-ms-client-request-id": "28cba731-3947-00e3-ab4d-dfe66b425b97",
        "x-ms-error-code": "BlobNotFound",
<<<<<<< HEAD
        "x-ms-request-id": "b2d73539-501e-0034-1640-f3a1f3000000",
=======
        "x-ms-request-id": "f564bce9-301e-009b-4bf7-098ca5000000",
>>>>>>> 8d420312
        "x-ms-version": "2019-12-12"
      },
      "ResponseBody": []
    },
    {
      "RequestUri": "https://seanmcccanary.blob.core.windows.net/test-container-1da70747-fbe8-c2e4-04b7-3280c566ee60/blob2",
      "RequestMethod": "HEAD",
      "RequestHeaders": {
        "Authorization": "Sanitized",
        "traceparent": "00-1c5948e1f8759d4ba81463c72a6afb3c-a0bbe9038aa74f4a-00",
        "User-Agent": [
          "azsdk-net-Storage.Blobs/12.5.0-dev.20200403.1",
          "(.NET Core 4.6.28325.01; Microsoft Windows 10.0.18362 )"
        ],
        "x-ms-client-request-id": "7f9a8e3c-7a3e-9090-d71f-c75500cfce7c",
        "x-ms-date": "Fri, 03 Apr 2020 20:33:38 GMT",
        "x-ms-return-client-request-id": "true",
        "x-ms-version": "2019-12-12"
      },
      "RequestBody": null,
      "StatusCode": 404,
      "ResponseHeaders": {
        "Date": "Fri, 03 Apr 2020 20:33:36 GMT",
        "Server": [
          "Windows-Azure-Blob/1.0",
          "Microsoft-HTTPAPI/2.0"
        ],
        "Transfer-Encoding": "chunked",
        "x-ms-client-request-id": "7f9a8e3c-7a3e-9090-d71f-c75500cfce7c",
        "x-ms-error-code": "BlobNotFound",
<<<<<<< HEAD
        "x-ms-request-id": "b2d7353a-501e-0034-1740-f3a1f3000000",
=======
        "x-ms-request-id": "f564bcf4-301e-009b-54f7-098ca5000000",
>>>>>>> 8d420312
        "x-ms-version": "2019-12-12"
      },
      "ResponseBody": []
    },
    {
      "RequestUri": "https://seanmcccanary.blob.core.windows.net/test-container-1da70747-fbe8-c2e4-04b7-3280c566ee60?restype=container",
      "RequestMethod": "DELETE",
      "RequestHeaders": {
        "Authorization": "Sanitized",
        "traceparent": "00-3da7f48f23648d4baa4f5f0ba8b6a51a-65c3ba06c6f1984c-00",
        "User-Agent": [
          "azsdk-net-Storage.Blobs/12.5.0-dev.20200403.1",
          "(.NET Core 4.6.28325.01; Microsoft Windows 10.0.18362 )"
        ],
        "x-ms-client-request-id": "dda9cfcb-dca8-4858-942d-bd6ca14b51bb",
        "x-ms-date": "Fri, 03 Apr 2020 20:33:38 GMT",
        "x-ms-return-client-request-id": "true",
        "x-ms-version": "2019-12-12"
      },
      "RequestBody": null,
      "StatusCode": 202,
      "ResponseHeaders": {
        "Content-Length": "0",
        "Date": "Fri, 03 Apr 2020 20:33:37 GMT",
        "Server": [
          "Windows-Azure-Blob/1.0",
          "Microsoft-HTTPAPI/2.0"
        ],
        "x-ms-client-request-id": "dda9cfcb-dca8-4858-942d-bd6ca14b51bb",
<<<<<<< HEAD
        "x-ms-request-id": "b2d7353b-501e-0034-1840-f3a1f3000000",
=======
        "x-ms-request-id": "f564bcfe-301e-009b-5ef7-098ca5000000",
>>>>>>> 8d420312
        "x-ms-version": "2019-12-12"
      },
      "ResponseBody": []
    }
  ],
  "Variables": {
    "RandomSeed": "1732188586",
    "Storage_TestConfigDefault": "ProductionTenant\nseanmcccanary\nU2FuaXRpemVk\nhttps://seanmcccanary.blob.core.windows.net\nhttps://seanmcccanary.file.core.windows.net\nhttps://seanmcccanary.queue.core.windows.net\nhttps://seanmcccanary.table.core.windows.net\n\n\n\n\nhttps://seanmcccanary-secondary.blob.core.windows.net\nhttps://seanmcccanary-secondary.file.core.windows.net\nhttps://seanmcccanary-secondary.queue.core.windows.net\nhttps://seanmcccanary-secondary.table.core.windows.net\n\nSanitized\n\n\nCloud\nBlobEndpoint=https://seanmcccanary.blob.core.windows.net/;QueueEndpoint=https://seanmcccanary.queue.core.windows.net/;FileEndpoint=https://seanmcccanary.file.core.windows.net/;BlobSecondaryEndpoint=https://seanmcccanary-secondary.blob.core.windows.net/;QueueSecondaryEndpoint=https://seanmcccanary-secondary.queue.core.windows.net/;FileSecondaryEndpoint=https://seanmcccanary-secondary.file.core.windows.net/;AccountName=seanmcccanary;AccountKey=Sanitized\nseanscope1"
  }
}<|MERGE_RESOLUTION|>--- conflicted
+++ resolved
@@ -28,11 +28,7 @@
           "Microsoft-HTTPAPI/2.0"
         ],
         "x-ms-client-request-id": "bbf3c8ef-a40e-c15a-8c77-55efcd2e9f11",
-<<<<<<< HEAD
-        "x-ms-request-id": "b2d73530-501e-0034-0f40-f3a1f3000000",
-=======
         "x-ms-request-id": "f564bc96-301e-009b-08f7-098ca5000000",
->>>>>>> 8d420312
         "x-ms-version": "2019-12-12"
       },
       "ResponseBody": []
@@ -141,11 +137,7 @@
         ],
         "Transfer-Encoding": "chunked",
         "x-ms-client-request-id": "85304031-0778-11df-cd73-35cb2609a3d7",
-<<<<<<< HEAD
-        "x-ms-request-id": "b2d73537-501e-0034-1440-f3a1f3000000",
-=======
         "x-ms-request-id": "f564bcdd-301e-009b-41f7-098ca5000000",
->>>>>>> 8d420312
         "x-ms-version": "2019-12-12"
       },
       "ResponseBody": "LS1iYXRjaHJlc3BvbnNlXzdjMDE4MjczLTU5MzItNGJmZC05YWIzLWI0NzNiOGU0Mzc4Mg0KQ29udGVudC1UeXBlOiBhcHBsaWNhdGlvbi9odHRwDQpDb250ZW50LUlEOiAwDQoNCkhUVFAvMS4xIDIwMiBBY2NlcHRlZA0KeC1tcy1kZWxldGUtdHlwZS1wZXJtYW5lbnQ6IHRydWUNCngtbXMtcmVxdWVzdC1pZDogZjU2NGJjZGQtMzAxZS0wMDliLTQxZjctMDk4Y2E1MWViY2E3DQp4LW1zLXZlcnNpb246IDIwMTktMTItMTINClNlcnZlcjogV2luZG93cy1BenVyZS1CbG9iLzEuMA0KDQotLWJhdGNocmVzcG9uc2VfN2MwMTgyNzMtNTkzMi00YmZkLTlhYjMtYjQ3M2I4ZTQzNzgyDQpDb250ZW50LVR5cGU6IGFwcGxpY2F0aW9uL2h0dHANCkNvbnRlbnQtSUQ6IDENCg0KSFRUUC8xLjEgMjAyIEFjY2VwdGVkDQp4LW1zLWRlbGV0ZS10eXBlLXBlcm1hbmVudDogdHJ1ZQ0KeC1tcy1yZXF1ZXN0LWlkOiBmNTY0YmNkZC0zMDFlLTAwOWItNDFmNy0wOThjYTUxZWJjYTkNCngtbXMtdmVyc2lvbjogMjAxOS0xMi0xMg0KU2VydmVyOiBXaW5kb3dzLUF6dXJlLUJsb2IvMS4wDQoNCi0tYmF0Y2hyZXNwb25zZV83YzAxODI3My01OTMyLTRiZmQtOWFiMy1iNDczYjhlNDM3ODINCkNvbnRlbnQtVHlwZTogYXBwbGljYXRpb24vaHR0cA0KQ29udGVudC1JRDogMg0KDQpIVFRQLzEuMSA0MDQgVGhlIHNwZWNpZmllZCBjb250YWluZXIgZG9lcyBub3QgZXhpc3QuDQp4LW1zLWVycm9yLWNvZGU6IENvbnRhaW5lck5vdEZvdW5kDQp4LW1zLXJlcXVlc3QtaWQ6IGY1NjRiY2RkLTMwMWUtMDA5Yi00MWY3LTA5OGNhNTFlYmNhYQ0KeC1tcy12ZXJzaW9uOiAyMDE5LTEyLTEyDQpDb250ZW50LUxlbmd0aDogMjI2DQpDb250ZW50LVR5cGU6IGFwcGxpY2F0aW9uL3htbA0KU2VydmVyOiBXaW5kb3dzLUF6dXJlLUJsb2IvMS4wDQoNCu\u002B7vzw/eG1sIHZlcnNpb249IjEuMCIgZW5jb2Rpbmc9InV0Zi04Ij8\u002BCjxFcnJvcj48Q29kZT5Db250YWluZXJOb3RGb3VuZDwvQ29kZT48TWVzc2FnZT5UaGUgc3BlY2lmaWVkIGNvbnRhaW5lciBkb2VzIG5vdCBleGlzdC4KUmVxdWVzdElkOmY1NjRiY2RkLTMwMWUtMDA5Yi00MWY3LTA5OGNhNTFlYmNhYQpUaW1lOjIwMjAtMDQtMDNUMjA6MzM6MzcuMjYyODI0OFo8L01lc3NhZ2U\u002BPC9FcnJvcj4NCi0tYmF0Y2hyZXNwb25zZV83YzAxODI3My01OTMyLTRiZmQtOWFiMy1iNDczYjhlNDM3ODItLQ=="
@@ -176,11 +168,7 @@
         "Transfer-Encoding": "chunked",
         "x-ms-client-request-id": "28cba731-3947-00e3-ab4d-dfe66b425b97",
         "x-ms-error-code": "BlobNotFound",
-<<<<<<< HEAD
-        "x-ms-request-id": "b2d73539-501e-0034-1640-f3a1f3000000",
-=======
         "x-ms-request-id": "f564bce9-301e-009b-4bf7-098ca5000000",
->>>>>>> 8d420312
         "x-ms-version": "2019-12-12"
       },
       "ResponseBody": []
@@ -211,11 +199,7 @@
         "Transfer-Encoding": "chunked",
         "x-ms-client-request-id": "7f9a8e3c-7a3e-9090-d71f-c75500cfce7c",
         "x-ms-error-code": "BlobNotFound",
-<<<<<<< HEAD
-        "x-ms-request-id": "b2d7353a-501e-0034-1740-f3a1f3000000",
-=======
         "x-ms-request-id": "f564bcf4-301e-009b-54f7-098ca5000000",
->>>>>>> 8d420312
         "x-ms-version": "2019-12-12"
       },
       "ResponseBody": []
@@ -245,11 +229,7 @@
           "Microsoft-HTTPAPI/2.0"
         ],
         "x-ms-client-request-id": "dda9cfcb-dca8-4858-942d-bd6ca14b51bb",
-<<<<<<< HEAD
-        "x-ms-request-id": "b2d7353b-501e-0034-1840-f3a1f3000000",
-=======
         "x-ms-request-id": "f564bcfe-301e-009b-5ef7-098ca5000000",
->>>>>>> 8d420312
         "x-ms-version": "2019-12-12"
       },
       "ResponseBody": []
