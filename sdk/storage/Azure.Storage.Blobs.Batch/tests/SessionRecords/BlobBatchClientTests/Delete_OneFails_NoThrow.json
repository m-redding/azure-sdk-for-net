{
  "Entries": [
    {
      "RequestUri": "https://seanmcccanary.blob.core.windows.net/test-container-4f844520-b2b8-ece9-3243-bfc796ff7d1b?restype=container",
      "RequestMethod": "PUT",
      "RequestHeaders": {
        "Authorization": "Sanitized",
        "traceparent": "00-c4d82da904fa5e4fb00d046df17fa63c-a67026218c6a2646-00",
        "User-Agent": [
          "azsdk-net-Storage.Blobs/12.5.0-dev.20200403.1",
          "(.NET Core 4.6.28325.01; Microsoft Windows 10.0.18362 )"
        ],
        "x-ms-blob-public-access": "container",
        "x-ms-client-request-id": "6a8e3693-7b74-c6ec-92fc-d6add96e29a1",
        "x-ms-date": "Fri, 03 Apr 2020 20:31:52 GMT",
        "x-ms-return-client-request-id": "true",
        "x-ms-version": "2019-12-12"
      },
      "RequestBody": null,
      "StatusCode": 201,
      "ResponseHeaders": {
        "Content-Length": "0",
        "Date": "Fri, 03 Apr 2020 20:31:50 GMT",
        "ETag": "\u00220x8D7D80E0A44408A\u0022",
        "Last-Modified": "Fri, 03 Apr 2020 20:31:50 GMT",
        "Server": [
          "Windows-Azure-Blob/1.0",
          "Microsoft-HTTPAPI/2.0"
        ],
        "x-ms-client-request-id": "6a8e3693-7b74-c6ec-92fc-d6add96e29a1",
<<<<<<< HEAD
        "x-ms-request-id": "1dffda08-501e-000b-7540-f36950000000",
=======
        "x-ms-request-id": "0614d1e4-e01e-0021-31f6-0969db000000",
>>>>>>> 8d420312
        "x-ms-version": "2019-12-12"
      },
      "ResponseBody": []
    },
    {
      "RequestUri": "https://seanmcccanary.blob.core.windows.net/test-container-4f844520-b2b8-ece9-3243-bfc796ff7d1b/blob1",
      "RequestMethod": "PUT",
      "RequestHeaders": {
        "Authorization": "Sanitized",
        "Content-Length": "1024",
        "If-None-Match": "*",
        "traceparent": "00-1476580ef1ff9f4c8dff23ac6e0c7675-8daf07b460acb946-00",
        "User-Agent": [
          "azsdk-net-Storage.Blobs/12.5.0-dev.20200403.1",
          "(.NET Core 4.6.28325.01; Microsoft Windows 10.0.18362 )"
        ],
        "x-ms-blob-type": "BlockBlob",
        "x-ms-client-request-id": "17710d2b-7598-6ccf-fbf3-1be92013422a",
        "x-ms-date": "Fri, 03 Apr 2020 20:31:52 GMT",
        "x-ms-return-client-request-id": "true",
        "x-ms-version": "2019-12-12"
      },
      "RequestBody": "MZgre1HODThre17TeC/1siWvM19wEqcYOg5G6BAsMIK6mIheVKG\u002BxSlV//kcGU1jBySHKTrJMB7xEkBChyUoPkvcGOCnll2E8G42GxOt/CHB4\u002BHrpAZH8WhqbUJgfD4ELcCuPwBtvHDHAzjMkxULQxYfgKREPJpElSd3PCkbI3QwMu1S/7whVCdwJKHNel1TXykrQfuav/AmaarY9X9HrN/EnGEnuERa/Sx80xj4dxrKJN3/7\u002BJ5lXL9K5USSF6nKXfBCd78K6bl0UPOHezXLfGPDtChR7z9SwbuKo2uR7TO1amgNm48zfk3Gh6eqniGJf2kgjqNBuK6xL7XDgEZNomPAEhCNveDU0DXaS2eXqCOaAWPCsV6QM/H5nKwZL/4HuOUD6owQ\u002B4GIS75tpy0HGYdSaX8iSzEFL94elCE0u\u002BB30tJCk/1XSQWiOmXgIoyEskMkhsZ\u002B5S20Prqt8mdgU4/eNdQaxEWKOuB5QFDLJM1RWeGeD/UZ\u002BO2kjlUCqZbeAeaVwiz4qe49WovmBaTcqNntXFhFggPahDzmdjXwh1FJWz5qdWLgmPAzoPUpM/NIx\u002BW7VU0\u002BmL\u002Bi\u002Bz4v0jP4DNN6nOpmcnO2zIOoUiFOsZBJXa4QdTIECoK\u002Bx7ok8Ib8e5Qh7pbJIlWyBEiJlgaeVEmtpnRFp5ehdpInp6r5khv87BZNLML5QHtYnnDpenS8ILNwdwpSdpP8gHgE4XrquHIsjOowESdG9CY5LQlmt/wdq0b3iRsRqnVCUKxK9J7AbeX\u002BvO2KTA\u002BL6YLkWQmKlch75zYz8y9XGuJ0rcB7O/\u002BHOP8jZ/sOkx93a9\u002BYLVFr97qjzw1ozHr2p6HLFZ4PEK2DXSBKZy3NLVPWvIcPvu2RCPYFlyzyHixEbMBZQ72BKFsyFNAxIVBM1qG5Ug/zpyj0eczoCXlA0X8zxjpts\u002BmWVZQsHandYCeluMCLOIvcUMXXZQmw2R8h8QORPRtWHyL34zy7x4m/FtnlQlB49ZizF7V0Vk6gJby1CmxmTCLMD1md0xVPYIl8WE5vi5aOqPuq3iVmIcjUF/2ABr1dGIq22TL2myKDI7cr\u002BD4AcJnl5mFw\u002B249Zi2QybtXz1nMHz\u002BDuLJjmA3Y5/pueinK0\u002BdjmiAb7F1cubLFZdFnK1RdH9j\u002BfPfnQk5TV9OzzywDxjXT9HU58DKiJz8/njI8cfxl0VoQzFbvfBfRiFSJ6KpGwZ\u002BbkzbfYy/mHFX4p\u002BQcFuXXDj2SMzme5LgdKCeeGH5UuNySoN6FRm4qKrABNtQz9XGuspqs9I5l/K6\u002BwjsISAPXZC8HSbYHUYePZ8hJna3j6XK2L2Xj58QObKQvxoRzIeJsKdKlLKv7pyDTHUzGA==",
      "StatusCode": 201,
      "ResponseHeaders": {
        "Content-Length": "0",
        "Content-MD5": "iibZrz7jrRII6t25J9PmYA==",
        "Date": "Fri, 03 Apr 2020 20:31:50 GMT",
        "ETag": "\u00220x8D7D80E0A58236C\u0022",
        "Last-Modified": "Fri, 03 Apr 2020 20:31:51 GMT",
        "Server": [
          "Windows-Azure-Blob/1.0",
          "Microsoft-HTTPAPI/2.0"
        ],
        "x-ms-client-request-id": "17710d2b-7598-6ccf-fbf3-1be92013422a",
        "x-ms-content-crc64": "pFfgtOqAEh8=",
        "x-ms-request-id": "0614d20b-e01e-0021-54f6-0969db000000",
        "x-ms-request-server-encrypted": "true",
        "x-ms-version": "2019-12-12"
      },
      "ResponseBody": []
    },
    {
      "RequestUri": "https://seanmcccanary.blob.core.windows.net/test-container-4f844520-b2b8-ece9-3243-bfc796ff7d1b/blob2",
      "RequestMethod": "PUT",
      "RequestHeaders": {
        "Authorization": "Sanitized",
        "Content-Length": "1024",
        "If-None-Match": "*",
        "traceparent": "00-2d78ffa5af6a9a418c664d72c3a24b21-caf4aa5ef3e65a4f-00",
        "User-Agent": [
          "azsdk-net-Storage.Blobs/12.5.0-dev.20200403.1",
          "(.NET Core 4.6.28325.01; Microsoft Windows 10.0.18362 )"
        ],
        "x-ms-blob-type": "BlockBlob",
        "x-ms-client-request-id": "cdf60eb2-85bc-9865-24c6-0d523797da7b",
        "x-ms-date": "Fri, 03 Apr 2020 20:31:52 GMT",
        "x-ms-return-client-request-id": "true",
        "x-ms-version": "2019-12-12"
      },
      "RequestBody": "3CBBFLuvrak\u002BJTnYWujOO6Y\u002BWD8DG3/7rJdvcAdeQ2SLxs/DMjKjfF/H2HI89hITJd9D4rsDJsChRmgjPz2i3\u002BLUTJMYCgh0m9zfO0MNvrWFXEsnG2GpiJ8OIuzKfzwiJfiPaKp\u002B\u002BhrXzkfeJOt9lIeynePye8OBKsTzCugbqRufvRZKfVYLBmIxUE0aymS0kY1lF\u002BFYMKk0Dj3li\u002B8xuyUrPmbUMxYxp5eAwCt2Z19gPnlatpE5R41sFW4YJXty/5Un7ov93153NHBK2G9\u002BvqfdhEx21gST8ffZaB2oGIEbDsCVT3nTY18a44Ig724e7lfHOqEv\u002BymQlPyUJHdAzhvvL8mu6G8uCSHsW/KBcgKIunnG4N3g6xKXBLp8Pz7o2hRmMcCkcAXomTF/Qp82DyH5C2n9ee4\u002BD0O3FuO0scniBIHdG0FC5Ep03kesYKlyYPWYgjTV6mEmKCF87VkiM\u002BdnnD0eWPPgtycfiZunka\u002BZRLbtGy\u002BUDRogt/IfxfbxUqpfRcNrUwcCuMoNtWHFf5Zy4qijNBi40o8j/qEBwPEwLTfwR0zrLvGu62Jkh1e4WjdbreJOTR2SpnI0R1VmAPjZ3Ygq1TdKhrS39Ui1VEs3aqRppRIP4t8ZXqDZt\u002BabR\u002Bpqi6nPjoUAESYulljU3FIn/N2x/FvlyfuoEHaXcM7NG61eS8mhZ9weaZPs4UuHRIFOsrsJ6kuPhcGuJ34OaKFYYHqrdpGJhpQAkpPH\u002BeivIMv1SL4TxDFizsYI8kBdEADylIDQ287vxSsmCFe4x4vY/gayGB/iRJxJSajLgJNUo4GS1WVo30X9BYOS7bvZqQY6L/Q5q/fgD0/khpImJESY0WXVJfImcB/BtRKcUFbgb5\u002BhkVCfGviKscUVg1iy1\u002BE/\u002BhtWA4QTE7/Ud/XkRL/5BBfyhJLz\u002BbdtS3QtEezGD94xXFY6imsbjn2QyqICpWwFG39Bv1JOTABk6LcP5QLTDWgXs\u002Bhpvnmr1/YUYi4UaqYHJ/VthU\u002BL4hBV1aG0C6h7vbw66/GEnF0FludcOunRUH0RCL4NZogZi9HXFOjY98xOmaVy2n\u002B1gouYZ\u002B9nL6gmg4UjogLpblY0IGAgrYh0LZ8bDaBEX3b\u002BW4Uzdf6YslspsJFjtFTJZCtOPrkfldUCJDpQSyEI4iMOJUZ9tvhXm24E9/z3EHhKUal09iG83savMFDER2Y5IM5tVI8NTK4y9qJLGp7ZCxPBBfp4k\u002BsCUkaAzYWok1MIytYtibvpPQX6QQB\u002BccMo1iU9A0JswY3jagJIjH8oimNOQlDHrIFX2Mj0fVHrg\u002BCCV/dgapARnAlISh\u002B5oLCF0redMC5zYCmk5Sp5d0M79\u002BchxjWIyA==",
      "StatusCode": 201,
      "ResponseHeaders": {
        "Content-Length": "0",
        "Content-MD5": "yCzTgqDzLUD82L1gqZSaKg==",
        "Date": "Fri, 03 Apr 2020 20:31:50 GMT",
        "ETag": "\u00220x8D7D80E0A6608A3\u0022",
        "Last-Modified": "Fri, 03 Apr 2020 20:31:51 GMT",
        "Server": [
          "Windows-Azure-Blob/1.0",
          "Microsoft-HTTPAPI/2.0"
        ],
        "x-ms-client-request-id": "cdf60eb2-85bc-9865-24c6-0d523797da7b",
        "x-ms-content-crc64": "GQDKOle1zjo=",
        "x-ms-request-id": "0614d223-e01e-0021-69f6-0969db000000",
        "x-ms-request-server-encrypted": "true",
        "x-ms-version": "2019-12-12"
      },
      "ResponseBody": []
    },
    {
      "RequestUri": "https://seanmcccanary.blob.core.windows.net/?comp=batch",
      "RequestMethod": "POST",
      "RequestHeaders": {
        "Authorization": "Sanitized",
        "Content-Length": "1075",
        "Content-Type": "multipart/mixed; boundary=batch_a4a86c2d-2328-413c-fdfb-5d4f05ac6fb8",
        "traceparent": "00-a9163601d7732c40ad799dde5a4583df-9b3aa27dc06aa64e-00",
        "User-Agent": [
          "azsdk-net-Storage.Blobs/12.5.0-dev.20200403.1",
          "(.NET Core 4.6.28325.01; Microsoft Windows 10.0.18362 )"
        ],
        "x-ms-client-request-id": "0652646e-8666-38de-5f2f-a30726102435",
        "x-ms-date": "Fri, 03 Apr 2020 20:31:52 GMT",
        "x-ms-return-client-request-id": "true",
        "x-ms-version": "2019-12-12"
      },
      "RequestBody": "LS1iYXRjaF9hNGE4NmMyZC0yMzI4LTQxM2MtZmRmYi01ZDRmMDVhYzZmYjgNCkNvbnRlbnQtVHlwZTogYXBwbGljYXRpb24vaHR0cA0KQ29udGVudC1UcmFuc2Zlci1FbmNvZGluZzogYmluYXJ5DQpDb250ZW50LUlEOiAwDQoNCkRFTEVURSAvdGVzdC1jb250YWluZXItNGY4NDQ1MjAtYjJiOC1lY2U5LTMyNDMtYmZjNzk2ZmY3ZDFiL2Jsb2IxIEhUVFAvMS4xDQpBdXRob3JpemF0aW9uOiBTaGFyZWRLZXkgc2Vhbm1jY2NhbmFyeTpESm02c2EzV1kreW55dHBzU2R2SEhKSDNBYzZNNTRwNDA0QWRkd3RWaEF3PQ0KeC1tcy1kYXRlOiBGcmksIDAzIEFwciAyMDIwIDIwOjMxOjUyIEdNVA0KQ29udGVudC1MZW5ndGg6IDANCg0KLS1iYXRjaF9hNGE4NmMyZC0yMzI4LTQxM2MtZmRmYi01ZDRmMDVhYzZmYjgNCkNvbnRlbnQtVHlwZTogYXBwbGljYXRpb24vaHR0cA0KQ29udGVudC1UcmFuc2Zlci1FbmNvZGluZzogYmluYXJ5DQpDb250ZW50LUlEOiAxDQoNCkRFTEVURSAvdGVzdC1jb250YWluZXItNGY4NDQ1MjAtYjJiOC1lY2U5LTMyNDMtYmZjNzk2ZmY3ZDFiL2Jsb2IyIEhUVFAvMS4xDQpBdXRob3JpemF0aW9uOiBTaGFyZWRLZXkgc2Vhbm1jY2NhbmFyeTplUGJqRk1zM0JKdW5KWlU0OS9vNWJtdElCUEw2d1pTL1VyWU9BazVFZm1rPQ0KeC1tcy1kYXRlOiBGcmksIDAzIEFwciAyMDIwIDIwOjMxOjUyIEdNVA0KQ29udGVudC1MZW5ndGg6IDANCg0KLS1iYXRjaF9hNGE4NmMyZC0yMzI4LTQxM2MtZmRmYi01ZDRmMDVhYzZmYjgNCkNvbnRlbnQtVHlwZTogYXBwbGljYXRpb24vaHR0cA0KQ29udGVudC1UcmFuc2Zlci1FbmNvZGluZzogYmluYXJ5DQpDb250ZW50LUlEOiAyDQoNCkRFTEVURSAvaW52YWxpZGNvbnRhaW5lci9ibG9iMyBIVFRQLzEuMQ0KQXV0aG9yaXphdGlvbjogU2hhcmVkS2V5IHNlYW5tY2NjYW5hcnk6L08xMTd3OG1vWjc3OUR5eGN3UVBNQjd4MjBjZGxkSGQyL2xqYStJekZGND0NCngtbXMtZGF0ZTogRnJpLCAwMyBBcHIgMjAyMCAyMDozMTo1MiBHTVQNCkNvbnRlbnQtTGVuZ3RoOiAwDQoNCi0tYmF0Y2hfYTRhODZjMmQtMjMyOC00MTNjLWZkZmItNWQ0ZjA1YWM2ZmI4LS0NCg==",
      "StatusCode": 202,
      "ResponseHeaders": {
        "Content-Type": "multipart/mixed; boundary=batchresponse_a8aa2e9d-f940-41d0-a493-41c3af25ad46",
        "Date": "Fri, 03 Apr 2020 20:31:50 GMT",
        "Server": [
          "Windows-Azure-Blob/1.0",
          "Microsoft-HTTPAPI/2.0"
        ],
        "Transfer-Encoding": "chunked",
        "x-ms-client-request-id": "0652646e-8666-38de-5f2f-a30726102435",
<<<<<<< HEAD
        "x-ms-request-id": "1dffda0d-501e-000b-7840-f36950000000",
=======
        "x-ms-request-id": "0614d23f-e01e-0021-01f6-0969db000000",
>>>>>>> 8d420312
        "x-ms-version": "2019-12-12"
      },
      "ResponseBody": "LS1iYXRjaHJlc3BvbnNlX2E4YWEyZTlkLWY5NDAtNDFkMC1hNDkzLTQxYzNhZjI1YWQ0Ng0KQ29udGVudC1UeXBlOiBhcHBsaWNhdGlvbi9odHRwDQpDb250ZW50LUlEOiAwDQoNCkhUVFAvMS4xIDIwMiBBY2NlcHRlZA0KeC1tcy1kZWxldGUtdHlwZS1wZXJtYW5lbnQ6IHRydWUNCngtbXMtcmVxdWVzdC1pZDogMDYxNGQyM2YtZTAxZS0wMDIxLTAxZjYtMDk2OWRiMWUyMjg5DQp4LW1zLXZlcnNpb246IDIwMTktMTItMTINClNlcnZlcjogV2luZG93cy1BenVyZS1CbG9iLzEuMA0KDQotLWJhdGNocmVzcG9uc2VfYThhYTJlOWQtZjk0MC00MWQwLWE0OTMtNDFjM2FmMjVhZDQ2DQpDb250ZW50LVR5cGU6IGFwcGxpY2F0aW9uL2h0dHANCkNvbnRlbnQtSUQ6IDENCg0KSFRUUC8xLjEgMjAyIEFjY2VwdGVkDQp4LW1zLWRlbGV0ZS10eXBlLXBlcm1hbmVudDogdHJ1ZQ0KeC1tcy1yZXF1ZXN0LWlkOiAwNjE0ZDIzZi1lMDFlLTAwMjEtMDFmNi0wOTY5ZGIxZTIyOGINCngtbXMtdmVyc2lvbjogMjAxOS0xMi0xMg0KU2VydmVyOiBXaW5kb3dzLUF6dXJlLUJsb2IvMS4wDQoNCi0tYmF0Y2hyZXNwb25zZV9hOGFhMmU5ZC1mOTQwLTQxZDAtYTQ5My00MWMzYWYyNWFkNDYNCkNvbnRlbnQtVHlwZTogYXBwbGljYXRpb24vaHR0cA0KQ29udGVudC1JRDogMg0KDQpIVFRQLzEuMSA0MDQgVGhlIHNwZWNpZmllZCBjb250YWluZXIgZG9lcyBub3QgZXhpc3QuDQp4LW1zLWVycm9yLWNvZGU6IENvbnRhaW5lck5vdEZvdW5kDQp4LW1zLXJlcXVlc3QtaWQ6IDA2MTRkMjNmLWUwMWUtMDAyMS0wMWY2LTA5NjlkYjFlMjI4Yw0KeC1tcy12ZXJzaW9uOiAyMDE5LTEyLTEyDQpDb250ZW50LUxlbmd0aDogMjI2DQpDb250ZW50LVR5cGU6IGFwcGxpY2F0aW9uL3htbA0KU2VydmVyOiBXaW5kb3dzLUF6dXJlLUJsb2IvMS4wDQoNCu\u002B7vzw/eG1sIHZlcnNpb249IjEuMCIgZW5jb2Rpbmc9InV0Zi04Ij8\u002BCjxFcnJvcj48Q29kZT5Db250YWluZXJOb3RGb3VuZDwvQ29kZT48TWVzc2FnZT5UaGUgc3BlY2lmaWVkIGNvbnRhaW5lciBkb2VzIG5vdCBleGlzdC4KUmVxdWVzdElkOjA2MTRkMjNmLWUwMWUtMDAyMS0wMWY2LTA5NjlkYjFlMjI4YwpUaW1lOjIwMjAtMDQtMDNUMjA6MzE6NTEuNTA0NTI4M1o8L01lc3NhZ2U\u002BPC9FcnJvcj4NCi0tYmF0Y2hyZXNwb25zZV9hOGFhMmU5ZC1mOTQwLTQxZDAtYTQ5My00MWMzYWYyNWFkNDYtLQ=="
    },
    {
      "RequestUri": "https://seanmcccanary.blob.core.windows.net/test-container-4f844520-b2b8-ece9-3243-bfc796ff7d1b/blob1",
      "RequestMethod": "HEAD",
      "RequestHeaders": {
        "Authorization": "Sanitized",
        "traceparent": "00-0b69aa10e44abf4c8cb30c9f528755f6-86291a99cd18a74e-00",
        "User-Agent": [
          "azsdk-net-Storage.Blobs/12.5.0-dev.20200403.1",
          "(.NET Core 4.6.28325.01; Microsoft Windows 10.0.18362 )"
        ],
        "x-ms-client-request-id": "a1e0619e-6959-9151-615e-66655495ff23",
        "x-ms-date": "Fri, 03 Apr 2020 20:31:53 GMT",
        "x-ms-return-client-request-id": "true",
        "x-ms-version": "2019-12-12"
      },
      "RequestBody": null,
      "StatusCode": 404,
      "ResponseHeaders": {
        "Date": "Fri, 03 Apr 2020 20:31:50 GMT",
        "Server": [
          "Windows-Azure-Blob/1.0",
          "Microsoft-HTTPAPI/2.0"
        ],
        "Transfer-Encoding": "chunked",
        "x-ms-client-request-id": "a1e0619e-6959-9151-615e-66655495ff23",
        "x-ms-error-code": "BlobNotFound",
<<<<<<< HEAD
        "x-ms-request-id": "1dffda0f-501e-000b-7a40-f36950000000",
=======
        "x-ms-request-id": "0614d29d-e01e-0021-5bf6-0969db000000",
>>>>>>> 8d420312
        "x-ms-version": "2019-12-12"
      },
      "ResponseBody": []
    },
    {
      "RequestUri": "https://seanmcccanary.blob.core.windows.net/test-container-4f844520-b2b8-ece9-3243-bfc796ff7d1b/blob2",
      "RequestMethod": "HEAD",
      "RequestHeaders": {
        "Authorization": "Sanitized",
        "traceparent": "00-3241a0115391b14dae26e0fc757b534c-1741fda87e509f4a-00",
        "User-Agent": [
          "azsdk-net-Storage.Blobs/12.5.0-dev.20200403.1",
          "(.NET Core 4.6.28325.01; Microsoft Windows 10.0.18362 )"
        ],
        "x-ms-client-request-id": "c56937a4-832f-3cdc-fbd0-9c7b0a21e239",
        "x-ms-date": "Fri, 03 Apr 2020 20:31:53 GMT",
        "x-ms-return-client-request-id": "true",
        "x-ms-version": "2019-12-12"
      },
      "RequestBody": null,
      "StatusCode": 404,
      "ResponseHeaders": {
        "Date": "Fri, 03 Apr 2020 20:31:50 GMT",
        "Server": [
          "Windows-Azure-Blob/1.0",
          "Microsoft-HTTPAPI/2.0"
        ],
        "Transfer-Encoding": "chunked",
        "x-ms-client-request-id": "c56937a4-832f-3cdc-fbd0-9c7b0a21e239",
        "x-ms-error-code": "BlobNotFound",
<<<<<<< HEAD
        "x-ms-request-id": "1dffda13-501e-000b-7d40-f36950000000",
=======
        "x-ms-request-id": "0614d2b0-e01e-0021-6bf6-0969db000000",
>>>>>>> 8d420312
        "x-ms-version": "2019-12-12"
      },
      "ResponseBody": []
    },
    {
      "RequestUri": "https://seanmcccanary.blob.core.windows.net/test-container-4f844520-b2b8-ece9-3243-bfc796ff7d1b?restype=container",
      "RequestMethod": "DELETE",
      "RequestHeaders": {
        "Authorization": "Sanitized",
        "traceparent": "00-215f5898d3ef14449521edf02d128908-5e02ea56c37bbc4e-00",
        "User-Agent": [
          "azsdk-net-Storage.Blobs/12.5.0-dev.20200403.1",
          "(.NET Core 4.6.28325.01; Microsoft Windows 10.0.18362 )"
        ],
        "x-ms-client-request-id": "1cc11a74-3a2c-9df4-c346-6d5ec2a6f3bc",
        "x-ms-date": "Fri, 03 Apr 2020 20:31:53 GMT",
        "x-ms-return-client-request-id": "true",
        "x-ms-version": "2019-12-12"
      },
      "RequestBody": null,
      "StatusCode": 202,
      "ResponseHeaders": {
        "Content-Length": "0",
        "Date": "Fri, 03 Apr 2020 20:31:50 GMT",
        "Server": [
          "Windows-Azure-Blob/1.0",
          "Microsoft-HTTPAPI/2.0"
        ],
        "x-ms-client-request-id": "1cc11a74-3a2c-9df4-c346-6d5ec2a6f3bc",
<<<<<<< HEAD
        "x-ms-request-id": "1dffda14-501e-000b-7e40-f36950000000",
=======
        "x-ms-request-id": "0614d2c4-e01e-0021-7ff6-0969db000000",
>>>>>>> 8d420312
        "x-ms-version": "2019-12-12"
      },
      "ResponseBody": []
    }
  ],
  "Variables": {
    "RandomSeed": "1635593380",
    "Storage_TestConfigDefault": "ProductionTenant\nseanmcccanary\nU2FuaXRpemVk\nhttps://seanmcccanary.blob.core.windows.net\nhttps://seanmcccanary.file.core.windows.net\nhttps://seanmcccanary.queue.core.windows.net\nhttps://seanmcccanary.table.core.windows.net\n\n\n\n\nhttps://seanmcccanary-secondary.blob.core.windows.net\nhttps://seanmcccanary-secondary.file.core.windows.net\nhttps://seanmcccanary-secondary.queue.core.windows.net\nhttps://seanmcccanary-secondary.table.core.windows.net\n\nSanitized\n\n\nCloud\nBlobEndpoint=https://seanmcccanary.blob.core.windows.net/;QueueEndpoint=https://seanmcccanary.queue.core.windows.net/;FileEndpoint=https://seanmcccanary.file.core.windows.net/;BlobSecondaryEndpoint=https://seanmcccanary-secondary.blob.core.windows.net/;QueueSecondaryEndpoint=https://seanmcccanary-secondary.queue.core.windows.net/;FileSecondaryEndpoint=https://seanmcccanary-secondary.file.core.windows.net/;AccountName=seanmcccanary;AccountKey=Sanitized\nseanscope1"
  }
}<|MERGE_RESOLUTION|>--- conflicted
+++ resolved
@@ -28,11 +28,7 @@
           "Microsoft-HTTPAPI/2.0"
         ],
         "x-ms-client-request-id": "6a8e3693-7b74-c6ec-92fc-d6add96e29a1",
-<<<<<<< HEAD
-        "x-ms-request-id": "1dffda08-501e-000b-7540-f36950000000",
-=======
         "x-ms-request-id": "0614d1e4-e01e-0021-31f6-0969db000000",
->>>>>>> 8d420312
         "x-ms-version": "2019-12-12"
       },
       "ResponseBody": []
@@ -141,11 +137,7 @@
         ],
         "Transfer-Encoding": "chunked",
         "x-ms-client-request-id": "0652646e-8666-38de-5f2f-a30726102435",
-<<<<<<< HEAD
-        "x-ms-request-id": "1dffda0d-501e-000b-7840-f36950000000",
-=======
         "x-ms-request-id": "0614d23f-e01e-0021-01f6-0969db000000",
->>>>>>> 8d420312
         "x-ms-version": "2019-12-12"
       },
       "ResponseBody": "LS1iYXRjaHJlc3BvbnNlX2E4YWEyZTlkLWY5NDAtNDFkMC1hNDkzLTQxYzNhZjI1YWQ0Ng0KQ29udGVudC1UeXBlOiBhcHBsaWNhdGlvbi9odHRwDQpDb250ZW50LUlEOiAwDQoNCkhUVFAvMS4xIDIwMiBBY2NlcHRlZA0KeC1tcy1kZWxldGUtdHlwZS1wZXJtYW5lbnQ6IHRydWUNCngtbXMtcmVxdWVzdC1pZDogMDYxNGQyM2YtZTAxZS0wMDIxLTAxZjYtMDk2OWRiMWUyMjg5DQp4LW1zLXZlcnNpb246IDIwMTktMTItMTINClNlcnZlcjogV2luZG93cy1BenVyZS1CbG9iLzEuMA0KDQotLWJhdGNocmVzcG9uc2VfYThhYTJlOWQtZjk0MC00MWQwLWE0OTMtNDFjM2FmMjVhZDQ2DQpDb250ZW50LVR5cGU6IGFwcGxpY2F0aW9uL2h0dHANCkNvbnRlbnQtSUQ6IDENCg0KSFRUUC8xLjEgMjAyIEFjY2VwdGVkDQp4LW1zLWRlbGV0ZS10eXBlLXBlcm1hbmVudDogdHJ1ZQ0KeC1tcy1yZXF1ZXN0LWlkOiAwNjE0ZDIzZi1lMDFlLTAwMjEtMDFmNi0wOTY5ZGIxZTIyOGINCngtbXMtdmVyc2lvbjogMjAxOS0xMi0xMg0KU2VydmVyOiBXaW5kb3dzLUF6dXJlLUJsb2IvMS4wDQoNCi0tYmF0Y2hyZXNwb25zZV9hOGFhMmU5ZC1mOTQwLTQxZDAtYTQ5My00MWMzYWYyNWFkNDYNCkNvbnRlbnQtVHlwZTogYXBwbGljYXRpb24vaHR0cA0KQ29udGVudC1JRDogMg0KDQpIVFRQLzEuMSA0MDQgVGhlIHNwZWNpZmllZCBjb250YWluZXIgZG9lcyBub3QgZXhpc3QuDQp4LW1zLWVycm9yLWNvZGU6IENvbnRhaW5lck5vdEZvdW5kDQp4LW1zLXJlcXVlc3QtaWQ6IDA2MTRkMjNmLWUwMWUtMDAyMS0wMWY2LTA5NjlkYjFlMjI4Yw0KeC1tcy12ZXJzaW9uOiAyMDE5LTEyLTEyDQpDb250ZW50LUxlbmd0aDogMjI2DQpDb250ZW50LVR5cGU6IGFwcGxpY2F0aW9uL3htbA0KU2VydmVyOiBXaW5kb3dzLUF6dXJlLUJsb2IvMS4wDQoNCu\u002B7vzw/eG1sIHZlcnNpb249IjEuMCIgZW5jb2Rpbmc9InV0Zi04Ij8\u002BCjxFcnJvcj48Q29kZT5Db250YWluZXJOb3RGb3VuZDwvQ29kZT48TWVzc2FnZT5UaGUgc3BlY2lmaWVkIGNvbnRhaW5lciBkb2VzIG5vdCBleGlzdC4KUmVxdWVzdElkOjA2MTRkMjNmLWUwMWUtMDAyMS0wMWY2LTA5NjlkYjFlMjI4YwpUaW1lOjIwMjAtMDQtMDNUMjA6MzE6NTEuNTA0NTI4M1o8L01lc3NhZ2U\u002BPC9FcnJvcj4NCi0tYmF0Y2hyZXNwb25zZV9hOGFhMmU5ZC1mOTQwLTQxZDAtYTQ5My00MWMzYWYyNWFkNDYtLQ=="
@@ -176,11 +168,7 @@
         "Transfer-Encoding": "chunked",
         "x-ms-client-request-id": "a1e0619e-6959-9151-615e-66655495ff23",
         "x-ms-error-code": "BlobNotFound",
-<<<<<<< HEAD
-        "x-ms-request-id": "1dffda0f-501e-000b-7a40-f36950000000",
-=======
         "x-ms-request-id": "0614d29d-e01e-0021-5bf6-0969db000000",
->>>>>>> 8d420312
         "x-ms-version": "2019-12-12"
       },
       "ResponseBody": []
@@ -211,11 +199,7 @@
         "Transfer-Encoding": "chunked",
         "x-ms-client-request-id": "c56937a4-832f-3cdc-fbd0-9c7b0a21e239",
         "x-ms-error-code": "BlobNotFound",
-<<<<<<< HEAD
-        "x-ms-request-id": "1dffda13-501e-000b-7d40-f36950000000",
-=======
         "x-ms-request-id": "0614d2b0-e01e-0021-6bf6-0969db000000",
->>>>>>> 8d420312
         "x-ms-version": "2019-12-12"
       },
       "ResponseBody": []
@@ -245,11 +229,7 @@
           "Microsoft-HTTPAPI/2.0"
         ],
         "x-ms-client-request-id": "1cc11a74-3a2c-9df4-c346-6d5ec2a6f3bc",
-<<<<<<< HEAD
-        "x-ms-request-id": "1dffda14-501e-000b-7e40-f36950000000",
-=======
         "x-ms-request-id": "0614d2c4-e01e-0021-7ff6-0969db000000",
->>>>>>> 8d420312
         "x-ms-version": "2019-12-12"
       },
       "ResponseBody": []
