--- conflicted
+++ resolved
@@ -1,11 +1,7 @@
 {
   "Entries": [
     {
-<<<<<<< HEAD
       "RequestUri": "https://amandadev2.file.core.windows.net/?sv=2020-06-12\u0026ss=f\u0026srt=s\u0026se=2020-08-07T00%3A10%3A26Z\u0026sp=r\u0026sig=Sanitized\u0026restype=directory",
-=======
-      "RequestUri": "https://amandadev2.file.core.windows.net/?sv=2020-04-08\u0026ss=f\u0026srt=s\u0026se=2020-08-07T00%3A10%3A26Z\u0026sp=r\u0026sig=Sanitized\u0026restype=directory",
->>>>>>> ac9a4ec0
       "RequestMethod": "GET",
       "RequestHeaders": {
         "traceparent": "00-48bd31455280a74cb1216b8b53b7b278-f6702042ed1dfa4a-00",
@@ -15,11 +11,7 @@
         ],
         "x-ms-client-request-id": "987b6494-ce95-070e-7149-83633bb86d80",
         "x-ms-return-client-request-id": "true",
-<<<<<<< HEAD
         "x-ms-version": "2020-06-12"
-=======
-        "x-ms-version": "2020-04-08"
->>>>>>> ac9a4ec0
       },
       "RequestBody": null,
       "StatusCode": 400,
