{
  "Entries": [
    {
      "RequestUri": "https://seanmcccanada.file.core.windows.net/test-share-19ade85a-75d1-ae56-c205-1657cb97bf49?restype=share",
      "RequestMethod": "PUT",
      "RequestHeaders": {
        "Authorization": "Sanitized",
        "traceparent": "00-6376b72207b7f64488255abd59ba574b-cc50671dc5b06043-00",
        "User-Agent": [
          "azsdk-net-Storage.Files.Shares/12.5.0-alpha.20201014.1",
          "(.NET Core 4.6.29220.03; Microsoft Windows 10.0.19042 )"
        ],
        "x-ms-client-request-id": "b0cdb300-5d10-54b4-3144-2a726f863a52",
        "x-ms-date": "Wed, 14 Oct 2020 23:18:48 GMT",
        "x-ms-return-client-request-id": "true",
        "x-ms-version": "2020-04-08"
      },
      "RequestBody": null,
      "StatusCode": 201,
      "ResponseHeaders": {
        "Content-Length": "0",
        "Date": "Wed, 14 Oct 2020 23:18:49 GMT",
        "ETag": "\u00220x8D87097824AF058\u0022",
        "Last-Modified": "Wed, 14 Oct 2020 23:18:50 GMT",
        "Server": [
          "Windows-Azure-File/1.0",
          "Microsoft-HTTPAPI/2.0"
        ],
        "x-ms-client-request-id": "b0cdb300-5d10-54b4-3144-2a726f863a52",
<<<<<<< HEAD
        "x-ms-request-id": "acf1c45b-801a-0083-2877-6bc4a0000000",
        "x-ms-version": "2020-04-08"
=======
        "x-ms-request-id": "97f93a10-201a-0016-5680-a26755000000",
        "x-ms-version": "2020-02-10"
>>>>>>> 1891cfca
      },
      "ResponseBody": []
    },
    {
      "RequestUri": "https://seanmcccanada.file.core.windows.net/test-share-19ade85a-75d1-ae56-c205-1657cb97bf49?comp=lease\u0026restype=share",
      "RequestMethod": "PUT",
      "RequestHeaders": {
        "Authorization": "Sanitized",
        "traceparent": "00-115586961acd1b4fb77b08c4a215dfb3-1ff0321c37afaa45-00",
        "User-Agent": [
          "azsdk-net-Storage.Files.Shares/12.5.0-alpha.20201014.1",
          "(.NET Core 4.6.29220.03; Microsoft Windows 10.0.19042 )"
        ],
        "x-ms-client-request-id": "5badc31e-ac76-a37d-5c1d-3420423bf411",
        "x-ms-date": "Wed, 14 Oct 2020 23:18:48 GMT",
        "x-ms-lease-action": "acquire",
        "x-ms-lease-duration": "-1",
        "x-ms-proposed-lease-id": "b2ec8c88-5d19-b056-7bf0-1b785f1fc760",
        "x-ms-return-client-request-id": "true",
        "x-ms-version": "2020-04-08"
      },
      "RequestBody": null,
      "StatusCode": 201,
      "ResponseHeaders": {
        "Content-Length": "0",
        "Date": "Wed, 14 Oct 2020 23:18:49 GMT",
        "ETag": "\u00220x8D87097824AF058\u0022",
        "Last-Modified": "Wed, 14 Oct 2020 23:18:50 GMT",
        "Server": [
          "Windows-Azure-File/1.0",
          "Microsoft-HTTPAPI/2.0"
        ],
        "x-ms-client-request-id": "5badc31e-ac76-a37d-5c1d-3420423bf411",
        "x-ms-lease-id": "b2ec8c88-5d19-b056-7bf0-1b785f1fc760",
<<<<<<< HEAD
        "x-ms-request-id": "acf1c45e-801a-0083-2977-6bc4a0000000",
        "x-ms-version": "2020-04-08"
=======
        "x-ms-request-id": "97f93a14-201a-0016-5780-a26755000000",
        "x-ms-version": "2020-02-10"
>>>>>>> 1891cfca
      },
      "ResponseBody": []
    },
    {
      "RequestUri": "https://seanmcccanada.file.core.windows.net/test-share-19ade85a-75d1-ae56-c205-1657cb97bf49?restype=share",
      "RequestMethod": "DELETE",
      "RequestHeaders": {
        "Authorization": "Sanitized",
        "traceparent": "00-0aa6285b314f404097bbfd3bdffbf027-067bb7861178ce4f-00",
        "User-Agent": [
          "azsdk-net-Storage.Files.Shares/12.5.0-alpha.20201014.1",
          "(.NET Core 4.6.29220.03; Microsoft Windows 10.0.19042 )"
        ],
        "x-ms-client-request-id": "9c5aa3a3-6b71-fae9-01b3-bbacda189da4",
        "x-ms-date": "Wed, 14 Oct 2020 23:18:49 GMT",
        "x-ms-lease-id": "b2ec8c88-5d19-b056-7bf0-1b785f1fc760",
        "x-ms-return-client-request-id": "true",
        "x-ms-version": "2020-04-08"
      },
      "RequestBody": null,
      "StatusCode": 202,
      "ResponseHeaders": {
        "Content-Length": "0",
        "Date": "Wed, 14 Oct 2020 23:18:49 GMT",
        "Server": [
          "Windows-Azure-File/1.0",
          "Microsoft-HTTPAPI/2.0"
        ],
        "x-ms-client-request-id": "9c5aa3a3-6b71-fae9-01b3-bbacda189da4",
<<<<<<< HEAD
        "x-ms-request-id": "acf1c460-801a-0083-2a77-6bc4a0000000",
        "x-ms-version": "2020-04-08"
=======
        "x-ms-request-id": "97f93a15-201a-0016-5880-a26755000000",
        "x-ms-version": "2020-02-10"
>>>>>>> 1891cfca
      },
      "ResponseBody": []
    }
  ],
  "Variables": {
    "RandomSeed": "1798559023",
    "Storage_TestConfigDefault": "ProductionTenant\nseanmcccanada\nU2FuaXRpemVk\nhttps://seanmcccanada.blob.core.windows.net\nhttps://seanmcccanada.file.core.windows.net\nhttps://seanmcccanada.queue.core.windows.net\nhttps://seanmcccanada.table.core.windows.net\n\n\n\n\nhttps://seanmcccanada-secondary.blob.core.windows.net\nhttps://seanmcccanada-secondary.file.core.windows.net\nhttps://seanmcccanada-secondary.queue.core.windows.net\nhttps://seanmcccanada-secondary.table.core.windows.net\n\nSanitized\n\n\nCloud\nBlobEndpoint=https://seanmcccanada.blob.core.windows.net/;QueueEndpoint=https://seanmcccanada.queue.core.windows.net/;FileEndpoint=https://seanmcccanada.file.core.windows.net/;BlobSecondaryEndpoint=https://seanmcccanada-secondary.blob.core.windows.net/;QueueSecondaryEndpoint=https://seanmcccanada-secondary.queue.core.windows.net/;FileSecondaryEndpoint=https://seanmcccanada-secondary.file.core.windows.net/;AccountName=seanmcccanada;AccountKey=Kg==;\nseanscope1"
  }
}<|MERGE_RESOLUTION|>--- conflicted
+++ resolved
@@ -27,13 +27,8 @@
           "Microsoft-HTTPAPI/2.0"
         ],
         "x-ms-client-request-id": "b0cdb300-5d10-54b4-3144-2a726f863a52",
-<<<<<<< HEAD
-        "x-ms-request-id": "acf1c45b-801a-0083-2877-6bc4a0000000",
+        "x-ms-request-id": "97f93a10-201a-0016-5680-a26755000000",
         "x-ms-version": "2020-04-08"
-=======
-        "x-ms-request-id": "97f93a10-201a-0016-5680-a26755000000",
-        "x-ms-version": "2020-02-10"
->>>>>>> 1891cfca
       },
       "ResponseBody": []
     },
@@ -68,13 +63,8 @@
         ],
         "x-ms-client-request-id": "5badc31e-ac76-a37d-5c1d-3420423bf411",
         "x-ms-lease-id": "b2ec8c88-5d19-b056-7bf0-1b785f1fc760",
-<<<<<<< HEAD
-        "x-ms-request-id": "acf1c45e-801a-0083-2977-6bc4a0000000",
+        "x-ms-request-id": "97f93a14-201a-0016-5780-a26755000000",
         "x-ms-version": "2020-04-08"
-=======
-        "x-ms-request-id": "97f93a14-201a-0016-5780-a26755000000",
-        "x-ms-version": "2020-02-10"
->>>>>>> 1891cfca
       },
       "ResponseBody": []
     },
@@ -104,13 +94,8 @@
           "Microsoft-HTTPAPI/2.0"
         ],
         "x-ms-client-request-id": "9c5aa3a3-6b71-fae9-01b3-bbacda189da4",
-<<<<<<< HEAD
-        "x-ms-request-id": "acf1c460-801a-0083-2a77-6bc4a0000000",
+        "x-ms-request-id": "97f93a15-201a-0016-5880-a26755000000",
         "x-ms-version": "2020-04-08"
-=======
-        "x-ms-request-id": "97f93a15-201a-0016-5880-a26755000000",
-        "x-ms-version": "2020-02-10"
->>>>>>> 1891cfca
       },
       "ResponseBody": []
     }
