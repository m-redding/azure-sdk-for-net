--- conflicted
+++ resolved
@@ -27,13 +27,8 @@
           "Microsoft-HTTPAPI/2.0"
         ],
         "x-ms-client-request-id": "86fd9684-b2f8-df21-abcc-65b29e0fe25c",
-<<<<<<< HEAD
-        "x-ms-request-id": "1c89ceb8-201a-007e-7b77-6b4a85000000",
+        "x-ms-request-id": "8e92a786-301a-0010-2c74-a11faa000000",
         "x-ms-version": "2020-04-08"
-=======
-        "x-ms-request-id": "8e92a786-301a-0010-2c74-a11faa000000",
-        "x-ms-version": "2020-02-10"
->>>>>>> 1891cfca
       },
       "ResponseBody": []
     },
@@ -68,13 +63,8 @@
         ],
         "x-ms-client-request-id": "c704ffbc-f76f-8321-d72f-249dde959b43",
         "x-ms-lease-id": "e76691ef-001c-cebe-625b-d48b436852f0",
-<<<<<<< HEAD
-        "x-ms-request-id": "1c89cebb-201a-007e-7c77-6b4a85000000",
+        "x-ms-request-id": "8e92a78e-301a-0010-3174-a11faa000000",
         "x-ms-version": "2020-04-08"
-=======
-        "x-ms-request-id": "8e92a78e-301a-0010-3174-a11faa000000",
-        "x-ms-version": "2020-02-10"
->>>>>>> 1891cfca
       },
       "ResponseBody": []
     },
@@ -108,13 +98,8 @@
         "Transfer-Encoding": "chunked",
         "Vary": "Origin",
         "x-ms-client-request-id": "43ce2a37-8a64-8c80-f7b3-685ad0cbbbb2",
-<<<<<<< HEAD
-        "x-ms-request-id": "1c89cebd-201a-007e-7d77-6b4a85000000",
+        "x-ms-request-id": "8e92a78f-301a-0010-3274-a11faa000000",
         "x-ms-version": "2020-04-08"
-=======
-        "x-ms-request-id": "8e92a78f-301a-0010-3274-a11faa000000",
-        "x-ms-version": "2020-02-10"
->>>>>>> 1891cfca
       },
       "ResponseBody": "\uFEFF\u003C?xml version=\u00221.0\u0022 encoding=\u0022utf-8\u0022?\u003E\u003CSignedIdentifiers /\u003E"
     },
@@ -145,13 +130,8 @@
           "Microsoft-HTTPAPI/2.0"
         ],
         "x-ms-client-request-id": "b3659c96-58c7-f0de-f4a1-8d233a79295d",
-<<<<<<< HEAD
-        "x-ms-request-id": "1c89cebe-201a-007e-7e77-6b4a85000000",
+        "x-ms-request-id": "8e92a790-301a-0010-3374-a11faa000000",
         "x-ms-version": "2020-04-08"
-=======
-        "x-ms-request-id": "8e92a790-301a-0010-3374-a11faa000000",
-        "x-ms-version": "2020-02-10"
->>>>>>> 1891cfca
       },
       "ResponseBody": []
     }
