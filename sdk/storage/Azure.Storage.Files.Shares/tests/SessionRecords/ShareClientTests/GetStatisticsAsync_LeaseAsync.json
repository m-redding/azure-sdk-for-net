{
  "Entries": [
    {
      "RequestUri": "https://seanmcccanary3.file.core.windows.net/test-share-23c573a2-4cdf-d59c-2a45-9aeaa2507ef7?restype=share",
      "RequestMethod": "PUT",
      "RequestHeaders": {
        "Authorization": "Sanitized",
        "traceparent": "00-a4807ea1d9b2c14090cad1b743644fd7-0de40a0b195bfa4d-00",
        "User-Agent": [
          "azsdk-net-Storage.Files.Shares/12.5.0-alpha.20201013.1",
          "(.NET Core 4.6.29220.03; Microsoft Windows 10.0.19042 )"
        ],
        "x-ms-client-request-id": "e30e73ea-8f9f-e130-19e3-15aa63dbe3b4",
        "x-ms-date": "Tue, 13 Oct 2020 15:22:54 GMT",
        "x-ms-return-client-request-id": "true",
        "x-ms-version": "2020-04-08"
      },
      "RequestBody": null,
      "StatusCode": 201,
      "ResponseHeaders": {
        "Content-Length": "0",
        "Date": "Tue, 13 Oct 2020 15:22:55 GMT",
        "ETag": "\u00220x8D86F8BDC373E5B\u0022",
        "Last-Modified": "Tue, 13 Oct 2020 15:22:55 GMT",
        "Server": [
          "Windows-Azure-File/1.0",
          "Microsoft-HTTPAPI/2.0"
        ],
        "x-ms-client-request-id": "e30e73ea-8f9f-e130-19e3-15aa63dbe3b4",
<<<<<<< HEAD
        "x-ms-request-id": "cc50bf6f-e01a-0003-4877-6b3ba6000000",
        "x-ms-version": "2020-04-08"
=======
        "x-ms-request-id": "ec5ac042-701a-0097-7b74-a18ccf000000",
        "x-ms-version": "2020-02-10"
>>>>>>> 1891cfca
      },
      "ResponseBody": []
    },
    {
      "RequestUri": "https://seanmcccanary3.file.core.windows.net/test-share-23c573a2-4cdf-d59c-2a45-9aeaa2507ef7?comp=lease\u0026restype=share",
      "RequestMethod": "PUT",
      "RequestHeaders": {
        "Authorization": "Sanitized",
        "traceparent": "00-c3714484c4f0bc49a39530b40ed473d7-8cc424b4c2001047-00",
        "User-Agent": [
          "azsdk-net-Storage.Files.Shares/12.5.0-alpha.20201013.1",
          "(.NET Core 4.6.29220.03; Microsoft Windows 10.0.19042 )"
        ],
        "x-ms-client-request-id": "44df0b05-4a46-dd28-bb2a-cce2273a5415",
        "x-ms-date": "Tue, 13 Oct 2020 15:22:55 GMT",
        "x-ms-lease-action": "acquire",
        "x-ms-lease-duration": "-1",
        "x-ms-proposed-lease-id": "a0893eb9-0c8b-e3b7-17bc-68f58c04525a",
        "x-ms-return-client-request-id": "true",
        "x-ms-version": "2020-04-08"
      },
      "RequestBody": null,
      "StatusCode": 201,
      "ResponseHeaders": {
        "Content-Length": "0",
        "Date": "Tue, 13 Oct 2020 15:22:55 GMT",
        "ETag": "\u00220x8D86F8BDC373E5B\u0022",
        "Last-Modified": "Tue, 13 Oct 2020 15:22:55 GMT",
        "Server": [
          "Windows-Azure-File/1.0",
          "Microsoft-HTTPAPI/2.0"
        ],
        "x-ms-client-request-id": "44df0b05-4a46-dd28-bb2a-cce2273a5415",
        "x-ms-lease-id": "a0893eb9-0c8b-e3b7-17bc-68f58c04525a",
<<<<<<< HEAD
        "x-ms-request-id": "cc50bf72-e01a-0003-4977-6b3ba6000000",
        "x-ms-version": "2020-04-08"
=======
        "x-ms-request-id": "ec5ac048-701a-0097-7e74-a18ccf000000",
        "x-ms-version": "2020-02-10"
>>>>>>> 1891cfca
      },
      "ResponseBody": []
    },
    {
      "RequestUri": "https://seanmcccanary3.file.core.windows.net/test-share-23c573a2-4cdf-d59c-2a45-9aeaa2507ef7?restype=share\u0026comp=stats",
      "RequestMethod": "GET",
      "RequestHeaders": {
        "Authorization": "Sanitized",
        "traceparent": "00-6487d0a853bdff46b2caa44258a2635b-c7e7f8c0d4e3f14f-00",
        "User-Agent": [
          "azsdk-net-Storage.Files.Shares/12.5.0-alpha.20201013.1",
          "(.NET Core 4.6.29220.03; Microsoft Windows 10.0.19042 )"
        ],
        "x-ms-client-request-id": "80f08717-0e25-1114-bd23-7217ce76c8bc",
        "x-ms-date": "Tue, 13 Oct 2020 15:22:55 GMT",
        "x-ms-lease-id": "a0893eb9-0c8b-e3b7-17bc-68f58c04525a",
        "x-ms-return-client-request-id": "true",
        "x-ms-version": "2020-04-08"
      },
      "RequestBody": null,
      "StatusCode": 200,
      "ResponseHeaders": {
        "Content-Type": "application/xml",
        "Date": "Tue, 13 Oct 2020 15:22:55 GMT",
        "Server": [
          "Windows-Azure-File/1.0",
          "Microsoft-HTTPAPI/2.0"
        ],
        "Transfer-Encoding": "chunked",
        "Vary": "Origin",
        "x-ms-client-request-id": "80f08717-0e25-1114-bd23-7217ce76c8bc",
<<<<<<< HEAD
        "x-ms-request-id": "cc50bf73-e01a-0003-4a77-6b3ba6000000",
        "x-ms-version": "2020-04-08"
=======
        "x-ms-request-id": "ec5ac04a-701a-0097-8074-a18ccf000000",
        "x-ms-version": "2020-02-10"
>>>>>>> 1891cfca
      },
      "ResponseBody": "\uFEFF\u003C?xml version=\u00221.0\u0022 encoding=\u0022utf-8\u0022?\u003E\u003CShareStats\u003E\u003CShareUsageBytes\u003E0\u003C/ShareUsageBytes\u003E\u003C/ShareStats\u003E"
    },
    {
      "RequestUri": "https://seanmcccanary3.file.core.windows.net/test-share-23c573a2-4cdf-d59c-2a45-9aeaa2507ef7?restype=share",
      "RequestMethod": "DELETE",
      "RequestHeaders": {
        "Authorization": "Sanitized",
        "traceparent": "00-0b75a9d550ea0b4eaac894f8e5128fb5-055999c413c61a4f-00",
        "User-Agent": [
          "azsdk-net-Storage.Files.Shares/12.5.0-alpha.20201013.1",
          "(.NET Core 4.6.29220.03; Microsoft Windows 10.0.19042 )"
        ],
        "x-ms-client-request-id": "9fcb66ef-d34a-82ef-a63d-bfb7425a4f6f",
        "x-ms-date": "Tue, 13 Oct 2020 15:22:55 GMT",
        "x-ms-delete-snapshots": "include",
        "x-ms-lease-id": "a0893eb9-0c8b-e3b7-17bc-68f58c04525a",
        "x-ms-return-client-request-id": "true",
        "x-ms-version": "2020-04-08"
      },
      "RequestBody": null,
      "StatusCode": 202,
      "ResponseHeaders": {
        "Content-Length": "0",
        "Date": "Tue, 13 Oct 2020 15:22:55 GMT",
        "Server": [
          "Windows-Azure-File/1.0",
          "Microsoft-HTTPAPI/2.0"
        ],
        "x-ms-client-request-id": "9fcb66ef-d34a-82ef-a63d-bfb7425a4f6f",
<<<<<<< HEAD
        "x-ms-request-id": "cc50bf74-e01a-0003-4b77-6b3ba6000000",
        "x-ms-version": "2020-04-08"
=======
        "x-ms-request-id": "ec5ac04c-701a-0097-0274-a18ccf000000",
        "x-ms-version": "2020-02-10"
>>>>>>> 1891cfca
      },
      "ResponseBody": []
    }
  ],
  "Variables": {
    "RandomSeed": "464078870",
    "Storage_TestConfigDefault": "ProductionTenant\nseanmcccanary3\nU2FuaXRpemVk\nhttps://seanmcccanary3.blob.core.windows.net\nhttps://seanmcccanary3.file.core.windows.net\nhttps://seanmcccanary3.queue.core.windows.net\nhttps://seanmcccanary3.table.core.windows.net\n\n\n\n\nhttps://seanmcccanary3-secondary.blob.core.windows.net\nhttps://seanmcccanary3-secondary.file.core.windows.net\nhttps://seanmcccanary3-secondary.queue.core.windows.net\nhttps://seanmcccanary3-secondary.table.core.windows.net\n\nSanitized\n\n\nCloud\nBlobEndpoint=https://seanmcccanary3.blob.core.windows.net/;QueueEndpoint=https://seanmcccanary3.queue.core.windows.net/;FileEndpoint=https://seanmcccanary3.file.core.windows.net/;BlobSecondaryEndpoint=https://seanmcccanary3-secondary.blob.core.windows.net/;QueueSecondaryEndpoint=https://seanmcccanary3-secondary.queue.core.windows.net/;FileSecondaryEndpoint=https://seanmcccanary3-secondary.file.core.windows.net/;AccountName=seanmcccanary3;AccountKey=Kg==;\nseanscope1"
  }
}<|MERGE_RESOLUTION|>--- conflicted
+++ resolved
@@ -27,13 +27,8 @@
           "Microsoft-HTTPAPI/2.0"
         ],
         "x-ms-client-request-id": "e30e73ea-8f9f-e130-19e3-15aa63dbe3b4",
-<<<<<<< HEAD
-        "x-ms-request-id": "cc50bf6f-e01a-0003-4877-6b3ba6000000",
+        "x-ms-request-id": "ec5ac042-701a-0097-7b74-a18ccf000000",
         "x-ms-version": "2020-04-08"
-=======
-        "x-ms-request-id": "ec5ac042-701a-0097-7b74-a18ccf000000",
-        "x-ms-version": "2020-02-10"
->>>>>>> 1891cfca
       },
       "ResponseBody": []
     },
@@ -68,13 +63,8 @@
         ],
         "x-ms-client-request-id": "44df0b05-4a46-dd28-bb2a-cce2273a5415",
         "x-ms-lease-id": "a0893eb9-0c8b-e3b7-17bc-68f58c04525a",
-<<<<<<< HEAD
-        "x-ms-request-id": "cc50bf72-e01a-0003-4977-6b3ba6000000",
+        "x-ms-request-id": "ec5ac048-701a-0097-7e74-a18ccf000000",
         "x-ms-version": "2020-04-08"
-=======
-        "x-ms-request-id": "ec5ac048-701a-0097-7e74-a18ccf000000",
-        "x-ms-version": "2020-02-10"
->>>>>>> 1891cfca
       },
       "ResponseBody": []
     },
@@ -106,13 +96,8 @@
         "Transfer-Encoding": "chunked",
         "Vary": "Origin",
         "x-ms-client-request-id": "80f08717-0e25-1114-bd23-7217ce76c8bc",
-<<<<<<< HEAD
-        "x-ms-request-id": "cc50bf73-e01a-0003-4a77-6b3ba6000000",
+        "x-ms-request-id": "ec5ac04a-701a-0097-8074-a18ccf000000",
         "x-ms-version": "2020-04-08"
-=======
-        "x-ms-request-id": "ec5ac04a-701a-0097-8074-a18ccf000000",
-        "x-ms-version": "2020-02-10"
->>>>>>> 1891cfca
       },
       "ResponseBody": "\uFEFF\u003C?xml version=\u00221.0\u0022 encoding=\u0022utf-8\u0022?\u003E\u003CShareStats\u003E\u003CShareUsageBytes\u003E0\u003C/ShareUsageBytes\u003E\u003C/ShareStats\u003E"
     },
@@ -143,13 +128,8 @@
           "Microsoft-HTTPAPI/2.0"
         ],
         "x-ms-client-request-id": "9fcb66ef-d34a-82ef-a63d-bfb7425a4f6f",
-<<<<<<< HEAD
-        "x-ms-request-id": "cc50bf74-e01a-0003-4b77-6b3ba6000000",
+        "x-ms-request-id": "ec5ac04c-701a-0097-0274-a18ccf000000",
         "x-ms-version": "2020-04-08"
-=======
-        "x-ms-request-id": "ec5ac04c-701a-0097-0274-a18ccf000000",
-        "x-ms-version": "2020-02-10"
->>>>>>> 1891cfca
       },
       "ResponseBody": []
     }
