--- conflicted
+++ resolved
@@ -27,13 +27,8 @@
           "Microsoft-HTTPAPI/2.0"
         ],
         "x-ms-client-request-id": "28c3f959-6a0c-0f58-5a3a-3d51cea6c44a",
-<<<<<<< HEAD
-        "x-ms-request-id": "997b543e-801a-002a-3d77-6b05d2000000",
+        "x-ms-request-id": "1388776e-601a-008b-3974-a1deaf000000",
         "x-ms-version": "2020-04-08"
-=======
-        "x-ms-request-id": "1388776e-601a-008b-3974-a1deaf000000",
-        "x-ms-version": "2020-02-10"
->>>>>>> 1891cfca
       },
       "ResponseBody": []
     },
@@ -68,13 +63,8 @@
         ],
         "x-ms-client-request-id": "4ef659fa-ee17-468f-2f55-87abbcbe4a87",
         "x-ms-lease-id": "2aef2140-1366-6eca-a060-ae99c5d32fdf",
-<<<<<<< HEAD
-        "x-ms-request-id": "997b5442-801a-002a-3e77-6b05d2000000",
+        "x-ms-request-id": "13887778-601a-008b-4174-a1deaf000000",
         "x-ms-version": "2020-04-08"
-=======
-        "x-ms-request-id": "13887778-601a-008b-4174-a1deaf000000",
-        "x-ms-version": "2020-02-10"
->>>>>>> 1891cfca
       },
       "ResponseBody": []
     },
@@ -108,13 +98,8 @@
           "Microsoft-HTTPAPI/2.0"
         ],
         "x-ms-client-request-id": "d12d6d4b-a04e-02a1-4536-1b76fd890b8a",
-<<<<<<< HEAD
-        "x-ms-request-id": "997b5444-801a-002a-3f77-6b05d2000000",
+        "x-ms-request-id": "1388777f-601a-008b-4874-a1deaf000000",
         "x-ms-version": "2020-04-08"
-=======
-        "x-ms-request-id": "1388777f-601a-008b-4874-a1deaf000000",
-        "x-ms-version": "2020-02-10"
->>>>>>> 1891cfca
       },
       "ResponseBody": []
     },
@@ -145,13 +130,8 @@
           "Microsoft-HTTPAPI/2.0"
         ],
         "x-ms-client-request-id": "32b19fb1-ce04-3c1c-3fc6-c6b4f5f5ecd8",
-<<<<<<< HEAD
-        "x-ms-request-id": "997b5445-801a-002a-4077-6b05d2000000",
+        "x-ms-request-id": "13887780-601a-008b-4974-a1deaf000000",
         "x-ms-version": "2020-04-08"
-=======
-        "x-ms-request-id": "13887780-601a-008b-4974-a1deaf000000",
-        "x-ms-version": "2020-02-10"
->>>>>>> 1891cfca
       },
       "ResponseBody": []
     }
