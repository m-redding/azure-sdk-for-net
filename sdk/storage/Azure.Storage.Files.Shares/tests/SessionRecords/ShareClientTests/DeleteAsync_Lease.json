--- conflicted
+++ resolved
@@ -27,13 +27,8 @@
           "Microsoft-HTTPAPI/2.0"
         ],
         "x-ms-client-request-id": "8e602f1b-e44c-3f9a-b9a0-df6f954255a4",
-<<<<<<< HEAD
-        "x-ms-request-id": "e4e71353-f01a-001f-7877-6b69c6000000",
+        "x-ms-request-id": "6afd96cd-d01a-006a-2a74-a102ea000000",
         "x-ms-version": "2020-04-08"
-=======
-        "x-ms-request-id": "6afd96cd-d01a-006a-2a74-a102ea000000",
-        "x-ms-version": "2020-02-10"
->>>>>>> 1891cfca
       },
       "ResponseBody": []
     },
@@ -68,13 +63,8 @@
         ],
         "x-ms-client-request-id": "f7a66fc0-71ac-2024-0c43-4c8c9f5bbb04",
         "x-ms-lease-id": "961f47f9-fb5d-1d23-41bf-453f84b46c7c",
-<<<<<<< HEAD
-        "x-ms-request-id": "e4e71368-f01a-001f-0b77-6b69c6000000",
+        "x-ms-request-id": "6afd96d1-d01a-006a-2c74-a102ea000000",
         "x-ms-version": "2020-04-08"
-=======
-        "x-ms-request-id": "6afd96d1-d01a-006a-2c74-a102ea000000",
-        "x-ms-version": "2020-02-10"
->>>>>>> 1891cfca
       },
       "ResponseBody": []
     },
@@ -105,13 +95,8 @@
           "Microsoft-HTTPAPI/2.0"
         ],
         "x-ms-client-request-id": "147e470c-740d-e4d0-6e7f-f0acf1e4f41c",
-<<<<<<< HEAD
-        "x-ms-request-id": "e4e7138a-f01a-001f-2c77-6b69c6000000",
+        "x-ms-request-id": "6afd96d2-d01a-006a-2d74-a102ea000000",
         "x-ms-version": "2020-04-08"
-=======
-        "x-ms-request-id": "6afd96d2-d01a-006a-2d74-a102ea000000",
-        "x-ms-version": "2020-02-10"
->>>>>>> 1891cfca
       },
       "ResponseBody": []
     }
