{
  "Entries": [
    {
      "RequestUri": "https://seanmcccanada.file.core.windows.net/test-share-a558a486-0fdc-8a58-03ac-cf74686c6c88?restype=share",
      "RequestMethod": "PUT",
      "RequestHeaders": {
        "Authorization": "Sanitized",
        "traceparent": "00-096bf40271e52c4aa06fef4739518ea4-0688efb79a3fda49-00",
        "User-Agent": [
          "azsdk-net-Storage.Files.Shares/12.5.0-alpha.20201014.1",
          "(.NET Core 4.6.29220.03; Microsoft Windows 10.0.19042 )"
        ],
        "x-ms-client-request-id": "ce97d88c-1895-699c-63e2-8fa209c0db71",
        "x-ms-date": "Wed, 14 Oct 2020 23:18:43 GMT",
        "x-ms-return-client-request-id": "true",
        "x-ms-version": "2020-04-08"
      },
      "RequestBody": null,
      "StatusCode": 201,
      "ResponseHeaders": {
        "Content-Length": "0",
        "Date": "Wed, 14 Oct 2020 23:18:44 GMT",
        "ETag": "\u00220x8D870977F7D9E1E\u0022",
        "Last-Modified": "Wed, 14 Oct 2020 23:18:45 GMT",
        "Server": [
          "Windows-Azure-File/1.0",
          "Microsoft-HTTPAPI/2.0"
        ],
        "x-ms-client-request-id": "ce97d88c-1895-699c-63e2-8fa209c0db71",
<<<<<<< HEAD
        "x-ms-request-id": "2c727371-a01a-0060-1977-6ba65d000000",
        "x-ms-version": "2020-04-08"
=======
        "x-ms-request-id": "d4ada8fd-f01a-0067-0380-a2817e000000",
        "x-ms-version": "2020-02-10"
>>>>>>> 1891cfca
      },
      "ResponseBody": []
    },
    {
      "RequestUri": "https://seanmcccanada.file.core.windows.net/test-share-a558a486-0fdc-8a58-03ac-cf74686c6c88?restype=share",
      "RequestMethod": "DELETE",
      "RequestHeaders": {
        "Authorization": "Sanitized",
        "traceparent": "00-9dfb1ec4c9e98247bd537dce8225eb61-10289d4dad507d4b-00",
        "User-Agent": [
          "azsdk-net-Storage.Files.Shares/12.5.0-alpha.20201014.1",
          "(.NET Core 4.6.29220.03; Microsoft Windows 10.0.19042 )"
        ],
        "x-ms-client-request-id": "0c5dba3d-bbf2-e5e1-399c-5ae318d98585",
        "x-ms-date": "Wed, 14 Oct 2020 23:18:44 GMT",
        "x-ms-lease-id": "6998a51c-a6c7-fb9f-73b2-00c2e3ded877",
        "x-ms-return-client-request-id": "true",
        "x-ms-version": "2020-04-08"
      },
      "RequestBody": null,
      "StatusCode": 412,
      "ResponseHeaders": {
        "Content-Length": "252",
        "Content-Type": "application/xml",
        "Date": "Wed, 14 Oct 2020 23:18:44 GMT",
        "Server": [
          "Windows-Azure-File/1.0",
          "Microsoft-HTTPAPI/2.0"
        ],
        "x-ms-client-request-id": "0c5dba3d-bbf2-e5e1-399c-5ae318d98585",
        "x-ms-error-code": "LeaseNotPresentWithContainerOperation",
<<<<<<< HEAD
        "x-ms-request-id": "2c727374-a01a-0060-1a77-6ba65d000000",
        "x-ms-version": "2020-04-08"
=======
        "x-ms-request-id": "d4ada901-f01a-0067-0480-a2817e000000",
        "x-ms-version": "2020-02-10"
>>>>>>> 1891cfca
      },
      "ResponseBody": [
        "\uFEFF\u003C?xml version=\u00221.0\u0022 encoding=\u0022utf-8\u0022?\u003E\u003CError\u003E\u003CCode\u003ELeaseNotPresentWithContainerOperation\u003C/Code\u003E\u003CMessage\u003EThere is currently no lease on the file share.\n",
        "RequestId:d4ada901-f01a-0067-0480-a2817e000000\n",
        "Time:2020-10-14T23:18:45.5047272Z\u003C/Message\u003E\u003C/Error\u003E"
      ]
    },
    {
      "RequestUri": "https://seanmcccanada.file.core.windows.net/test-share-a558a486-0fdc-8a58-03ac-cf74686c6c88?restype=share",
      "RequestMethod": "DELETE",
      "RequestHeaders": {
        "Authorization": "Sanitized",
        "traceparent": "00-50c5b891fb17b4448a7e06fd7aee7805-95001b35190c224b-00",
        "User-Agent": [
          "azsdk-net-Storage.Files.Shares/12.5.0-alpha.20201014.1",
          "(.NET Core 4.6.29220.03; Microsoft Windows 10.0.19042 )"
        ],
        "x-ms-client-request-id": "29841b16-cc81-cb84-4502-5639430f8240",
        "x-ms-date": "Wed, 14 Oct 2020 23:18:44 GMT",
        "x-ms-delete-snapshots": "include",
        "x-ms-return-client-request-id": "true",
        "x-ms-version": "2020-04-08"
      },
      "RequestBody": null,
      "StatusCode": 202,
      "ResponseHeaders": {
        "Content-Length": "0",
        "Date": "Wed, 14 Oct 2020 23:18:44 GMT",
        "Server": [
          "Windows-Azure-File/1.0",
          "Microsoft-HTTPAPI/2.0"
        ],
        "x-ms-client-request-id": "29841b16-cc81-cb84-4502-5639430f8240",
<<<<<<< HEAD
        "x-ms-request-id": "2c727375-a01a-0060-1b77-6ba65d000000",
        "x-ms-version": "2020-04-08"
=======
        "x-ms-request-id": "d4ada902-f01a-0067-0580-a2817e000000",
        "x-ms-version": "2020-02-10"
>>>>>>> 1891cfca
      },
      "ResponseBody": []
    }
  ],
  "Variables": {
    "RandomSeed": "313280432",
    "Storage_TestConfigDefault": "ProductionTenant\nseanmcccanada\nU2FuaXRpemVk\nhttps://seanmcccanada.blob.core.windows.net\nhttps://seanmcccanada.file.core.windows.net\nhttps://seanmcccanada.queue.core.windows.net\nhttps://seanmcccanada.table.core.windows.net\n\n\n\n\nhttps://seanmcccanada-secondary.blob.core.windows.net\nhttps://seanmcccanada-secondary.file.core.windows.net\nhttps://seanmcccanada-secondary.queue.core.windows.net\nhttps://seanmcccanada-secondary.table.core.windows.net\n\nSanitized\n\n\nCloud\nBlobEndpoint=https://seanmcccanada.blob.core.windows.net/;QueueEndpoint=https://seanmcccanada.queue.core.windows.net/;FileEndpoint=https://seanmcccanada.file.core.windows.net/;BlobSecondaryEndpoint=https://seanmcccanada-secondary.blob.core.windows.net/;QueueSecondaryEndpoint=https://seanmcccanada-secondary.queue.core.windows.net/;FileSecondaryEndpoint=https://seanmcccanada-secondary.file.core.windows.net/;AccountName=seanmcccanada;AccountKey=Kg==;\nseanscope1"
  }
}<|MERGE_RESOLUTION|>--- conflicted
+++ resolved
@@ -27,13 +27,8 @@
           "Microsoft-HTTPAPI/2.0"
         ],
         "x-ms-client-request-id": "ce97d88c-1895-699c-63e2-8fa209c0db71",
-<<<<<<< HEAD
-        "x-ms-request-id": "2c727371-a01a-0060-1977-6ba65d000000",
+        "x-ms-request-id": "d4ada8fd-f01a-0067-0380-a2817e000000",
         "x-ms-version": "2020-04-08"
-=======
-        "x-ms-request-id": "d4ada8fd-f01a-0067-0380-a2817e000000",
-        "x-ms-version": "2020-02-10"
->>>>>>> 1891cfca
       },
       "ResponseBody": []
     },
@@ -65,13 +60,8 @@
         ],
         "x-ms-client-request-id": "0c5dba3d-bbf2-e5e1-399c-5ae318d98585",
         "x-ms-error-code": "LeaseNotPresentWithContainerOperation",
-<<<<<<< HEAD
-        "x-ms-request-id": "2c727374-a01a-0060-1a77-6ba65d000000",
+        "x-ms-request-id": "d4ada901-f01a-0067-0480-a2817e000000",
         "x-ms-version": "2020-04-08"
-=======
-        "x-ms-request-id": "d4ada901-f01a-0067-0480-a2817e000000",
-        "x-ms-version": "2020-02-10"
->>>>>>> 1891cfca
       },
       "ResponseBody": [
         "\uFEFF\u003C?xml version=\u00221.0\u0022 encoding=\u0022utf-8\u0022?\u003E\u003CError\u003E\u003CCode\u003ELeaseNotPresentWithContainerOperation\u003C/Code\u003E\u003CMessage\u003EThere is currently no lease on the file share.\n",
@@ -105,13 +95,8 @@
           "Microsoft-HTTPAPI/2.0"
         ],
         "x-ms-client-request-id": "29841b16-cc81-cb84-4502-5639430f8240",
-<<<<<<< HEAD
-        "x-ms-request-id": "2c727375-a01a-0060-1b77-6ba65d000000",
+        "x-ms-request-id": "d4ada902-f01a-0067-0580-a2817e000000",
         "x-ms-version": "2020-04-08"
-=======
-        "x-ms-request-id": "d4ada902-f01a-0067-0580-a2817e000000",
-        "x-ms-version": "2020-02-10"
->>>>>>> 1891cfca
       },
       "ResponseBody": []
     }
