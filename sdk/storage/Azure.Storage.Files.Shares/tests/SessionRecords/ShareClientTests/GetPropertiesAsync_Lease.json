--- conflicted
+++ resolved
@@ -27,13 +27,8 @@
           "Microsoft-HTTPAPI/2.0"
         ],
         "x-ms-client-request-id": "aec3ebf7-2a2a-2701-f039-7378588e917a",
-<<<<<<< HEAD
-        "x-ms-request-id": "6d0b7449-701a-003e-3b77-6b4dbd000000",
+        "x-ms-request-id": "80b899ce-401a-0047-5f74-a1b199000000",
         "x-ms-version": "2020-04-08"
-=======
-        "x-ms-request-id": "80b899ce-401a-0047-5f74-a1b199000000",
-        "x-ms-version": "2020-02-10"
->>>>>>> 1891cfca
       },
       "ResponseBody": []
     },
@@ -68,13 +63,8 @@
         ],
         "x-ms-client-request-id": "22ed0bed-ffbf-8c6c-ca61-b8036c32f8aa",
         "x-ms-lease-id": "71ceac45-6a3a-6221-f626-bdcf2e461a28",
-<<<<<<< HEAD
-        "x-ms-request-id": "6d0b744c-701a-003e-3c77-6b4dbd000000",
+        "x-ms-request-id": "80b899d3-401a-0047-6174-a1b199000000",
         "x-ms-version": "2020-04-08"
-=======
-        "x-ms-request-id": "80b899d3-401a-0047-6174-a1b199000000",
-        "x-ms-version": "2020-02-10"
->>>>>>> 1891cfca
       },
       "ResponseBody": []
     },
@@ -147,13 +137,8 @@
           "Microsoft-HTTPAPI/2.0"
         ],
         "x-ms-client-request-id": "b9d96aaf-d550-2751-e270-608df5949e23",
-<<<<<<< HEAD
-        "x-ms-request-id": "6d0b744e-701a-003e-3e77-6b4dbd000000",
+        "x-ms-request-id": "80b899dd-401a-0047-6974-a1b199000000",
         "x-ms-version": "2020-04-08"
-=======
-        "x-ms-request-id": "80b899dd-401a-0047-6974-a1b199000000",
-        "x-ms-version": "2020-02-10"
->>>>>>> 1891cfca
       },
       "ResponseBody": []
     }
