{
  "Entries": [
    {
      "RequestUri": "https://seanmcccanada.file.core.windows.net/test-share-3e98f0fc-e03c-b419-826a-0cfa297e92e1?restype=share",
      "RequestMethod": "PUT",
      "RequestHeaders": {
        "Authorization": "Sanitized",
        "traceparent": "00-8e32824d0d4b0a43b26f049663b6a399-b581c8282f44124f-00",
        "User-Agent": [
          "azsdk-net-Storage.Files.Shares/12.5.0-alpha.20201014.1",
          "(.NET Core 4.6.29220.03; Microsoft Windows 10.0.19042 )"
        ],
        "x-ms-client-request-id": "450a174b-5794-8380-0746-3ac94a434b90",
        "x-ms-date": "Wed, 14 Oct 2020 23:18:48 GMT",
        "x-ms-return-client-request-id": "true",
        "x-ms-version": "2020-04-08"
      },
      "RequestBody": null,
      "StatusCode": 201,
      "ResponseHeaders": {
        "Content-Length": "0",
        "Date": "Wed, 14 Oct 2020 23:18:49 GMT",
        "ETag": "\u00220x8D87097820FCF01\u0022",
        "Last-Modified": "Wed, 14 Oct 2020 23:18:49 GMT",
        "Server": [
          "Windows-Azure-File/1.0",
          "Microsoft-HTTPAPI/2.0"
        ],
        "x-ms-client-request-id": "450a174b-5794-8380-0746-3ac94a434b90",
<<<<<<< HEAD
        "x-ms-request-id": "c9ef6e5c-f01a-0012-1237-f3e9eb000000",
        "x-ms-version": "2020-04-08"
=======
        "x-ms-request-id": "da805d9d-f01a-0058-7c80-a249dd000000",
        "x-ms-version": "2020-02-10"
>>>>>>> 1891cfca
      },
      "ResponseBody": []
    },
    {
      "RequestUri": "https://seanmcccanada.file.core.windows.net/test-share-3e98f0fc-e03c-b419-826a-0cfa297e92e1?restype=share",
      "RequestMethod": "DELETE",
      "RequestHeaders": {
        "Authorization": "Sanitized",
        "traceparent": "00-116212b80762724d8fab6aca231d086e-72fdf31cbcc68c4c-00",
        "User-Agent": [
          "azsdk-net-Storage.Files.Shares/12.5.0-alpha.20201014.1",
          "(.NET Core 4.6.29220.03; Microsoft Windows 10.0.19042 )"
        ],
        "x-ms-client-request-id": "12af8a46-4d73-3e4c-654f-3500d3599b23",
        "x-ms-date": "Wed, 14 Oct 2020 23:18:48 GMT",
        "x-ms-delete-snapshots": "include",
        "x-ms-return-client-request-id": "true",
        "x-ms-version": "2020-04-08"
      },
      "RequestBody": null,
      "StatusCode": 202,
      "ResponseHeaders": {
        "Content-Length": "0",
        "Date": "Wed, 14 Oct 2020 23:18:49 GMT",
        "Server": [
          "Windows-Azure-File/1.0",
          "Microsoft-HTTPAPI/2.0"
        ],
        "x-ms-client-request-id": "12af8a46-4d73-3e4c-654f-3500d3599b23",
<<<<<<< HEAD
        "x-ms-request-id": "c9ef6e5e-f01a-0012-1337-f3e9eb000000",
        "x-ms-version": "2020-04-08"
=======
        "x-ms-request-id": "da805da1-f01a-0058-7d80-a249dd000000",
        "x-ms-version": "2020-02-10"
>>>>>>> 1891cfca
      },
      "ResponseBody": []
    }
  ],
  "Variables": {
    "RandomSeed": "692279243",
    "Storage_TestConfigDefault": "ProductionTenant\nseanmcccanada\nU2FuaXRpemVk\nhttps://seanmcccanada.blob.core.windows.net\nhttps://seanmcccanada.file.core.windows.net\nhttps://seanmcccanada.queue.core.windows.net\nhttps://seanmcccanada.table.core.windows.net\n\n\n\n\nhttps://seanmcccanada-secondary.blob.core.windows.net\nhttps://seanmcccanada-secondary.file.core.windows.net\nhttps://seanmcccanada-secondary.queue.core.windows.net\nhttps://seanmcccanada-secondary.table.core.windows.net\n\nSanitized\n\n\nCloud\nBlobEndpoint=https://seanmcccanada.blob.core.windows.net/;QueueEndpoint=https://seanmcccanada.queue.core.windows.net/;FileEndpoint=https://seanmcccanada.file.core.windows.net/;BlobSecondaryEndpoint=https://seanmcccanada-secondary.blob.core.windows.net/;QueueSecondaryEndpoint=https://seanmcccanada-secondary.queue.core.windows.net/;FileSecondaryEndpoint=https://seanmcccanada-secondary.file.core.windows.net/;AccountName=seanmcccanada;AccountKey=Kg==;\nseanscope1"
  }
}<|MERGE_RESOLUTION|>--- conflicted
+++ resolved
@@ -27,13 +27,8 @@
           "Microsoft-HTTPAPI/2.0"
         ],
         "x-ms-client-request-id": "450a174b-5794-8380-0746-3ac94a434b90",
-<<<<<<< HEAD
-        "x-ms-request-id": "c9ef6e5c-f01a-0012-1237-f3e9eb000000",
+        "x-ms-request-id": "da805d9d-f01a-0058-7c80-a249dd000000",
         "x-ms-version": "2020-04-08"
-=======
-        "x-ms-request-id": "da805d9d-f01a-0058-7c80-a249dd000000",
-        "x-ms-version": "2020-02-10"
->>>>>>> 1891cfca
       },
       "ResponseBody": []
     },
@@ -63,13 +58,8 @@
           "Microsoft-HTTPAPI/2.0"
         ],
         "x-ms-client-request-id": "12af8a46-4d73-3e4c-654f-3500d3599b23",
-<<<<<<< HEAD
-        "x-ms-request-id": "c9ef6e5e-f01a-0012-1337-f3e9eb000000",
+        "x-ms-request-id": "da805da1-f01a-0058-7d80-a249dd000000",
         "x-ms-version": "2020-04-08"
-=======
-        "x-ms-request-id": "da805da1-f01a-0058-7d80-a249dd000000",
-        "x-ms-version": "2020-02-10"
->>>>>>> 1891cfca
       },
       "ResponseBody": []
     }
