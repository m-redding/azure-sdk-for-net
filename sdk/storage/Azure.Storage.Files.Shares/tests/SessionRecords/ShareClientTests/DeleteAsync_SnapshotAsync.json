{
  "Entries": [
    {
      "RequestUri": "https://seanmcccanary3.file.core.windows.net/test-share-8bcc7ae1-d12b-0dee-ab25-cfe6990161d8?restype=share",
      "RequestMethod": "PUT",
      "RequestHeaders": {
        "Authorization": "Sanitized",
        "traceparent": "00-ca0ecdead2e4f049bac364fd5625fed6-3fd5ea46c9c4fb4c-00",
        "User-Agent": [
          "azsdk-net-Storage.Files.Shares/12.5.0-alpha.20201013.1",
          "(.NET Core 4.6.29220.03; Microsoft Windows 10.0.19042 )"
        ],
        "x-ms-client-request-id": "8791e194-910d-f571-183c-8a4f0f1ace36",
        "x-ms-date": "Tue, 13 Oct 2020 15:22:51 GMT",
        "x-ms-return-client-request-id": "true",
        "x-ms-share-quota": "1",
        "x-ms-version": "2020-04-08"
      },
      "RequestBody": null,
      "StatusCode": 201,
      "ResponseHeaders": {
        "Content-Length": "0",
        "Date": "Tue, 13 Oct 2020 15:22:52 GMT",
        "ETag": "\u00220x8D86F8BDA4985D8\u0022",
        "Last-Modified": "Tue, 13 Oct 2020 15:22:52 GMT",
        "Server": [
          "Windows-Azure-File/1.0",
          "Microsoft-HTTPAPI/2.0"
        ],
        "x-ms-client-request-id": "8791e194-910d-f571-183c-8a4f0f1ace36",
<<<<<<< HEAD
        "x-ms-request-id": "3205b803-401a-005a-705a-4b2b47000000",
        "x-ms-version": "2020-04-08"
=======
        "x-ms-request-id": "df4d1d2d-301a-0000-3f74-a1dac2000000",
        "x-ms-version": "2020-02-10"
>>>>>>> 1891cfca
      },
      "ResponseBody": []
    },
    {
      "RequestUri": "https://seanmcccanary3.file.core.windows.net/test-share-8bcc7ae1-d12b-0dee-ab25-cfe6990161d8?restype=share\u0026comp=snapshot",
      "RequestMethod": "PUT",
      "RequestHeaders": {
        "Authorization": "Sanitized",
        "traceparent": "00-210f4a032704884196f2b0c2d175707c-70f419db80ff9442-00",
        "User-Agent": [
          "azsdk-net-Storage.Files.Shares/12.5.0-alpha.20201013.1",
          "(.NET Core 4.6.29220.03; Microsoft Windows 10.0.19042 )"
        ],
        "x-ms-client-request-id": "b8522fb2-da70-9dca-3256-f82c4a852a85",
        "x-ms-date": "Tue, 13 Oct 2020 15:22:51 GMT",
        "x-ms-return-client-request-id": "true",
        "x-ms-version": "2020-04-08"
      },
      "RequestBody": null,
      "StatusCode": 201,
      "ResponseHeaders": {
        "Content-Length": "0",
        "Date": "Tue, 13 Oct 2020 15:22:52 GMT",
        "ETag": "\u00220x8D86F8BDA4985D8\u0022",
        "Last-Modified": "Tue, 13 Oct 2020 15:22:52 GMT",
        "Server": [
          "Windows-Azure-File/1.0",
          "Microsoft-HTTPAPI/2.0"
        ],
        "x-ms-client-request-id": "b8522fb2-da70-9dca-3256-f82c4a852a85",
<<<<<<< HEAD
        "x-ms-request-id": "3205b806-401a-005a-715a-4b2b47000000",
        "x-ms-snapshot": "2020-06-26T01:35:47.0000000Z",
        "x-ms-version": "2020-04-08"
=======
        "x-ms-request-id": "df4d1d31-301a-0000-4174-a1dac2000000",
        "x-ms-snapshot": "2020-10-13T15:22:52.0000000Z",
        "x-ms-version": "2020-02-10"
>>>>>>> 1891cfca
      },
      "ResponseBody": []
    },
    {
      "RequestUri": "https://seanmcccanary3.file.core.windows.net/test-share-8bcc7ae1-d12b-0dee-ab25-cfe6990161d8?sharesnapshot=2020-10-13T15:22:52.0000000Z\u0026restype=share",
      "RequestMethod": "DELETE",
      "RequestHeaders": {
        "Authorization": "Sanitized",
        "traceparent": "00-9fd1bb38fb3c6442a46a8720c848632f-1f71c4e6d0e68345-00",
        "User-Agent": [
          "azsdk-net-Storage.Files.Shares/12.5.0-alpha.20201013.1",
          "(.NET Core 4.6.29220.03; Microsoft Windows 10.0.19042 )"
        ],
        "x-ms-client-request-id": "df9df137-16c8-7fc5-7c09-a58a70d4c11f",
        "x-ms-date": "Tue, 13 Oct 2020 15:22:51 GMT",
        "x-ms-return-client-request-id": "true",
        "x-ms-version": "2020-04-08"
      },
      "RequestBody": null,
      "StatusCode": 202,
      "ResponseHeaders": {
        "Content-Length": "0",
        "Date": "Tue, 13 Oct 2020 15:22:52 GMT",
        "Server": [
          "Windows-Azure-File/1.0",
          "Microsoft-HTTPAPI/2.0"
        ],
        "x-ms-client-request-id": "df9df137-16c8-7fc5-7c09-a58a70d4c11f",
<<<<<<< HEAD
        "x-ms-request-id": "3205b807-401a-005a-725a-4b2b47000000",
        "x-ms-version": "2020-04-08"
=======
        "x-ms-request-id": "df4d1d32-301a-0000-4274-a1dac2000000",
        "x-ms-version": "2020-02-10"
>>>>>>> 1891cfca
      },
      "ResponseBody": []
    },
    {
      "RequestUri": "https://seanmcccanary3.file.core.windows.net/test-share-8bcc7ae1-d12b-0dee-ab25-cfe6990161d8?restype=share",
      "RequestMethod": "GET",
      "RequestHeaders": {
        "Authorization": "Sanitized",
        "traceparent": "00-f90d034b1ad3364996afa3222c6261fe-94b55018e0337a47-00",
        "User-Agent": [
          "azsdk-net-Storage.Files.Shares/12.5.0-alpha.20201013.1",
          "(.NET Core 4.6.29220.03; Microsoft Windows 10.0.19042 )"
        ],
        "x-ms-client-request-id": "58f46e0b-4be8-59bc-2a86-4461f533ba0c",
        "x-ms-date": "Tue, 13 Oct 2020 15:22:52 GMT",
        "x-ms-return-client-request-id": "true",
        "x-ms-version": "2020-04-08"
      },
      "RequestBody": null,
      "StatusCode": 200,
      "ResponseHeaders": {
        "Content-Length": "0",
        "Date": "Tue, 13 Oct 2020 15:22:52 GMT",
        "ETag": "\u00220x8D86F8BDA4985D8\u0022",
        "Last-Modified": "Tue, 13 Oct 2020 15:22:52 GMT",
        "Server": [
          "Windows-Azure-File/1.0",
          "Microsoft-HTTPAPI/2.0"
        ],
        "Vary": "Origin",
        "x-ms-access-tier": "TransactionOptimized",
        "x-ms-access-tier-change-time": "Tue, 13 Oct 2020 15:22:52 GMT",
        "x-ms-client-request-id": "58f46e0b-4be8-59bc-2a86-4461f533ba0c",
        "x-ms-has-immutability-policy": "false",
        "x-ms-has-legal-hold": "false",
        "x-ms-lease-state": "available",
        "x-ms-lease-status": "unlocked",
        "x-ms-request-id": "df4d1d33-301a-0000-4374-a1dac2000000",
        "x-ms-share-quota": "1",
        "x-ms-version": "2020-04-08"
      },
      "ResponseBody": []
    },
    {
      "RequestUri": "https://seanmcccanary3.file.core.windows.net/test-share-8bcc7ae1-d12b-0dee-ab25-cfe6990161d8?sharesnapshot=2020-10-13T15:22:52.0000000Z\u0026restype=share",
      "RequestMethod": "GET",
      "RequestHeaders": {
        "Authorization": "Sanitized",
        "traceparent": "00-295d55c778cff2468557fef5e0a85fef-1fdd0e212fb99749-00",
        "User-Agent": [
          "azsdk-net-Storage.Files.Shares/12.5.0-alpha.20201013.1",
          "(.NET Core 4.6.29220.03; Microsoft Windows 10.0.19042 )"
        ],
        "x-ms-client-request-id": "027ef812-68df-1c37-a922-8e01ffcc213c",
        "x-ms-date": "Tue, 13 Oct 2020 15:22:52 GMT",
        "x-ms-return-client-request-id": "true",
        "x-ms-version": "2020-04-08"
      },
      "RequestBody": null,
      "StatusCode": 404,
      "ResponseHeaders": {
        "Content-Length": "217",
        "Content-Type": "application/xml",
        "Date": "Tue, 13 Oct 2020 15:22:52 GMT",
        "Server": [
          "Windows-Azure-File/1.0",
          "Microsoft-HTTPAPI/2.0"
        ],
        "Vary": "Origin",
        "x-ms-client-request-id": "027ef812-68df-1c37-a922-8e01ffcc213c",
        "x-ms-error-code": "ShareNotFound",
<<<<<<< HEAD
        "x-ms-request-id": "3205b809-401a-005a-745a-4b2b47000000",
        "x-ms-version": "2020-04-08"
=======
        "x-ms-request-id": "df4d1d34-301a-0000-4474-a1dac2000000",
        "x-ms-version": "2020-02-10"
>>>>>>> 1891cfca
      },
      "ResponseBody": [
        "\uFEFF\u003C?xml version=\u00221.0\u0022 encoding=\u0022utf-8\u0022?\u003E\u003CError\u003E\u003CCode\u003EShareNotFound\u003C/Code\u003E\u003CMessage\u003EThe specified share does not exist.\n",
        "RequestId:df4d1d34-301a-0000-4474-a1dac2000000\n",
        "Time:2020-10-13T15:22:52.8095201Z\u003C/Message\u003E\u003C/Error\u003E"
      ]
    },
    {
      "RequestUri": "https://seanmcccanary3.file.core.windows.net/test-share-8bcc7ae1-d12b-0dee-ab25-cfe6990161d8?restype=share",
      "RequestMethod": "DELETE",
      "RequestHeaders": {
        "Authorization": "Sanitized",
        "traceparent": "00-e004b41f7553044f8eda197a218ba109-21fbe89909392e48-00",
        "User-Agent": [
          "azsdk-net-Storage.Files.Shares/12.5.0-alpha.20201013.1",
          "(.NET Core 4.6.29220.03; Microsoft Windows 10.0.19042 )"
        ],
        "x-ms-client-request-id": "fd4e17ff-b7b4-5a2d-8af7-96e50201f4f6",
        "x-ms-date": "Tue, 13 Oct 2020 15:22:52 GMT",
        "x-ms-delete-snapshots": "include",
        "x-ms-return-client-request-id": "true",
        "x-ms-version": "2020-04-08"
      },
      "RequestBody": null,
      "StatusCode": 202,
      "ResponseHeaders": {
        "Content-Length": "0",
        "Date": "Tue, 13 Oct 2020 15:22:52 GMT",
        "Server": [
          "Windows-Azure-File/1.0",
          "Microsoft-HTTPAPI/2.0"
        ],
        "x-ms-client-request-id": "fd4e17ff-b7b4-5a2d-8af7-96e50201f4f6",
<<<<<<< HEAD
        "x-ms-request-id": "3205b80b-401a-005a-755a-4b2b47000000",
        "x-ms-version": "2020-04-08"
=======
        "x-ms-request-id": "df4d1d36-301a-0000-4574-a1dac2000000",
        "x-ms-version": "2020-02-10"
>>>>>>> 1891cfca
      },
      "ResponseBody": []
    }
  ],
  "Variables": {
    "RandomSeed": "1042034898",
    "Storage_TestConfigDefault": "ProductionTenant\nseanmcccanary3\nU2FuaXRpemVk\nhttps://seanmcccanary3.blob.core.windows.net\nhttps://seanmcccanary3.file.core.windows.net\nhttps://seanmcccanary3.queue.core.windows.net\nhttps://seanmcccanary3.table.core.windows.net\n\n\n\n\nhttps://seanmcccanary3-secondary.blob.core.windows.net\nhttps://seanmcccanary3-secondary.file.core.windows.net\nhttps://seanmcccanary3-secondary.queue.core.windows.net\nhttps://seanmcccanary3-secondary.table.core.windows.net\n\nSanitized\n\n\nCloud\nBlobEndpoint=https://seanmcccanary3.blob.core.windows.net/;QueueEndpoint=https://seanmcccanary3.queue.core.windows.net/;FileEndpoint=https://seanmcccanary3.file.core.windows.net/;BlobSecondaryEndpoint=https://seanmcccanary3-secondary.blob.core.windows.net/;QueueSecondaryEndpoint=https://seanmcccanary3-secondary.queue.core.windows.net/;FileSecondaryEndpoint=https://seanmcccanary3-secondary.file.core.windows.net/;AccountName=seanmcccanary3;AccountKey=Kg==;\nseanscope1"
  }
}<|MERGE_RESOLUTION|>--- conflicted
+++ resolved
@@ -28,13 +28,8 @@
           "Microsoft-HTTPAPI/2.0"
         ],
         "x-ms-client-request-id": "8791e194-910d-f571-183c-8a4f0f1ace36",
-<<<<<<< HEAD
-        "x-ms-request-id": "3205b803-401a-005a-705a-4b2b47000000",
-        "x-ms-version": "2020-04-08"
-=======
         "x-ms-request-id": "df4d1d2d-301a-0000-3f74-a1dac2000000",
-        "x-ms-version": "2020-02-10"
->>>>>>> 1891cfca
+        "x-ms-version": "2020-04-08"
       },
       "ResponseBody": []
     },
@@ -65,15 +60,9 @@
           "Microsoft-HTTPAPI/2.0"
         ],
         "x-ms-client-request-id": "b8522fb2-da70-9dca-3256-f82c4a852a85",
-<<<<<<< HEAD
-        "x-ms-request-id": "3205b806-401a-005a-715a-4b2b47000000",
-        "x-ms-snapshot": "2020-06-26T01:35:47.0000000Z",
-        "x-ms-version": "2020-04-08"
-=======
         "x-ms-request-id": "df4d1d31-301a-0000-4174-a1dac2000000",
         "x-ms-snapshot": "2020-10-13T15:22:52.0000000Z",
-        "x-ms-version": "2020-02-10"
->>>>>>> 1891cfca
+        "x-ms-version": "2020-04-08"
       },
       "ResponseBody": []
     },
@@ -102,13 +91,8 @@
           "Microsoft-HTTPAPI/2.0"
         ],
         "x-ms-client-request-id": "df9df137-16c8-7fc5-7c09-a58a70d4c11f",
-<<<<<<< HEAD
-        "x-ms-request-id": "3205b807-401a-005a-725a-4b2b47000000",
-        "x-ms-version": "2020-04-08"
-=======
         "x-ms-request-id": "df4d1d32-301a-0000-4274-a1dac2000000",
-        "x-ms-version": "2020-02-10"
->>>>>>> 1891cfca
+        "x-ms-version": "2020-04-08"
       },
       "ResponseBody": []
     },
@@ -180,13 +164,8 @@
         "Vary": "Origin",
         "x-ms-client-request-id": "027ef812-68df-1c37-a922-8e01ffcc213c",
         "x-ms-error-code": "ShareNotFound",
-<<<<<<< HEAD
-        "x-ms-request-id": "3205b809-401a-005a-745a-4b2b47000000",
-        "x-ms-version": "2020-04-08"
-=======
         "x-ms-request-id": "df4d1d34-301a-0000-4474-a1dac2000000",
-        "x-ms-version": "2020-02-10"
->>>>>>> 1891cfca
+        "x-ms-version": "2020-04-08"
       },
       "ResponseBody": [
         "\uFEFF\u003C?xml version=\u00221.0\u0022 encoding=\u0022utf-8\u0022?\u003E\u003CError\u003E\u003CCode\u003EShareNotFound\u003C/Code\u003E\u003CMessage\u003EThe specified share does not exist.\n",
@@ -220,13 +199,8 @@
           "Microsoft-HTTPAPI/2.0"
         ],
         "x-ms-client-request-id": "fd4e17ff-b7b4-5a2d-8af7-96e50201f4f6",
-<<<<<<< HEAD
-        "x-ms-request-id": "3205b80b-401a-005a-755a-4b2b47000000",
-        "x-ms-version": "2020-04-08"
-=======
         "x-ms-request-id": "df4d1d36-301a-0000-4574-a1dac2000000",
-        "x-ms-version": "2020-02-10"
->>>>>>> 1891cfca
+        "x-ms-version": "2020-04-08"
       },
       "ResponseBody": []
     }
