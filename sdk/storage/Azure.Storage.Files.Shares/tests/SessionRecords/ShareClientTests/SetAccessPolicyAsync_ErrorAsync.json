--- conflicted
+++ resolved
@@ -29,13 +29,8 @@
         ],
         "x-ms-client-request-id": "b2cd582d-7e41-a6c2-c2bc-6d7c40e5727f",
         "x-ms-error-code": "ShareNotFound",
-<<<<<<< HEAD
-        "x-ms-request-id": "c9ef6e90-f01a-0012-3537-f3e9eb000000",
+        "x-ms-request-id": "49a9e016-801a-012a-2682-67a10b000000",
         "x-ms-version": "2020-02-10"
-=======
-        "x-ms-request-id": "49a9e016-801a-012a-2682-67a10b000000",
-        "x-ms-version": "2019-12-12"
->>>>>>> 23bacf7a
       },
       "ResponseBody": [
         "\uFEFF\u003C?xml version=\u00221.0\u0022 encoding=\u0022utf-8\u0022?\u003E\u003CError\u003E\u003CCode\u003EShareNotFound\u003C/Code\u003E\u003CMessage\u003EThe specified share does not exist.\n",
