{
  "Entries": [
    {
      "RequestUri": "http://emilydevtest.file.core.windows.net/test-share-2e671b9f-8d68-5aa8-8131-569a30c3a3f1?restype=share",
      "RequestMethod": "PUT",
      "RequestHeaders": {
        "Authorization": "Sanitized",
        "traceparent": "00-be8c21a683598744a1458aa6c6603a4c-5efea226eb221a43-00",
        "User-Agent": [
          "azsdk-net-Storage.Files.Shares/12.5.0-alpha.20200908.1",
          "(.NET Core 4.6.29130.01; Microsoft Windows 10.0.19041 )"
        ],
        "x-ms-client-request-id": "21025adf-7a57-02ae-6a6d-2634f0ca0499",
        "x-ms-date": "Tue, 08 Sep 2020 16:13:22 GMT",
        "x-ms-return-client-request-id": "true",
        "x-ms-version": "2020-02-10"
      },
      "RequestBody": null,
      "StatusCode": 201,
      "ResponseHeaders": {
        "Content-Length": "0",
        "Date": "Tue, 08 Sep 2020 16:13:28 GMT",
        "ETag": "\u00220x8D854121E8518EA\u0022",
        "Last-Modified": "Tue, 08 Sep 2020 16:13:27 GMT",
        "Server": [
          "Windows-Azure-File/1.0",
          "Microsoft-HTTPAPI/2.0"
        ],
        "x-ms-client-request-id": "21025adf-7a57-02ae-6a6d-2634f0ca0499",
<<<<<<< HEAD
        "x-ms-request-id": "aa10f561-e01a-006c-560d-56a1d9000000",
        "x-ms-version": "2020-02-10"
=======
        "x-ms-request-id": "857d5263-f01a-0023-14fa-85c937000000",
        "x-ms-version": "2019-12-12"
>>>>>>> 548336e6
      },
      "ResponseBody": []
    },
    {
      "RequestUri": "http://emilydevtest.file.core.windows.net/test-share-2e671b9f-8d68-5aa8-8131-569a30c3a3f1/test-directory-9fd86149-75ad-c563-0d78-9a7a74b9459f?restype=directory",
      "RequestMethod": "PUT",
      "RequestHeaders": {
        "Authorization": "Sanitized",
        "traceparent": "00-3ced6e4651ec7d41ad7d7d094367f27d-005255a1fc3b8c43-00",
        "User-Agent": [
          "azsdk-net-Storage.Files.Shares/12.5.0-alpha.20200908.1",
          "(.NET Core 4.6.29130.01; Microsoft Windows 10.0.19041 )"
        ],
        "x-ms-client-request-id": "b3a57fe8-e20a-6a2d-f73d-14dee0338eb1",
        "x-ms-date": "Tue, 08 Sep 2020 16:13:28 GMT",
        "x-ms-file-attributes": "None",
        "x-ms-file-creation-time": "Now",
        "x-ms-file-last-write-time": "Now",
        "x-ms-file-permission": "Inherit",
        "x-ms-return-client-request-id": "true",
        "x-ms-version": "2020-02-10"
      },
      "RequestBody": null,
      "StatusCode": 201,
      "ResponseHeaders": {
        "Content-Length": "0",
        "Date": "Tue, 08 Sep 2020 16:13:28 GMT",
        "ETag": "\u00220x8D854121F8E5C70\u0022",
        "Last-Modified": "Tue, 08 Sep 2020 16:13:28 GMT",
        "Server": [
          "Windows-Azure-File/1.0",
          "Microsoft-HTTPAPI/2.0"
        ],
        "x-ms-client-request-id": "b3a57fe8-e20a-6a2d-f73d-14dee0338eb1",
        "x-ms-file-attributes": "Directory",
        "x-ms-file-change-time": "2020-09-08T16:13:28.8493168Z",
        "x-ms-file-creation-time": "2020-09-08T16:13:28.8493168Z",
        "x-ms-file-id": "13835128424026341376",
        "x-ms-file-last-write-time": "2020-09-08T16:13:28.8493168Z",
        "x-ms-file-parent-id": "0",
        "x-ms-file-permission-key": "17913408918638655783*10394889115079208622",
        "x-ms-request-id": "857d526c-f01a-0023-18fa-85c937000000",
        "x-ms-request-server-encrypted": "true",
        "x-ms-version": "2020-02-10"
      },
      "ResponseBody": []
    },
    {
      "RequestUri": "http://emilydevtest.file.core.windows.net/test-share-2e671b9f-8d68-5aa8-8131-569a30c3a3f1/test-directory-9fd86149-75ad-c563-0d78-9a7a74b9459f/test-file-cecbf258-845a-5bbf-99a3-0474dc7d5f8c",
      "RequestMethod": "PUT",
      "RequestHeaders": {
        "Authorization": "Sanitized",
        "traceparent": "00-2bf8e05df38075428027502f04c4eaf2-b67a2d2d8c052f4f-00",
        "User-Agent": [
          "azsdk-net-Storage.Files.Shares/12.5.0-alpha.20200908.1",
          "(.NET Core 4.6.29130.01; Microsoft Windows 10.0.19041 )"
        ],
        "x-ms-client-request-id": "1ac3d0a9-e2d9-9f4d-2d6b-751502fc8b37",
        "x-ms-content-length": "1024",
        "x-ms-date": "Tue, 08 Sep 2020 16:13:28 GMT",
        "x-ms-file-attributes": "None",
        "x-ms-file-creation-time": "Now",
        "x-ms-file-last-write-time": "Now",
        "x-ms-file-permission": "Inherit",
        "x-ms-return-client-request-id": "true",
        "x-ms-type": "file",
        "x-ms-version": "2020-02-10"
      },
      "RequestBody": null,
      "StatusCode": 201,
      "ResponseHeaders": {
        "Content-Length": "0",
        "Date": "Tue, 08 Sep 2020 16:13:28 GMT",
        "ETag": "\u00220x8D854121F95B0BF\u0022",
        "Last-Modified": "Tue, 08 Sep 2020 16:13:28 GMT",
        "Server": [
          "Windows-Azure-File/1.0",
          "Microsoft-HTTPAPI/2.0"
        ],
        "x-ms-client-request-id": "1ac3d0a9-e2d9-9f4d-2d6b-751502fc8b37",
        "x-ms-file-attributes": "Archive",
        "x-ms-file-change-time": "2020-09-08T16:13:28.8973503Z",
        "x-ms-file-creation-time": "2020-09-08T16:13:28.8973503Z",
        "x-ms-file-id": "11529285414812647424",
        "x-ms-file-last-write-time": "2020-09-08T16:13:28.8973503Z",
        "x-ms-file-parent-id": "13835128424026341376",
        "x-ms-file-permission-key": "4099112195243312672*10394889115079208622",
        "x-ms-request-id": "857d526d-f01a-0023-19fa-85c937000000",
        "x-ms-request-server-encrypted": "true",
        "x-ms-version": "2020-02-10"
      },
      "ResponseBody": []
    },
    {
      "RequestUri": "http://emilydevtest.file.core.windows.net/test-share-2e671b9f-8d68-5aa8-8131-569a30c3a3f1/test-directory-9fd86149-75ad-c563-0d78-9a7a74b9459f/test-file-cecbf258-845a-5bbf-99a3-0474dc7d5f8c?comp=range",
      "RequestMethod": "PUT",
      "RequestHeaders": {
        "Authorization": "Sanitized",
        "Content-Length": "1024",
        "User-Agent": [
          "azsdk-net-Storage.Files.Shares/12.5.0-alpha.20200908.1",
          "(.NET Core 4.6.29130.01; Microsoft Windows 10.0.19041 )"
        ],
        "x-ms-client-request-id": "0ccb5518-45ba-fcb2-faac-c11dd1c7f072",
        "x-ms-date": "Tue, 08 Sep 2020 16:13:29 GMT",
        "x-ms-range": "bytes=0-1023",
        "x-ms-return-client-request-id": "true",
        "x-ms-version": "2020-02-10",
        "x-ms-write": "update"
      },
      "RequestBody": "J4eEdRAv2MfHaBcBdp8RM3rRkvQUkpXNTlDeg226j1QdTpwrVoi4uafd66HLLPNXK\u002BFjDqGanJXytifAUFRaDNjC4ycD5dzyGdhMN6fzAiJch1iMVoGzg7EGOZ9h92hTg97ICEjMU0UEcfXITWXt/rQFZMn7zrVXD2B1/Kw8kSFv\u002BbTJKvnZkDMSh\u002BWL6jVMGDrrXJOfV7QocfnoVleZx\u002BDTWVSxJNO6K9OV6UbQyyQqKeNyUTSNz6H/oLkA8TncecAEuJHgmvNmMDC/Cm5tV6XUvS1zJnWrRYmzsoQaujmauW\u002BGzBOTSo7wCyAEzcUykUkULDQMaVJKWHIILehvTHb2JVD/5ouRQHKegxtVp3fDgCA7BY4FjU8cPHOhixymgL\u002BqDah0M6q9guvBbeY39bH6RKzHNEbo8ZcB4qoY8LVW\u002BAJbqpnPTkx1fYOiQx9p5UfBpkZv3kt4whwQc1EApZE1a3Xj20oYKvVgUrbDRa14l/xiV0pv5hq24uh8v9v7ddjxbdeqhQn9qHtQD4uUtX1vmNtUnk1HxYVbLPhinGsaZN3e0dfVzRLyZa7OH9aOIS1qDSb/pteKqadST1gRmgwQNaqutuOlmcrJYjifeaavzAvL945EG74GUycvg3654cqhvukr32tJxXRcNUSe6jABo4JNRaJ\u002ByxrsqGK8dRVLEIBu/ru8g\u002B2fgjIa6OV6Z2j3LuD8a5wnI/PPPzYIjU9eECXDL\u002Bx1RR\u002BUrcNwY\u002BI1cUD5xEc1T6TjRtrH7US2lvXiu9i/tjh8gunAZ73Ztr8Qms31D8gIKcGB4OgSrVfa3RbNjqcKdbsIfUJedOfmCo8btlJ3wYct2pIWPtZPatSR5ommCygXBiQR7JGFqrTZmtVY9vYFYxyPoLMV8zfluRNuzY5dP/9nA7AtZdT1pzDdPaMA9nPei4JtF2p1AhPtLDN\u002BF9wmfFvW8fNG1/1ImfmDN7aU5MKgj0EL8CiU8QCcQDmgd5BTtsFIKgR/mLSEJX5x8ctdWUhx3oebGoszQf/yqZfEpyFpMID1S7m\u002BIPeMh8upIwA1PufxL5kIt5w1FekEjO4dv31cCMFKaA2Osr2QDpPAiR7/vWqv03eIYHjkvzbQuZQJb8dNTRs\u002B6tbaYnzceKgIdYzKBc6DbewG06dJZqjWvvkoh57LcjsDwdKU1XD6rOjP20qqBbTFhQLbR3lz9YQtA6SDs/EJPAJQx0P875d7Cye/eYpeK7hFYwGc8CvCj8tOZtLMd/n3xZ9IWj1wyZVqYDtStHv5z9jsPU/vbUzWjTd4rYnFrpMux7TrFdF61ZlsMZDvcNtQVJb54DmpCFhSccwF\u002BBwMpbGnJOzHDrkGcWi1gju85h1cJw==",
      "StatusCode": 201,
      "ResponseHeaders": {
        "Content-Length": "0",
        "Content-MD5": "1gN70iTSnb9GaGmleG38Cg==",
        "Date": "Tue, 08 Sep 2020 16:13:28 GMT",
        "ETag": "\u00220x8D854121F9F0139\u0022",
        "Last-Modified": "Tue, 08 Sep 2020 16:13:28 GMT",
        "Server": [
          "Windows-Azure-File/1.0",
          "Microsoft-HTTPAPI/2.0"
        ],
        "x-ms-client-request-id": "0ccb5518-45ba-fcb2-faac-c11dd1c7f072",
        "x-ms-request-id": "857d526e-f01a-0023-1afa-85c937000000",
        "x-ms-request-server-encrypted": "true",
        "x-ms-version": "2020-02-10"
      },
      "ResponseBody": []
    },
    {
      "RequestUri": "http://emilydevtest.file.core.windows.net/test-share-2e671b9f-8d68-5aa8-8131-569a30c3a3f1/test-directory-9fd86149-75ad-c563-0d78-9a7a74b9459f/test-file-cecbf258-845a-5bbf-99a3-0474dc7d5f8c",
      "RequestMethod": "HEAD",
      "RequestHeaders": {
        "Authorization": "Sanitized",
        "User-Agent": [
          "azsdk-net-Storage.Files.Shares/12.5.0-alpha.20200908.1",
          "(.NET Core 4.6.29130.01; Microsoft Windows 10.0.19041 )"
        ],
        "x-ms-client-request-id": "acfc712b-7f30-dd7d-fde1-a424ab80404d",
        "x-ms-date": "Tue, 08 Sep 2020 16:13:29 GMT",
        "x-ms-return-client-request-id": "true",
        "x-ms-version": "2019-12-12"
      },
      "RequestBody": null,
      "StatusCode": 200,
      "ResponseHeaders": {
        "Content-Length": "1024",
        "Content-Type": "application/octet-stream",
        "Date": "Tue, 08 Sep 2020 16:13:28 GMT",
        "ETag": "\u00220x8D854121F9F0139\u0022",
        "Last-Modified": "Tue, 08 Sep 2020 16:13:28 GMT",
        "Server": [
          "Windows-Azure-File/1.0",
          "Microsoft-HTTPAPI/2.0"
        ],
        "Vary": "Origin",
        "x-ms-client-request-id": "acfc712b-7f30-dd7d-fde1-a424ab80404d",
        "x-ms-file-attributes": "Archive",
        "x-ms-file-change-time": "2020-09-08T16:13:28.8973503Z",
        "x-ms-file-creation-time": "2020-09-08T16:13:28.8973503Z",
        "x-ms-file-id": "11529285414812647424",
        "x-ms-file-last-write-time": "2020-09-08T16:13:28.8973503Z",
        "x-ms-file-parent-id": "13835128424026341376",
        "x-ms-file-permission-key": "4099112195243312672*10394889115079208622",
        "x-ms-lease-state": "available",
        "x-ms-lease-status": "unlocked",
        "x-ms-request-id": "857d526f-f01a-0023-1bfa-85c937000000",
        "x-ms-server-encrypted": "true",
        "x-ms-type": "File",
        "x-ms-version": "2019-12-12"
      },
      "ResponseBody": []
    },
    {
      "RequestUri": "http://emilydevtest.file.core.windows.net/test-share-2e671b9f-8d68-5aa8-8131-569a30c3a3f1/test-directory-9fd86149-75ad-c563-0d78-9a7a74b9459f/test-file-cecbf258-845a-5bbf-99a3-0474dc7d5f8c",
      "RequestMethod": "GET",
      "RequestHeaders": {
        "Authorization": "Sanitized",
        "User-Agent": [
          "azsdk-net-Storage.Files.Shares/12.5.0-alpha.20200908.1",
          "(.NET Core 4.6.29130.01; Microsoft Windows 10.0.19041 )"
        ],
        "x-ms-client-request-id": "5ff2cf9d-43ca-c641-3f84-6ed647b88fb1",
        "x-ms-date": "Tue, 08 Sep 2020 16:13:29 GMT",
        "x-ms-range": "bytes=0-127",
        "x-ms-return-client-request-id": "true",
        "x-ms-version": "2020-02-10"
      },
      "RequestBody": null,
      "StatusCode": 206,
      "ResponseHeaders": {
        "Accept-Ranges": "bytes",
        "Content-Length": "128",
        "Content-Range": "bytes 0-127/1024",
        "Content-Type": "application/octet-stream",
        "Date": "Tue, 08 Sep 2020 16:13:35 GMT",
        "ETag": "\u00220x8D854121F9F0139\u0022",
        "Last-Modified": "Tue, 08 Sep 2020 16:13:28 GMT",
        "Server": [
          "Windows-Azure-File/1.0",
          "Microsoft-HTTPAPI/2.0"
        ],
        "Vary": "Origin",
        "x-ms-client-request-id": "5ff2cf9d-43ca-c641-3f84-6ed647b88fb1",
        "x-ms-file-attributes": "Archive",
        "x-ms-file-change-time": "2020-09-08T16:13:28.8973503Z",
        "x-ms-file-creation-time": "2020-09-08T16:13:28.8973503Z",
        "x-ms-file-id": "11529285414812647424",
        "x-ms-file-last-write-time": "2020-09-08T16:13:28.8973503Z",
        "x-ms-file-parent-id": "13835128424026341376",
        "x-ms-file-permission-key": "4099112195243312672*10394889115079208622",
        "x-ms-lease-state": "available",
        "x-ms-lease-status": "unlocked",
        "x-ms-request-id": "857d5270-f01a-0023-1cfa-85c937000000",
        "x-ms-server-encrypted": "true",
        "x-ms-type": "File",
        "x-ms-version": "2020-02-10"
      },
      "ResponseBody": "J4eEdRAv2MfHaBcBdp8RM3rRkvQUkpXNTlDeg226j1QdTpwrVoi4uafd66HLLPNXK\u002BFjDqGanJXytifAUFRaDNjC4ycD5dzyGdhMN6fzAiJch1iMVoGzg7EGOZ9h92hTg97ICEjMU0UEcfXITWXt/rQFZMn7zrVXD2B1/Kw8kSE="
    },
    {
      "RequestUri": "http://emilydevtest.file.core.windows.net/test-share-2e671b9f-8d68-5aa8-8131-569a30c3a3f1/test-directory-9fd86149-75ad-c563-0d78-9a7a74b9459f/test-file-cecbf258-845a-5bbf-99a3-0474dc7d5f8c",
      "RequestMethod": "GET",
      "RequestHeaders": {
        "Authorization": "Sanitized",
        "User-Agent": [
          "azsdk-net-Storage.Files.Shares/12.5.0-alpha.20200908.1",
          "(.NET Core 4.6.29130.01; Microsoft Windows 10.0.19041 )"
        ],
        "x-ms-client-request-id": "dc876f68-e08e-a483-ab7d-94546474e5be",
        "x-ms-date": "Tue, 08 Sep 2020 16:13:35 GMT",
        "x-ms-range": "bytes=128-255",
        "x-ms-return-client-request-id": "true",
        "x-ms-version": "2020-02-10"
      },
      "RequestBody": null,
      "StatusCode": 206,
      "ResponseHeaders": {
        "Accept-Ranges": "bytes",
        "Content-Length": "128",
        "Content-Range": "bytes 128-255/1024",
        "Content-Type": "application/octet-stream",
        "Date": "Tue, 08 Sep 2020 16:13:35 GMT",
        "ETag": "\u00220x8D854121F9F0139\u0022",
        "Last-Modified": "Tue, 08 Sep 2020 16:13:28 GMT",
        "Server": [
          "Windows-Azure-File/1.0",
          "Microsoft-HTTPAPI/2.0"
        ],
        "Vary": "Origin",
        "x-ms-client-request-id": "dc876f68-e08e-a483-ab7d-94546474e5be",
        "x-ms-file-attributes": "Archive",
        "x-ms-file-change-time": "2020-09-08T16:13:28.8973503Z",
        "x-ms-file-creation-time": "2020-09-08T16:13:28.8973503Z",
        "x-ms-file-id": "11529285414812647424",
        "x-ms-file-last-write-time": "2020-09-08T16:13:28.8973503Z",
        "x-ms-file-parent-id": "13835128424026341376",
        "x-ms-file-permission-key": "4099112195243312672*10394889115079208622",
        "x-ms-lease-state": "available",
        "x-ms-lease-status": "unlocked",
        "x-ms-request-id": "857d5287-f01a-0023-21fb-85c937000000",
        "x-ms-server-encrypted": "true",
        "x-ms-type": "File",
        "x-ms-version": "2020-02-10"
      },
      "ResponseBody": "b/m0ySr52ZAzEofli\u002Bo1TBg661yTn1e0KHH56FZXmcfg01lUsSTTuivTlelG0MskKinjclE0jc\u002Bh/6C5APE53HnABLiR4JrzZjAwvwpubVel1L0tcyZ1q0WJs7KEGro5mrlvhswTk0qO8AsgBM3FMpFJFCw0DGlSSlhyCC3ob0w="
    },
    {
      "RequestUri": "http://emilydevtest.file.core.windows.net/test-share-2e671b9f-8d68-5aa8-8131-569a30c3a3f1/test-directory-9fd86149-75ad-c563-0d78-9a7a74b9459f/test-file-cecbf258-845a-5bbf-99a3-0474dc7d5f8c",
      "RequestMethod": "GET",
      "RequestHeaders": {
        "Authorization": "Sanitized",
        "User-Agent": [
          "azsdk-net-Storage.Files.Shares/12.5.0-alpha.20200908.1",
          "(.NET Core 4.6.29130.01; Microsoft Windows 10.0.19041 )"
        ],
        "x-ms-client-request-id": "d86e21e6-b231-9022-3375-ea04a6c6f3b2",
        "x-ms-date": "Tue, 08 Sep 2020 16:13:35 GMT",
        "x-ms-range": "bytes=256-383",
        "x-ms-return-client-request-id": "true",
        "x-ms-version": "2020-02-10"
      },
      "RequestBody": null,
      "StatusCode": 206,
      "ResponseHeaders": {
        "Accept-Ranges": "bytes",
        "Content-Length": "128",
        "Content-Range": "bytes 256-383/1024",
        "Content-Type": "application/octet-stream",
        "Date": "Tue, 08 Sep 2020 16:13:35 GMT",
        "ETag": "\u00220x8D854121F9F0139\u0022",
        "Last-Modified": "Tue, 08 Sep 2020 16:13:28 GMT",
        "Server": [
          "Windows-Azure-File/1.0",
          "Microsoft-HTTPAPI/2.0"
        ],
        "Vary": "Origin",
        "x-ms-client-request-id": "d86e21e6-b231-9022-3375-ea04a6c6f3b2",
        "x-ms-file-attributes": "Archive",
        "x-ms-file-change-time": "2020-09-08T16:13:28.8973503Z",
        "x-ms-file-creation-time": "2020-09-08T16:13:28.8973503Z",
        "x-ms-file-id": "11529285414812647424",
        "x-ms-file-last-write-time": "2020-09-08T16:13:28.8973503Z",
        "x-ms-file-parent-id": "13835128424026341376",
        "x-ms-file-permission-key": "4099112195243312672*10394889115079208622",
        "x-ms-lease-state": "available",
        "x-ms-lease-status": "unlocked",
        "x-ms-request-id": "857d5288-f01a-0023-22fb-85c937000000",
        "x-ms-server-encrypted": "true",
        "x-ms-type": "File",
        "x-ms-version": "2020-02-10"
      },
      "ResponseBody": "dvYlUP/mi5FAcp6DG1Wnd8OAIDsFjgWNTxw8c6GLHKaAv6oNqHQzqr2C68Ft5jf1sfpErMc0RujxlwHiqhjwtVb4Aluqmc9OTHV9g6JDH2nlR8GmRm/eS3jCHBBzUQClkTVrdePbShgq9WBStsNFrXiX/GJXSm/mGrbi6Hy/2/s="
    },
    {
      "RequestUri": "http://emilydevtest.file.core.windows.net/test-share-2e671b9f-8d68-5aa8-8131-569a30c3a3f1/test-directory-9fd86149-75ad-c563-0d78-9a7a74b9459f/test-file-cecbf258-845a-5bbf-99a3-0474dc7d5f8c",
      "RequestMethod": "GET",
      "RequestHeaders": {
        "Authorization": "Sanitized",
        "User-Agent": [
          "azsdk-net-Storage.Files.Shares/12.5.0-alpha.20200908.1",
          "(.NET Core 4.6.29130.01; Microsoft Windows 10.0.19041 )"
        ],
        "x-ms-client-request-id": "436dca5b-0c06-4d8d-0607-5521f9afbbee",
        "x-ms-date": "Tue, 08 Sep 2020 16:13:35 GMT",
        "x-ms-range": "bytes=384-511",
        "x-ms-return-client-request-id": "true",
        "x-ms-version": "2020-02-10"
      },
      "RequestBody": null,
      "StatusCode": 206,
      "ResponseHeaders": {
        "Accept-Ranges": "bytes",
        "Content-Length": "128",
        "Content-Range": "bytes 384-511/1024",
        "Content-Type": "application/octet-stream",
        "Date": "Tue, 08 Sep 2020 16:13:35 GMT",
        "ETag": "\u00220x8D854121F9F0139\u0022",
        "Last-Modified": "Tue, 08 Sep 2020 16:13:28 GMT",
        "Server": [
          "Windows-Azure-File/1.0",
          "Microsoft-HTTPAPI/2.0"
        ],
        "Vary": "Origin",
        "x-ms-client-request-id": "436dca5b-0c06-4d8d-0607-5521f9afbbee",
        "x-ms-file-attributes": "Archive",
        "x-ms-file-change-time": "2020-09-08T16:13:28.8973503Z",
        "x-ms-file-creation-time": "2020-09-08T16:13:28.8973503Z",
        "x-ms-file-id": "11529285414812647424",
        "x-ms-file-last-write-time": "2020-09-08T16:13:28.8973503Z",
        "x-ms-file-parent-id": "13835128424026341376",
        "x-ms-file-permission-key": "4099112195243312672*10394889115079208622",
        "x-ms-lease-state": "available",
        "x-ms-lease-status": "unlocked",
        "x-ms-request-id": "857d5289-f01a-0023-23fb-85c937000000",
        "x-ms-server-encrypted": "true",
        "x-ms-type": "File",
        "x-ms-version": "2020-02-10"
      },
      "ResponseBody": "ddjxbdeqhQn9qHtQD4uUtX1vmNtUnk1HxYVbLPhinGsaZN3e0dfVzRLyZa7OH9aOIS1qDSb/pteKqadST1gRmgwQNaqutuOlmcrJYjifeaavzAvL945EG74GUycvg3654cqhvukr32tJxXRcNUSe6jABo4JNRaJ\u002ByxrsqGK8dRU="
    },
    {
      "RequestUri": "http://emilydevtest.file.core.windows.net/test-share-2e671b9f-8d68-5aa8-8131-569a30c3a3f1/test-directory-9fd86149-75ad-c563-0d78-9a7a74b9459f/test-file-cecbf258-845a-5bbf-99a3-0474dc7d5f8c",
      "RequestMethod": "GET",
      "RequestHeaders": {
        "Authorization": "Sanitized",
        "User-Agent": [
          "azsdk-net-Storage.Files.Shares/12.5.0-alpha.20200908.1",
          "(.NET Core 4.6.29130.01; Microsoft Windows 10.0.19041 )"
        ],
        "x-ms-client-request-id": "dca8dfdf-af59-deac-e854-76d4be948b0b",
        "x-ms-date": "Tue, 08 Sep 2020 16:13:35 GMT",
        "x-ms-range": "bytes=512-639",
        "x-ms-return-client-request-id": "true",
        "x-ms-version": "2020-02-10"
      },
      "RequestBody": null,
      "StatusCode": 206,
      "ResponseHeaders": {
        "Accept-Ranges": "bytes",
        "Content-Length": "128",
        "Content-Range": "bytes 512-639/1024",
        "Content-Type": "application/octet-stream",
        "Date": "Tue, 08 Sep 2020 16:13:35 GMT",
        "ETag": "\u00220x8D854121F9F0139\u0022",
        "Last-Modified": "Tue, 08 Sep 2020 16:13:28 GMT",
        "Server": [
          "Windows-Azure-File/1.0",
          "Microsoft-HTTPAPI/2.0"
        ],
        "Vary": "Origin",
        "x-ms-client-request-id": "dca8dfdf-af59-deac-e854-76d4be948b0b",
        "x-ms-file-attributes": "Archive",
        "x-ms-file-change-time": "2020-09-08T16:13:28.8973503Z",
        "x-ms-file-creation-time": "2020-09-08T16:13:28.8973503Z",
        "x-ms-file-id": "11529285414812647424",
        "x-ms-file-last-write-time": "2020-09-08T16:13:28.8973503Z",
        "x-ms-file-parent-id": "13835128424026341376",
        "x-ms-file-permission-key": "4099112195243312672*10394889115079208622",
        "x-ms-lease-state": "available",
        "x-ms-lease-status": "unlocked",
        "x-ms-request-id": "857d528a-f01a-0023-24fb-85c937000000",
        "x-ms-server-encrypted": "true",
        "x-ms-type": "File",
        "x-ms-version": "2020-02-10"
      },
      "ResponseBody": "SxCAbv67vIPtn4IyGujlemdo9y7g/GucJyPzzz82CI1PXhAlwy/sdUUflK3DcGPiNXFA\u002BcRHNU\u002Bk40bax\u002B1Etpb14rvYv7Y4fILpwGe92ba/EJrN9Q/ICCnBgeDoEq1X2t0WzY6nCnW7CH1CXnTn5gqPG7ZSd8GHLdqSFj7WT2o="
    },
    {
      "RequestUri": "http://emilydevtest.file.core.windows.net/test-share-2e671b9f-8d68-5aa8-8131-569a30c3a3f1/test-directory-9fd86149-75ad-c563-0d78-9a7a74b9459f/test-file-cecbf258-845a-5bbf-99a3-0474dc7d5f8c",
      "RequestMethod": "GET",
      "RequestHeaders": {
        "Authorization": "Sanitized",
        "User-Agent": [
          "azsdk-net-Storage.Files.Shares/12.5.0-alpha.20200908.1",
          "(.NET Core 4.6.29130.01; Microsoft Windows 10.0.19041 )"
        ],
        "x-ms-client-request-id": "1942ab1f-de06-f694-da30-afab2e1913d7",
        "x-ms-date": "Tue, 08 Sep 2020 16:13:36 GMT",
        "x-ms-range": "bytes=640-767",
        "x-ms-return-client-request-id": "true",
        "x-ms-version": "2020-02-10"
      },
      "RequestBody": null,
      "StatusCode": 206,
      "ResponseHeaders": {
        "Accept-Ranges": "bytes",
        "Content-Length": "128",
        "Content-Range": "bytes 640-767/1024",
        "Content-Type": "application/octet-stream",
        "Date": "Tue, 08 Sep 2020 16:13:35 GMT",
        "ETag": "\u00220x8D854121F9F0139\u0022",
        "Last-Modified": "Tue, 08 Sep 2020 16:13:28 GMT",
        "Server": [
          "Windows-Azure-File/1.0",
          "Microsoft-HTTPAPI/2.0"
        ],
        "Vary": "Origin",
        "x-ms-client-request-id": "1942ab1f-de06-f694-da30-afab2e1913d7",
        "x-ms-file-attributes": "Archive",
        "x-ms-file-change-time": "2020-09-08T16:13:28.8973503Z",
        "x-ms-file-creation-time": "2020-09-08T16:13:28.8973503Z",
        "x-ms-file-id": "11529285414812647424",
        "x-ms-file-last-write-time": "2020-09-08T16:13:28.8973503Z",
        "x-ms-file-parent-id": "13835128424026341376",
        "x-ms-file-permission-key": "4099112195243312672*10394889115079208622",
        "x-ms-lease-state": "available",
        "x-ms-lease-status": "unlocked",
        "x-ms-request-id": "857d528b-f01a-0023-25fb-85c937000000",
        "x-ms-server-encrypted": "true",
        "x-ms-type": "File",
        "x-ms-version": "2020-02-10"
      },
      "ResponseBody": "1JHmiaYLKBcGJBHskYWqtNma1Vj29gVjHI\u002BgsxXzN\u002BW5E27Njl0//2cDsC1l1PWnMN09owD2c96Lgm0XanUCE\u002B0sM34X3CZ8W9bx80bX/UiZ\u002BYM3tpTkwqCPQQvwKJTxAJxAOaB3kFO2wUgqBH\u002BYtIQlfnHxy11ZSHHeh5saizM="
    },
    {
      "RequestUri": "http://emilydevtest.file.core.windows.net/test-share-2e671b9f-8d68-5aa8-8131-569a30c3a3f1/test-directory-9fd86149-75ad-c563-0d78-9a7a74b9459f/test-file-cecbf258-845a-5bbf-99a3-0474dc7d5f8c",
      "RequestMethod": "GET",
      "RequestHeaders": {
        "Authorization": "Sanitized",
        "User-Agent": [
          "azsdk-net-Storage.Files.Shares/12.5.0-alpha.20200908.1",
          "(.NET Core 4.6.29130.01; Microsoft Windows 10.0.19041 )"
        ],
        "x-ms-client-request-id": "13b59d91-7251-8c05-a558-474a4d6088c2",
        "x-ms-date": "Tue, 08 Sep 2020 16:13:36 GMT",
        "x-ms-range": "bytes=768-895",
        "x-ms-return-client-request-id": "true",
        "x-ms-version": "2020-02-10"
      },
      "RequestBody": null,
      "StatusCode": 206,
      "ResponseHeaders": {
        "Accept-Ranges": "bytes",
        "Content-Length": "128",
        "Content-Range": "bytes 768-895/1024",
        "Content-Type": "application/octet-stream",
        "Date": "Tue, 08 Sep 2020 16:13:35 GMT",
        "ETag": "\u00220x8D854121F9F0139\u0022",
        "Last-Modified": "Tue, 08 Sep 2020 16:13:28 GMT",
        "Server": [
          "Windows-Azure-File/1.0",
          "Microsoft-HTTPAPI/2.0"
        ],
        "Vary": "Origin",
        "x-ms-client-request-id": "13b59d91-7251-8c05-a558-474a4d6088c2",
        "x-ms-file-attributes": "Archive",
        "x-ms-file-change-time": "2020-09-08T16:13:28.8973503Z",
        "x-ms-file-creation-time": "2020-09-08T16:13:28.8973503Z",
        "x-ms-file-id": "11529285414812647424",
        "x-ms-file-last-write-time": "2020-09-08T16:13:28.8973503Z",
        "x-ms-file-parent-id": "13835128424026341376",
        "x-ms-file-permission-key": "4099112195243312672*10394889115079208622",
        "x-ms-lease-state": "available",
        "x-ms-lease-status": "unlocked",
        "x-ms-request-id": "857d528c-f01a-0023-26fb-85c937000000",
        "x-ms-server-encrypted": "true",
        "x-ms-type": "File",
        "x-ms-version": "2020-02-10"
      },
      "ResponseBody": "Qf/yqZfEpyFpMID1S7m\u002BIPeMh8upIwA1PufxL5kIt5w1FekEjO4dv31cCMFKaA2Osr2QDpPAiR7/vWqv03eIYHjkvzbQuZQJb8dNTRs\u002B6tbaYnzceKgIdYzKBc6DbewG06dJZqjWvvkoh57LcjsDwdKU1XD6rOjP20qqBbTFhQI="
    },
    {
      "RequestUri": "http://emilydevtest.file.core.windows.net/test-share-2e671b9f-8d68-5aa8-8131-569a30c3a3f1/test-directory-9fd86149-75ad-c563-0d78-9a7a74b9459f/test-file-cecbf258-845a-5bbf-99a3-0474dc7d5f8c",
      "RequestMethod": "GET",
      "RequestHeaders": {
        "Authorization": "Sanitized",
        "User-Agent": [
          "azsdk-net-Storage.Files.Shares/12.5.0-alpha.20200908.1",
          "(.NET Core 4.6.29130.01; Microsoft Windows 10.0.19041 )"
        ],
        "x-ms-client-request-id": "91194940-0063-eb85-0c14-ab867fe59473",
        "x-ms-date": "Tue, 08 Sep 2020 16:13:36 GMT",
        "x-ms-range": "bytes=896-1023",
        "x-ms-return-client-request-id": "true",
        "x-ms-version": "2020-02-10"
      },
      "RequestBody": null,
      "StatusCode": 206,
      "ResponseHeaders": {
        "Accept-Ranges": "bytes",
        "Content-Length": "128",
        "Content-Range": "bytes 896-1023/1024",
        "Content-Type": "application/octet-stream",
        "Date": "Tue, 08 Sep 2020 16:13:35 GMT",
        "ETag": "\u00220x8D854121F9F0139\u0022",
        "Last-Modified": "Tue, 08 Sep 2020 16:13:28 GMT",
        "Server": [
          "Windows-Azure-File/1.0",
          "Microsoft-HTTPAPI/2.0"
        ],
        "Vary": "Origin",
        "x-ms-client-request-id": "91194940-0063-eb85-0c14-ab867fe59473",
        "x-ms-file-attributes": "Archive",
        "x-ms-file-change-time": "2020-09-08T16:13:28.8973503Z",
        "x-ms-file-creation-time": "2020-09-08T16:13:28.8973503Z",
        "x-ms-file-id": "11529285414812647424",
        "x-ms-file-last-write-time": "2020-09-08T16:13:28.8973503Z",
        "x-ms-file-parent-id": "13835128424026341376",
        "x-ms-file-permission-key": "4099112195243312672*10394889115079208622",
        "x-ms-lease-state": "available",
        "x-ms-lease-status": "unlocked",
        "x-ms-request-id": "857d528d-f01a-0023-27fb-85c937000000",
        "x-ms-server-encrypted": "true",
        "x-ms-type": "File",
        "x-ms-version": "2020-02-10"
      },
      "ResponseBody": "20d5c/WELQOkg7PxCTwCUMdD/O\u002BXewsnv3mKXiu4RWMBnPArwo/LTmbSzHf598WfSFo9cMmVamA7UrR7\u002Bc/Y7D1P721M1o03eK2Jxa6TLse06xXRetWZbDGQ73DbUFSW\u002BeA5qQhYUnHMBfgcDKWxpyTsxw65BnFotYI7vOYdXCc="
    },
    {
      "RequestUri": "http://emilydevtest.file.core.windows.net/test-share-2e671b9f-8d68-5aa8-8131-569a30c3a3f1?restype=share",
      "RequestMethod": "DELETE",
      "RequestHeaders": {
        "Authorization": "Sanitized",
        "traceparent": "00-7061847c5062264ba8b485e25f49f409-30139ff4d764de45-00",
        "User-Agent": [
          "azsdk-net-Storage.Files.Shares/12.5.0-alpha.20200908.1",
          "(.NET Core 4.6.29130.01; Microsoft Windows 10.0.19041 )"
        ],
        "x-ms-client-request-id": "030afc38-f647-865e-7cd2-d1ccc572d996",
        "x-ms-date": "Tue, 08 Sep 2020 16:13:36 GMT",
        "x-ms-delete-snapshots": "include",
        "x-ms-return-client-request-id": "true",
        "x-ms-version": "2020-02-10"
      },
      "RequestBody": null,
      "StatusCode": 202,
      "ResponseHeaders": {
        "Content-Length": "0",
        "Date": "Tue, 08 Sep 2020 16:13:37 GMT",
        "Server": [
          "Windows-Azure-File/1.0",
          "Microsoft-HTTPAPI/2.0"
        ],
<<<<<<< HEAD
        "x-ms-client-request-id": "91194940-0063-eb85-0c14-ab867fe59473",
        "x-ms-request-id": "aa10f573-e01a-006c-630d-56a1d9000000",
        "x-ms-version": "2020-02-10"
=======
        "x-ms-client-request-id": "030afc38-f647-865e-7cd2-d1ccc572d996",
        "x-ms-request-id": "857d528e-f01a-0023-28fb-85c937000000",
        "x-ms-version": "2019-12-12"
>>>>>>> 548336e6
      },
      "ResponseBody": []
    }
  ],
  "Variables": {
    "RandomSeed": "395414173",
    "Storage_TestConfigDefault": "ProductionTenant\nemilydevtest\nU2FuaXRpemVk\nhttp://emilydevtest.blob.core.windows.net\nhttp://emilydevtest.file.core.windows.net\nhttp://emilydevtest.queue.core.windows.net\nhttp://emilydevtest.table.core.windows.net\n\n\n\n\nhttp://emilydevtest-secondary.blob.core.windows.net\nhttp://emilydevtest-secondary.file.core.windows.net\nhttp://emilydevtest-secondary.queue.core.windows.net\nhttp://emilydevtest-secondary.table.core.windows.net\n\nSanitized\n\n\nCloud\nBlobEndpoint=http://emilydevtest.blob.core.windows.net/;QueueEndpoint=http://emilydevtest.queue.core.windows.net/;FileEndpoint=http://emilydevtest.file.core.windows.net/;BlobSecondaryEndpoint=http://emilydevtest-secondary.blob.core.windows.net/;QueueSecondaryEndpoint=http://emilydevtest-secondary.queue.core.windows.net/;FileSecondaryEndpoint=http://emilydevtest-secondary.file.core.windows.net/;AccountName=emilydevtest;AccountKey=Kg==;\nencryptionScope"
  }
}<|MERGE_RESOLUTION|>--- conflicted
+++ resolved
@@ -27,13 +27,8 @@
           "Microsoft-HTTPAPI/2.0"
         ],
         "x-ms-client-request-id": "21025adf-7a57-02ae-6a6d-2634f0ca0499",
-<<<<<<< HEAD
-        "x-ms-request-id": "aa10f561-e01a-006c-560d-56a1d9000000",
-        "x-ms-version": "2020-02-10"
-=======
         "x-ms-request-id": "857d5263-f01a-0023-14fa-85c937000000",
-        "x-ms-version": "2019-12-12"
->>>>>>> 548336e6
+        "x-ms-version": "2020-02-10"
       },
       "ResponseBody": []
     },
@@ -175,7 +170,7 @@
         "x-ms-client-request-id": "acfc712b-7f30-dd7d-fde1-a424ab80404d",
         "x-ms-date": "Tue, 08 Sep 2020 16:13:29 GMT",
         "x-ms-return-client-request-id": "true",
-        "x-ms-version": "2019-12-12"
+        "x-ms-version": "2020-02-10"
       },
       "RequestBody": null,
       "StatusCode": 200,
@@ -203,7 +198,7 @@
         "x-ms-request-id": "857d526f-f01a-0023-1bfa-85c937000000",
         "x-ms-server-encrypted": "true",
         "x-ms-type": "File",
-        "x-ms-version": "2019-12-12"
+        "x-ms-version": "2020-02-10"
       },
       "ResponseBody": []
     },
@@ -608,15 +603,9 @@
           "Windows-Azure-File/1.0",
           "Microsoft-HTTPAPI/2.0"
         ],
-<<<<<<< HEAD
-        "x-ms-client-request-id": "91194940-0063-eb85-0c14-ab867fe59473",
-        "x-ms-request-id": "aa10f573-e01a-006c-630d-56a1d9000000",
-        "x-ms-version": "2020-02-10"
-=======
         "x-ms-client-request-id": "030afc38-f647-865e-7cd2-d1ccc572d996",
         "x-ms-request-id": "857d528e-f01a-0023-28fb-85c937000000",
-        "x-ms-version": "2019-12-12"
->>>>>>> 548336e6
+        "x-ms-version": "2020-02-10"
       },
       "ResponseBody": []
     }
