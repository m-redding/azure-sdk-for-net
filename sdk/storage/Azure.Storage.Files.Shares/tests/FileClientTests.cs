--- conflicted
+++ resolved
@@ -1934,12 +1934,8 @@
 
         [Test]
         [ServiceVersion(Min = ShareClientOptions.ServiceVersion.V2020_02_10)]
-<<<<<<< HEAD
-        public async Task GetRangeListAsync_PreviousSnapshot()
-=======
         [PlaybackOnly("https://github.com/Azure/azure-sdk-for-net/issues/15505")]
         public async Task GetRangeListDiffAsync()
->>>>>>> 365f255a
         {
             // Arrange
             await using DisposingFile test = await GetTestFileAsync();
@@ -1949,38 +1945,17 @@
             using Stream stream = new MemoryStream(data);
             HttpRange range = new HttpRange(Constants.KB, Constants.KB);
             await file.UploadRangeAsync(
-<<<<<<< HEAD
-                   writeType: ShareFileRangeWriteType.Update,
                    range: range,
                    content: stream);
 
-            Response<ShareSnapshotInfo> snapshotResponse = await test.Share.CreateSnapshotAsync();
-=======
-                   range: range,
-                   content: stream);
-
             Response<ShareSnapshotInfo> snapshotResponse0 = await test.Share.CreateSnapshotAsync();
->>>>>>> 365f255a
 
             stream.Position = 0;
             HttpRange range2 = new HttpRange(3 * Constants.KB, Constants.KB);
             await file.UploadRangeAsync(
-<<<<<<< HEAD
-                   writeType: ShareFileRangeWriteType.Update,
                    range: range2,
                    content: stream);
 
-            ShareFileGetRangeListOptions options = new ShareFileGetRangeListOptions
-            {
-                PreviousSnapshot = snapshotResponse.Value.Snapshot
-            };
-
-            // Act
-            Response<ShareFileRangeInfo> response = await file.GetRangeListAsync(options);
-=======
-                   range: range2,
-                   content: stream);
-
             HttpRange range3 = new HttpRange(0, 512);
             await file.ClearRangeAsync(range3);
 
@@ -1994,53 +1969,36 @@
 
             // Act
             Response<ShareFileRangeInfo> response = await file.GetRangeListDiffAsync(options);
->>>>>>> 365f255a
 
             // Assert
             Assert.AreEqual(1, response.Value.Ranges.Count());
             Assert.AreEqual(range2, response.Value.Ranges.First());
-<<<<<<< HEAD
-=======
+
             Assert.AreEqual(1, response.Value.ClearRanges.Count());
             Assert.AreEqual(range3, response.Value.ClearRanges.First());
->>>>>>> 365f255a
         }
 
         [Test]
         [ServiceVersion(Min = ShareClientOptions.ServiceVersion.V2020_02_10)]
-<<<<<<< HEAD
-        public async Task GetRangeListAsync_PreviousSnapshotFailed()
-=======
         [PlaybackOnly("https://github.com/Azure/azure-sdk-for-net/issues/15505")]
         public async Task GetRangeListDiffAsync_Error()
->>>>>>> 365f255a
         {
             // Arrange
             await using DisposingFile test = await GetTestFileAsync();
             ShareFileClient file = test.File;
 
-<<<<<<< HEAD
-            ShareFileGetRangeListOptions options = new ShareFileGetRangeListOptions
-=======
             ShareFileGetRangeListDiffOptions options = new ShareFileGetRangeListDiffOptions
->>>>>>> 365f255a
             {
                 PreviousSnapshot = "2020-08-07T16:58:02.0000000Z"
             };
 
             // Act
             await TestHelper.AssertExpectedExceptionAsync<RequestFailedException>(
-<<<<<<< HEAD
-                file.GetRangeListAsync(options),
-=======
                 file.GetRangeListDiffAsync(options),
->>>>>>> 365f255a
                 e => Assert.AreEqual(ShareErrorCode.ShareNotFound.ToString(), e.ErrorCode));
         }
 
         [Test]
-<<<<<<< HEAD
-=======
         [ServiceVersion(Min = ShareClientOptions.ServiceVersion.V2020_02_10)]
         public async Task GetRangeListDiffAsync_Lease()
         {
@@ -2090,7 +2048,6 @@
         }
 
         [Test]
->>>>>>> 365f255a
         public async Task UploadRangeAsync()
         {
             var data = GetRandomBuffer(Constants.KB);
