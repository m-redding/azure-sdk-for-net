# DO NOT EDIT THIS FILE
# This file is generated automatically and any changes will be lost.

resources:
  repositories:
    - repository: azure-sdk-tools
      type: github
      name: Azure/azure-sdk-tools
      endpoint: azure
    - repository: azure-sdk-build-tools
      type: git
      name: internal/azure-sdk-build-tools

trigger:
  branches:
    include:
    - master
    - hotfix/*
    - release/*
  paths:
    include:
    - sdk/storage/

pr:
  branches:
    include:
    - master
    - feature/*
    - hotfix/*
    - release/*
  paths:
    include:
    - sdk/storage/

stages:
- template: ../../eng/pipelines/templates/stages/archetype-sdk-client.yml
  parameters:
    ServiceDirectory: storage
    ArtifactName: packages
    Artifacts:
    - name: Azure.Storage.Blobs
      safeName: AzureStorageBlobs
    - name: Azure.Storage.Blobs.Batch
      safeName: AzureStorageBlobsBatch
    - name: Azure.Storage.Common
      safeName: AzureStorageCommon
    - name: Azure.Storage.Files.Shares
      safeName: AzureStorageFilesShares
    - name: Azure.Storage.Files.DataLake
      safeName: AzureStorageFilesDataLake
    - name: Azure.Storage.Queues
      safeName: AzureStorageQueues
<<<<<<< HEAD
    - name: Azure.Storage.Blobs.ChangeFeed
      safeName: AzureStorageBlobsChangeFeed
    - name: Azure.Management.Storage
      safeName: AzureManagementStorage
=======
    - name: Azure.ResourceManager.Storage
      safeName: AzureResourceManagerStorage
>>>>>>> c938cddd
<|MERGE_RESOLUTION|>--- conflicted
+++ resolved
@@ -50,12 +50,7 @@
       safeName: AzureStorageFilesDataLake
     - name: Azure.Storage.Queues
       safeName: AzureStorageQueues
-<<<<<<< HEAD
     - name: Azure.Storage.Blobs.ChangeFeed
       safeName: AzureStorageBlobsChangeFeed
-    - name: Azure.Management.Storage
-      safeName: AzureManagementStorage
-=======
     - name: Azure.ResourceManager.Storage
-      safeName: AzureResourceManagerStorage
->>>>>>> c938cddd
+      safeName: AzureResourceManagerStorage