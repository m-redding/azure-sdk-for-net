﻿// Copyright (c) Microsoft Corporation. All rights reserved.
// Licensed under the MIT License.

using System;
using System.Collections.Generic;
using System.Net;
using System.ComponentModel;
using System.Threading;
using System.Threading.Tasks;
using Azure.Core;
using Azure.Core.Pipeline;
using Azure.Storage.Blobs.Models;
using Azure.Storage.Cryptography;
using Metadata = System.Collections.Generic.IDictionary<string, string>;

namespace Azure.Storage.Blobs
{
    /// <summary>
    /// The <see cref="BlobServiceClient"/> allows you to manipulate Azure
    /// Storage service resources and blob containers. The storage account provides
    /// the top-level namespace for the Blob service.
    /// </summary>
    public class BlobServiceClient
    {
        /// <summary>
        /// Gets the blob service's primary <see cref="Uri"/> endpoint.
        /// </summary>
        private readonly Uri _uri;

        /// <summary>
        /// Gets the blob service's primary <see cref="Uri"/> endpoint.
        /// </summary>
        public virtual Uri Uri => _uri;

        /// <summary>
        /// The <see cref="HttpPipeline"/> transport pipeline used to send
        /// every request.
        /// </summary>
        private readonly HttpPipeline _pipeline;

        /// <summary>
        /// The <see cref="HttpPipeline"/> transport pipeline used to send
        /// every request.
        /// </summary>
        internal virtual HttpPipeline Pipeline => _pipeline;

        /// <summary>
        /// The version of the service to use when sending requests.
        /// </summary>
        private readonly BlobClientOptions.ServiceVersion _version;

        /// <summary>
        /// The version of the service to use when sending requests.
        /// </summary>
        internal virtual BlobClientOptions.ServiceVersion Version => _version;

        /// <summary>
        /// The authentication policy for our pipeline.  We cache it here in
        /// case we need to construct a pipeline for authenticating batch
        /// operations.
        /// </summary>
        private readonly HttpPipelinePolicy _authenticationPolicy;

        internal virtual HttpPipelinePolicy AuthenticationPolicy => _authenticationPolicy;

        /// <summary>
        /// The <see cref="ClientDiagnostics"/> instance used to create diagnostic scopes
        /// every request.
        /// </summary>
        private readonly ClientDiagnostics _clientDiagnostics;

        /// <summary>
        /// The <see cref="ClientDiagnostics"/> instance used to create diagnostic scopes
        /// every request.
        /// </summary>
        internal virtual ClientDiagnostics ClientDiagnostics => _clientDiagnostics;

        /// <summary>
        /// The <see cref="CustomerProvidedKey"/> to be used when sending requests.
        /// </summary>
        internal readonly CustomerProvidedKey? _customerProvidedKey;

        /// <summary>
        /// The <see cref="CustomerProvidedKey"/> to be used when sending requests.
        /// </summary>
        internal virtual CustomerProvidedKey? CustomerProvidedKey => _customerProvidedKey;

        /// <summary>
        /// The <see cref="ClientSideEncryptionOptions"/> to be used when sending/receiving requests.
        /// </summary>
        private readonly ClientSideEncryptionOptions _clientSideEncryption;

        /// <summary>
        /// The <see cref="ClientSideEncryptionOptions"/> to be used when sending/receiving requests.
        /// </summary>
        internal virtual ClientSideEncryptionOptions ClientSideEncryption => _clientSideEncryption;

        /// <summary>
        /// The name of the Encryption Scope to be used when sending request.
        /// </summary>
        internal readonly string _encryptionScope;

        /// <summary>
        /// The name of the Encryption Scope to be used when sending request.
        /// </summary>
        internal virtual string EncryptionScope => _encryptionScope;

        /// <summary>
        /// The Storage account name corresponding to the service client.
        /// </summary>
        private string _accountName;

        /// <summary>
        /// Gets the Storage account name corresponding to the service client.
        /// </summary>
        public string AccountName
        {
            get
            {
                if (_accountName == null)
                {
                    _accountName = new BlobUriBuilder(Uri).AccountName;
                }
                return _accountName;
            }
        }

        #region ctors
        /// <summary>
        /// Initializes a new instance of the <see cref="BlobServiceClient"/>
        /// class for mocking.
        /// </summary>
        protected BlobServiceClient()
        {
        }

        /// <summary>
        /// Initializes a new instance of the <see cref="BlobServiceClient"/>
        /// class.
        /// </summary>
        /// <param name="connectionString">
        /// A connection string includes the authentication information
        /// required for your application to access data in an Azure Storage
        /// account at runtime.
        ///
        /// For more information, <see href="https://docs.microsoft.com/azure/storage/common/storage-configure-connection-string">Configure Azure Storage connection strings</see>
        /// </param>
        public BlobServiceClient(string connectionString)
            : this(connectionString, null)
        {
        }

        /// <summary>
        /// Initializes a new instance of the <see cref="BlobServiceClient"/>
        /// class.
        /// </summary>
        /// <param name="connectionString">
        /// A connection string includes the authentication information
        /// required for your application to access data in an Azure Storage
        /// account at runtime.
        ///
        /// For more information,
        /// <see href="https://docs.microsoft.com/azure/storage/common/storage-configure-connection-string">
        /// Configure Azure Storage connection strings</see>
        /// </param>
        /// <param name="options">
        /// Optional client options that define the transport pipeline
        /// policies for authentication, retries, etc., that are applied to
        /// every request.
        /// </param>
        public BlobServiceClient(string connectionString, BlobClientOptions options)
        {
            var conn = StorageConnectionString.Parse(connectionString);
            _uri = conn.BlobEndpoint;
            options ??= new BlobClientOptions();
            _authenticationPolicy = StorageClientOptions.GetAuthenticationPolicy(conn.Credentials);
            _pipeline = options.Build(_authenticationPolicy);
            _version = options.Version;
            _clientDiagnostics = new ClientDiagnostics(options);
            _customerProvidedKey = options.CustomerProvidedKey;
            _clientSideEncryption = options._clientSideEncryptionOptions?.Clone();
            _encryptionScope = options.EncryptionScope;
            BlobErrors.VerifyHttpsCustomerProvidedKey(_uri, _customerProvidedKey);
            BlobErrors.VerifyCpkAndEncryptionScopeNotBothSet(_customerProvidedKey, _encryptionScope);
        }

        /// <summary>
        /// Initializes a new instance of the <see cref="BlobServiceClient"/>
        /// class.
        /// </summary>
        /// <param name="serviceUri">
        /// A <see cref="Uri"/> referencing the blob service.
        /// This is likely to be similar to "https://{account_name}.blob.core.windows.net".
        /// </param>
        /// <param name="options">
        /// Optional client options that define the transport pipeline
        /// policies for authentication, retries, etc., that are applied to
        /// every request.
        /// </param>
        public BlobServiceClient(Uri serviceUri, BlobClientOptions options = default)
            : this(serviceUri, (HttpPipelinePolicy)null, options ?? new BlobClientOptions())
        {
        }

        /// <summary>
        /// Initializes a new instance of the <see cref="BlobServiceClient"/>
        /// class.
        /// </summary>
        /// <param name="serviceUri">
        /// A <see cref="Uri"/> referencing the blob service.
        /// This is likely to be similar to "https://{account_name}.blob.core.windows.net".
        /// </param>
        /// <param name="credential">
        /// The shared key credential used to sign requests.
        /// </param>
        /// <param name="options">
        /// Optional client options that define the transport pipeline
        /// policies for authentication, retries, etc., that are applied to
        /// every request.
        /// </param>
        public BlobServiceClient(Uri serviceUri, StorageSharedKeyCredential credential, BlobClientOptions options = default)
            : this(serviceUri, credential.AsPolicy(), options ?? new BlobClientOptions())
        {
        }

        /// <summary>
        /// Initializes a new instance of the <see cref="BlobServiceClient"/>
        /// class.
        /// </summary>
        /// <param name="serviceUri">
        /// A <see cref="Uri"/> referencing the blob service.
        /// This is likely to be similar to "https://{account_name}.blob.core.windows.net".
        /// </param>
        /// <param name="credential">
        /// The token credential used to sign requests.
        /// </param>
        /// <param name="options">
        /// Optional client options that define the transport pipeline
        /// policies for authentication, retries, etc., that are applied to
        /// every request.
        /// </param>
        public BlobServiceClient(Uri serviceUri, TokenCredential credential, BlobClientOptions options = default)
            : this(serviceUri, credential.AsPolicy(), options ?? new BlobClientOptions())
        {
            Errors.VerifyHttpsTokenAuth(serviceUri);
        }

        /// <summary>
        /// Initializes a new instance of the <see cref="BlobServiceClient"/>
        /// class.
        /// </summary>
        /// <param name="serviceUri">
        /// A <see cref="Uri"/> referencing the blob service.
        /// This is likely to be similar to "https://{account_name}.blob.core.windows.net".
        /// </param>
        /// <param name="authentication">
        /// An optional authentication policy used to sign requests.
        /// </param>
        /// <param name="options">
        /// Optional client options that define the transport pipeline
        /// policies for authentication, retries, etc., that are applied to
        /// every request.
        /// </param>
        internal BlobServiceClient(Uri serviceUri, HttpPipelinePolicy authentication, BlobClientOptions options)
            : this(
                  serviceUri,
                  authentication,
                  options?.Version ?? BlobClientOptions.LatestVersion,
                  new ClientDiagnostics(options),
                  options?.CustomerProvidedKey,
                  options?._clientSideEncryptionOptions?.Clone(),
                  options?.EncryptionScope,
                  options.Build(authentication))
        {

        }

        /// <summary>
        /// Initializes a new instance of the <see cref="BlobServiceClient"/>
        /// class.
        /// </summary>
        /// <param name="serviceUri">
        /// A <see cref="Uri"/> referencing the blob service.
        /// This is likely to be similar to "https://{account_name}.blob.core.windows.net".
        /// </param>
        /// <param name="authentication">
        /// An optional authentication policy used to sign requests.
        /// </param>
        /// <param name="version">
        /// The version of the service to use when sending requests.
        /// </param>
        /// <param name="clientDiagnostics">
        /// The <see cref="ClientDiagnostics"/> instance used to create
        /// diagnostic scopes every request.
        /// </param>
        /// <param name="customerProvidedKey">Customer provided key.</param>
        /// <param name="clientSideEncryption">Client-side encryption options.</param>
        /// <param name="encryptionScope">Encryption scope.</param>
        /// <param name="pipeline">
        /// The transport pipeline used to send every request.
        /// </param>
        internal BlobServiceClient(
            Uri serviceUri,
            HttpPipelinePolicy authentication,
            BlobClientOptions.ServiceVersion version,
            ClientDiagnostics clientDiagnostics,
            CustomerProvidedKey? customerProvidedKey,
            ClientSideEncryptionOptions clientSideEncryption,
            string encryptionScope,
            HttpPipeline pipeline)
        {
            _uri = serviceUri;
            _authenticationPolicy = authentication;
            _pipeline = pipeline;
            _version = version;
            _clientDiagnostics = clientDiagnostics;
            _customerProvidedKey = customerProvidedKey;
            _clientSideEncryption = clientSideEncryption?.Clone();
            _encryptionScope = encryptionScope;
            BlobErrors.VerifyCpkAndEncryptionScopeNotBothSet(_customerProvidedKey, _encryptionScope);
            BlobErrors.VerifyHttpsCustomerProvidedKey(_uri, _customerProvidedKey);
        }

        /// <summary>
        /// Intended for DataLake to create a backing blob client.
        ///
        /// Initializes a new instance of the <see cref="BlobServiceClient"/>
        /// class.
        /// </summary>
        /// <param name="serviceUri">
        /// A <see cref="Uri"/> referencing the block blob that includes the
        /// name of the account, the name of the container, and the name of
        /// the blob.
        /// </param>
        /// <param name="options">
        /// Optional client options that define the transport pipeline
        /// policies for authentication, retries, etc., that are applied to
        /// every request.
        /// </param>
        /// <param name="authentication">
        /// An optional authentication policy used to sign requests.
        /// </param>
        /// <param name="pipeline">
        /// The transport pipeline used to send every request.
        /// </param>
        /// <returns>
        /// New instanc of the <see cref="BlobServiceClient"/> class.
        /// </returns>
        protected static BlobServiceClient CreateClient(
            Uri serviceUri,
            BlobClientOptions options,
            HttpPipelinePolicy authentication,
            HttpPipeline pipeline)
        {
            return new BlobServiceClient(
                serviceUri,
                authentication,
                options.Version,
                new ClientDiagnostics(options),
                customerProvidedKey: null,
                clientSideEncryption: null,
                encryptionScope: null,
                pipeline);
        }
        #endregion ctors

        /// <summary>
        /// Create a new <see cref="BlobContainerClient"/> object by appending
        /// <paramref name="blobContainerName"/> to the end of <see cref="Uri"/>.
        /// The new <see cref="BlobContainerClient"/> uses the same request
        /// policy pipeline as the <see cref="BlobServiceClient"/>.
        /// </summary>
        /// <param name="blobContainerName">
        /// The name of the blob container to reference.
        /// </param>
        /// <returns>
        /// A <see cref="BlobContainerClient"/> for the desired container.
        /// </returns>
        public virtual BlobContainerClient GetBlobContainerClient(string blobContainerName) =>
            new BlobContainerClient(Uri.AppendToPath(blobContainerName), Pipeline, Version, ClientDiagnostics, CustomerProvidedKey, ClientSideEncryption, EncryptionScope);

        #region protected static accessors for Azure.Storage.Blobs.Batch
        /// <summary>
        /// Get a <see cref="BlobServiceClient"/>'s <see cref="HttpPipeline"/>
        /// for creating child clients.
        /// </summary>
        /// <param name="client">The BlobServiceClient.</param>
        /// <returns>The BlobServiceClient's HttpPipeline.</returns>
        protected static HttpPipeline GetHttpPipeline(BlobServiceClient client) =>
            client.Pipeline;

        /// <summary>
        /// Get a <see cref="BlobServiceClient"/>'s authentication
        /// <see cref="HttpPipelinePolicy"/> for creating child clients.
        /// </summary>
        /// <param name="client">The BlobServiceClient.</param>
        /// <returns>The BlobServiceClient's authentication policy.</returns>
        protected static HttpPipelinePolicy GetAuthenticationPolicy(BlobServiceClient client) =>
            client.AuthenticationPolicy;

        /// <summary>
        /// Get a <see cref="BlobServiceClient"/>'s <see cref="BlobClientOptions"/>
        /// for creating child clients.
        /// </summary>
        /// <param name="client">The BlobServiceClient.</param>
        /// <returns>The BlobServiceClient's BlobClientOptions.</returns>
        protected static BlobClientOptions GetClientOptions(BlobServiceClient client) =>
            new BlobClientOptions(client.Version)
            {
                // We only use this for communicating diagnostics, at the moment
                Diagnostics =
                {
                    IsDistributedTracingEnabled = client.ClientDiagnostics.IsActivityEnabled
                }
            };
        #endregion protected static accessors for Azure.Storage.Blobs.Batch

        #region GetBlobContainers
        /// <summary>
        /// The <see cref="GetBlobContainers(BlobContainerTraits, BlobContainerStates, string, CancellationToken)"/>
        /// operation returns an asyncsequence of blob containers in the storage account.  Enumerating the
        /// blob containers may make multiple requests to the service while fetching
        /// all the values.  Containers are ordered lexicographically by name.
        ///
        /// For more information,
        /// see <see href="https://docs.microsoft.com/rest/api/storageservices/list-containers2">
        /// List Containers</see>.
        /// </summary>
        /// <param name="traits">
        /// Specifies trait options for shaping the blob containers.
        /// </param>
        /// <param name="states">
        /// Specifies state options for shaping the blob containers.
        /// </param>
        /// <param name="prefix">
        /// Specifies a string that filters the results to return only containers
        /// whose name begins with the specified <paramref name="prefix"/>.
        /// </param>
        /// <param name="cancellationToken">
        /// Optional <see cref="CancellationToken"/> to propagate
        /// notifications that the operation should be cancelled.
        /// </param>
        /// <returns>
        /// An <see cref="IEnumerable{T}"/> of <see cref="Response{BlobContainerItem}"/>
        /// describing the blob containers in the storage account.
        /// </returns>
        /// <remarks>
        /// A <see cref="RequestFailedException"/> will be thrown if
        /// a failure occurs.
        /// </remarks>
        public virtual Pageable<BlobContainerItem> GetBlobContainers(
            BlobContainerTraits traits = BlobContainerTraits.None,
            BlobContainerStates states = BlobContainerStates.None,
            string prefix = default,
            CancellationToken cancellationToken = default) =>
            new GetBlobContainersAsyncCollection(this, traits, states, prefix).ToSyncCollection(cancellationToken);

        /// <summary>
        /// The <see cref="GetBlobContainers(BlobContainerTraits, string, CancellationToken)"/> operation returns an async
        /// sequence of blob containers in the storage account.  Enumerating the
        /// blob containers may make multiple requests to the service while fetching
        /// all the values.  Containers are ordered lexicographically by name.
        ///
        /// For more information, see
        /// <see href="https://docs.microsoft.com/rest/api/storageservices/list-containers2">
        /// List Containers</see>.
        /// </summary>
        /// <param name="traits">
        /// Specifies trait options for shaping the blob containers.
        /// </param>
        /// <param name="prefix">
        /// Specifies a string that filters the results to return only containers
        /// whose name begins with the specified <paramref name="prefix"/>.
        /// </param>
        /// <param name="cancellationToken">
        /// Optional <see cref="CancellationToken"/> to propagate
        /// notifications that the operation should be cancelled.
        /// </param>
        /// <returns>
        /// An <see cref="IEnumerable{T}"/> of <see cref="Response{BlobContainerItem}"/>
        /// describing the blob containers in the storage account.
        /// </returns>
        /// <remarks>
        /// A <see cref="RequestFailedException"/> will be thrown if
        /// a failure occurs.
        /// </remarks>
        [EditorBrowsable(EditorBrowsableState.Never)]
#pragma warning disable AZC0002 // DO ensure all service methods, both asynchronous and synchronous, take an optional CancellationToken parameter called cancellationToken.
        public virtual Pageable<BlobContainerItem> GetBlobContainers(
#pragma warning restore AZC0002 // DO ensure all service methods, both asynchronous and synchronous, take an optional CancellationToken parameter called cancellationToken.
            BlobContainerTraits traits,
            string prefix,
            CancellationToken cancellationToken) =>
            new GetBlobContainersAsyncCollection(this, traits, default, prefix).ToSyncCollection(cancellationToken);

        /// <summary>
        /// The <see cref="GetBlobContainersAsync(BlobContainerTraits, BlobContainerStates, string, CancellationToken)"/>
        /// operation returns an async sequence of blob containers in the storage account.  Enumerating the
        /// blob containers may make multiple requests to the service while fetching
        /// all the values.  Containers are ordered lexicographically by name.
        ///
<<<<<<< HEAD
        /// For more information, see <see href="https://docs.microsoft.com/rest/api/storageservices/list-containers2"/>.
=======
        /// For more information, see
        /// <see href="https://docs.microsoft.com/rest/api/storageservices/list-containers2">
        /// List Containers</see>.
>>>>>>> 994efc63
        /// </summary>
        /// <param name="traits">
        /// Specifies trait options for shaping the blob containers.
        /// </param>
        /// <param name="states">
        /// Specifies states options for shaping the blob containers.
        /// </param>
        /// <param name="prefix">
        /// Specifies a string that filters the results to return only containers
        /// whose name begins with the specified <paramref name="prefix"/>.
        /// </param>
        /// <param name="cancellationToken">
        /// Optional <see cref="CancellationToken"/> to propagate
        /// notifications that the operation should be cancelled.
        /// </param>
        /// <returns>
        /// An <see cref="AsyncPageable{T}"/> describing the
        /// containers in the storage account.
        /// </returns>
        /// <remarks>
        /// A <see cref="RequestFailedException"/> will be thrown if
        /// a failure occurs.
        /// </remarks>
        public virtual AsyncPageable<BlobContainerItem> GetBlobContainersAsync(
            BlobContainerTraits traits = BlobContainerTraits.None,
            BlobContainerStates states = BlobContainerStates.None,
            string prefix = default,
            CancellationToken cancellationToken = default) =>
            new GetBlobContainersAsyncCollection(this, traits, states, prefix).ToAsyncCollection(cancellationToken);

        /// <summary>
        /// The <see cref="GetBlobContainersAsync(BlobContainerTraits, string, CancellationToken)"/>
        /// operation returns an async sequence of blob containers in the storage account.  Enumerating the
        /// blob containers may make multiple requests to the service while fetching
        /// all the values.  Containers are ordered lexicographically by name.
        ///
<<<<<<< HEAD
        /// For more information, see <see href="https://docs.microsoft.com/rest/api/storageservices/list-containers2"/>.
=======
        /// For more information, see
        /// <see href="https://docs.microsoft.com/rest/api/storageservices/list-containers2">
        /// List Containers</see>.
>>>>>>> 994efc63
        /// </summary>
        /// <param name="traits">
        /// Specifies trait options for shaping the blob containers.
        /// </param>
        /// <param name="prefix">
        /// Specifies a string that filters the results to return only containers
        /// whose name begins with the specified <paramref name="prefix"/>.
        /// </param>
        /// <param name="cancellationToken">
        /// Optional <see cref="CancellationToken"/> to propagate
        /// notifications that the operation should be cancelled.
        /// </param>
        /// <returns>
        /// An <see cref="AsyncPageable{T}"/> describing the
        /// containers in the storage account.
        /// </returns>
        /// <remarks>
        /// A <see cref="RequestFailedException"/> will be thrown if
        /// a failure occurs.
        /// </remarks>
        [EditorBrowsable(EditorBrowsableState.Never)]
#pragma warning disable AZC0002 // DO ensure all service methods, both asynchronous and synchronous, take an optional CancellationToken parameter called cancellationToken.
        public virtual AsyncPageable<BlobContainerItem> GetBlobContainersAsync(
#pragma warning restore AZC0002 // DO ensure all service methods, both asynchronous and synchronous, take an optional CancellationToken parameter called cancellationToken.
            BlobContainerTraits traits,
            string prefix,
            CancellationToken cancellationToken) =>
            new GetBlobContainersAsyncCollection(this, traits, default, prefix).ToAsyncCollection(cancellationToken);

        /// <summary>
        /// The <see cref="GetBlobContainersInternal"/> operation returns a
        /// single segment of blob containers in the storage account, starting
        /// from the specified <paramref name="continuationToken"/>.  Use an empty
        /// <paramref name="continuationToken"/> to start enumeration from the beginning
        /// and the <see cref="BlobContainersSegment.NextMarker"/> if it's not
        /// empty to make subsequent calls to <see cref="GetBlobContainersInternal"/>
        /// to continue enumerating the containers segment by segment.
        /// Containers are ordered lexicographically by name.
        ///
        /// For more information, see
        /// <see href="https://docs.microsoft.com/rest/api/storageservices/list-containers2">
        /// List Containers</see>.
        /// </summary>
        /// <param name="continuationToken">
        /// An optional string value that identifies the segment of the list
        /// of blob containers to be returned with the next listing operation.  The
        /// operation returns a non-empty <see cref="BlobContainersSegment.NextMarker"/>
        /// if the listing operation did not return all blob containers remaining
        /// to be listed with the current segment.  The NextMarker value can
        /// be used as the value for the <paramref name="continuationToken"/> parameter
        /// in a subsequent call to request the next segment of list items.
        /// </param>
        /// <param name="traits">
        /// Specifies trait options for shaping the blob containers.
        /// </param>
        /// <param name="states">
        /// Specifies state options for shaping the blob containers.
        /// </param>
        /// <param name="prefix">
        /// Specifies a string that filters the results to return only containers
        /// whose name begins with the specified <paramref name="prefix"/>.
        /// </param>
        /// <param name="pageSizeHint">
        /// Gets or sets a value indicating the size of the page that should be
        /// requested.
        /// </param>
        /// <param name="async">
        /// Whether to invoke the operation asynchronously.
        /// </param>
        /// <param name="cancellationToken">
        /// Optional <see cref="CancellationToken"/> to propagate
        /// notifications that the operation should be cancelled.
        /// </param>
        /// <returns>
        /// A <see cref="Response{BlobContainersSegment}"/> describing a
        /// segment of the blob containers in the storage account.
        /// </returns>
        /// <remarks>
        /// A <see cref="RequestFailedException"/> will be thrown if
        /// a failure occurs.
        /// </remarks>
        internal async Task<Response<BlobContainersSegment>> GetBlobContainersInternal(
            string continuationToken,
            BlobContainerTraits traits,
            BlobContainerStates states,
            string prefix,
            int? pageSizeHint,
            bool async,
            CancellationToken cancellationToken)
        {
            using (Pipeline.BeginLoggingScope(nameof(BlobServiceClient)))
            {
                Pipeline.LogMethodEnter(
                    nameof(BlobServiceClient),
                    message:
                    $"{nameof(Uri)}: {Uri}\n" +
                    $"{nameof(continuationToken)}: {continuationToken}\n" +
                    $"{nameof(traits)}: {traits}");
                try
                {
                    Response<BlobContainersSegment> response = await BlobRestClient.Service.ListBlobContainersSegmentAsync(
                        ClientDiagnostics,
                        Pipeline,
                        Uri,
                        version: Version.ToVersionString(),
                        marker: continuationToken,
                        prefix: prefix,
                        maxresults: pageSizeHint,
                        include: BlobExtensions.AsIncludeItems(traits, states),
                        async: async,
                        cancellationToken: cancellationToken)
                        .ConfigureAwait(false);
                    if ((traits & BlobContainerTraits.Metadata) != BlobContainerTraits.Metadata)
                    {
                        IEnumerable<BlobContainerItem> containerItems = response.Value.BlobContainerItems;
                        foreach (BlobContainerItem containerItem in containerItems)
                        {
                            containerItem.Properties.Metadata = null;
                        }
                    }
                    return response;
                }
                catch (Exception ex)
                {
                    Pipeline.LogException(ex);
                    throw;
                }
                finally
                {
                    Pipeline.LogMethodExit(nameof(BlobServiceClient));
                }
            }
        }
        #endregion GetBlobContainers

        #region GetAccountInfo
        /// <summary>
        /// The <see cref="GetAccountInfo"/> operation returns the sku
        /// name and account kind for the specified account.
        ///
        /// For more information, see
        /// <see href="https://docs.microsoft.com/en-us/rest/api/storageservices/get-account-information">
        /// Get Account Information</see>.
        /// </summary>
        /// <param name="cancellationToken">
        /// Optional <see cref="CancellationToken"/> to propagate
        /// notifications that the operation should be cancelled.
        /// </param>
        /// <returns>
        /// A <see cref="Response{AccountInfo}"/> describing the account.
        /// </returns>
        /// <remarks>
        /// A <see cref="RequestFailedException"/> will be thrown if
        /// a failure occurs.
        /// </remarks>
        public virtual Response<AccountInfo> GetAccountInfo(
            CancellationToken cancellationToken = default) =>
            GetAccountInfoInternal(
                false, // async
                cancellationToken)
                .EnsureCompleted();

        /// <summary>
        /// The <see cref="GetAccountInfoAsync"/> operation returns the sku
        /// name and account kind for the specified account.
        ///
        /// For more information, see
        /// <see href="https://docs.microsoft.com/en-us/rest/api/storageservices/get-account-information">
        /// Get Account Information</see>.
        /// </summary>
        /// <param name="cancellationToken">
        /// Optional <see cref="CancellationToken"/> to propagate
        /// notifications that the operation should be cancelled.
        /// </param>
        /// <returns>
        /// A <see cref="Response{AccountInfo}"/> describing the account.
        /// </returns>
        /// <remarks>
        /// A <see cref="RequestFailedException"/> will be thrown if
        /// a failure occurs.
        /// </remarks>
        public virtual async Task<Response<AccountInfo>> GetAccountInfoAsync(
            CancellationToken cancellationToken = default) =>
            await GetAccountInfoInternal(
                true, // async
                cancellationToken)
                .ConfigureAwait(false);

        /// <summary>
        /// The <see cref="GetAccountInfoInternal"/> operation returns the sku
        /// name and account kind for the specified account.
        ///
        /// For more information, see
        /// <see href="https://docs.microsoft.com/en-us/rest/api/storageservices/get-account-information">
        /// Get Account Information</see>.
        /// </summary>
        /// <param name="async">
        /// Whether to invoke the operation asynchronously.
        /// </param>
        /// <param name="cancellationToken">
        /// Optional <see cref="CancellationToken"/> to propagate
        /// notifications that the operation should be cancelled.
        /// </param>
        /// <returns>
        /// A <see cref="Response{AccountInfo}"/> describing the account.
        /// </returns>
        /// <remarks>
        /// A <see cref="RequestFailedException"/> will be thrown if
        /// a failure occurs.
        /// </remarks>
        private async Task<Response<AccountInfo>> GetAccountInfoInternal(
            bool async,
            CancellationToken cancellationToken)
        {
            using (Pipeline.BeginLoggingScope(nameof(BlobServiceClient)))
            {
                Pipeline.LogMethodEnter(nameof(BlobServiceClient), message: $"{nameof(Uri)}: {Uri}");
                try
                {
                    return await BlobRestClient.Service.GetAccountInfoAsync(
                        ClientDiagnostics,
                        Pipeline,
                        Uri,
                        version: Version.ToVersionString(),
                        async: async,
                        operationName: $"{nameof(BlobServiceClient)}.{nameof(GetAccountInfo)}",
                        cancellationToken: cancellationToken)
                        .ConfigureAwait(false);
                }
                catch (Exception ex)
                {
                    Pipeline.LogException(ex);
                    throw;
                }
                finally
                {
                    Pipeline.LogMethodExit(nameof(BlobServiceClient));
                }
            }
        }
        #endregion GetAccountInfo

        #region GetProperties
        /// <summary>
        /// The <see cref="GetProperties"/> operation gets the properties
        /// of a storage account’s blob service, including properties for
        /// Storage Analytics and CORS (Cross-Origin Resource Sharing) rules.
        ///
        /// For more information, see
        /// <see href="https://docs.microsoft.com/en-us/rest/api/storageservices/get-blob-service-properties">
        /// Get Blob Service Properties</see>.
        /// </summary>
        /// <param name="cancellationToken">
        /// Optional <see cref="CancellationToken"/> to propagate
        /// notifications that the operation should be cancelled.
        /// </param>
        /// <returns>
        /// A <see cref="Response{BlobServiceProperties}"/> describing
        /// the service properties.
        /// </returns>
        /// <remarks>
        /// A <see cref="RequestFailedException"/> will be thrown if
        /// a failure occurs.
        /// </remarks>
        public virtual Response<BlobServiceProperties> GetProperties(
            CancellationToken cancellationToken = default) =>
            GetPropertiesInternal(
                false, //async
                cancellationToken)
                .EnsureCompleted();

        /// <summary>
        /// The <see cref="GetPropertiesAsync"/> operation gets the properties
        /// of a storage account’s blob service, including properties for
        /// Storage Analytics and CORS (Cross-Origin Resource Sharing) rules.
        ///
        /// For more information, see
        /// <see href="https://docs.microsoft.com/en-us/rest/api/storageservices/get-blob-service-properties">
        /// Get Blob Service Properties</see>.
        /// </summary>
        /// <param name="cancellationToken">
        /// Optional <see cref="CancellationToken"/> to propagate
        /// notifications that the operation should be cancelled.
        /// </param>
        /// <returns>
        /// A <see cref="Response{BlobServiceProperties}"/> describing
        /// the service properties.
        /// </returns>
        /// <remarks>
        /// A <see cref="RequestFailedException"/> will be thrown if
        /// a failure occurs.
        /// </remarks>
        public virtual async Task<Response<BlobServiceProperties>> GetPropertiesAsync(
            CancellationToken cancellationToken = default) =>
            await GetPropertiesInternal(
                true, //async
                cancellationToken)
                .ConfigureAwait(false);

        /// <summary>
        /// The <see cref="GetPropertiesInternal"/> operation gets the properties
        /// of a storage account’s blob service, including properties for
        /// Storage Analytics and CORS (Cross-Origin Resource Sharing) rules.
        ///
        /// For more information, see
        /// <see href="https://docs.microsoft.com/en-us/rest/api/storageservices/get-blob-service-properties">
        /// Get Blob Service Properties</see>.
        /// </summary>
        /// <param name="async">
        /// Whether to invoke the operation asynchronously.
        /// </param>
        /// <param name="cancellationToken">
        /// Optional <see cref="CancellationToken"/> to propagate
        /// notifications that the operation should be cancelled.
        /// </param>
        /// <returns>
        /// A <see cref="Response{BlobServiceProperties}"/> describing
        /// the service properties.
        /// </returns>
        /// <remarks>
        /// A <see cref="RequestFailedException"/> will be thrown if
        /// a failure occurs.
        /// </remarks>
        private async Task<Response<BlobServiceProperties>> GetPropertiesInternal(
            bool async,
            CancellationToken cancellationToken)
        {
            using (Pipeline.BeginLoggingScope(nameof(BlobServiceClient)))
            {
                Pipeline.LogMethodEnter(nameof(BlobServiceClient), message: $"{nameof(Uri)}: {Uri}");
                try
                {
                    return await BlobRestClient.Service.GetPropertiesAsync(
                        ClientDiagnostics,
                        Pipeline,
                        Uri,
                        version: Version.ToVersionString(),
                        async: async,
                        operationName: $"{nameof(BlobServiceClient)}.{nameof(GetProperties)}",
                        cancellationToken: cancellationToken)
                        .ConfigureAwait(false);
                }
                catch (Exception ex)
                {
                    Pipeline.LogException(ex);
                    throw;
                }
                finally
                {
                    Pipeline.LogMethodExit(nameof(BlobServiceClient));
                }
            }
        }
        #endregion GetProperties

        #region SetProperties
        /// <summary>
        /// The <see cref="SetProperties"/> operation sets properties for
        /// a storage account’s Blob service endpoint, including properties
        /// for Storage Analytics, CORS (Cross-Origin Resource Sharing) rules
        /// and soft delete settings.  You can also use this operation to set
        /// the default request version for all incoming requests to the Blob
        /// service that do not have a version specified.
        ///
        /// For more information, see
        /// <see href="https://docs.microsoft.com/rest/api/storageservices/set-blob-service-properties">
        /// Set Blob Service Properties</see>.
        /// </summary>
        /// <param name="properties">The blob service properties.</param>
        /// <param name="cancellationToken">
        /// Optional <see cref="CancellationToken"/> to propagate
        /// notifications that the operation should be cancelled.
        /// </param>
        /// <returns>
        /// A <see cref="Response"/> describing
        /// the service properties.
        /// </returns>
        /// <remarks>
        /// A <see cref="RequestFailedException"/> will be thrown if
        /// a failure occurs.
        /// </remarks>
        public virtual Response SetProperties(
            BlobServiceProperties properties,
            CancellationToken cancellationToken = default) =>
            SetPropertiesInternal(
                properties,
                false, // async
                cancellationToken)
                .EnsureCompleted();

        /// <summary>
        /// The <see cref="SetPropertiesAsync"/> operation sets properties for
        /// a storage account’s Blob service endpoint, including properties
        /// for Storage Analytics, CORS (Cross-Origin Resource Sharing) rules
        /// and soft delete settings.  You can also use this operation to set
        /// the default request version for all incoming requests to the Blob
        /// service that do not have a version specified.
        ///
        /// For more information, see
        /// <see href="https://docs.microsoft.com/rest/api/storageservices/set-blob-service-properties">
        /// Set Blob Service Properties</see>.
        /// </summary>
        /// <param name="properties">The blob service properties.</param>
        /// <param name="cancellationToken">
        /// Optional <see cref="CancellationToken"/> to propagate
        /// notifications that the operation should be cancelled.
        /// </param>
        /// <returns>
        /// A <see cref="Response"/> describing
        /// the service properties.
        /// </returns>
        /// <remarks>
        /// A <see cref="RequestFailedException"/> will be thrown if
        /// a failure occurs.
        /// </remarks>
        public virtual async Task<Response> SetPropertiesAsync(
            BlobServiceProperties properties,
            CancellationToken cancellationToken = default) =>
            await SetPropertiesInternal(
                properties,
                true, // async
                cancellationToken)
                .ConfigureAwait(false);

        /// <summary>
        /// The <see cref="SetPropertiesInternal"/> operation sets properties for
        /// a storage account’s Blob service endpoint, including properties
        /// for Storage Analytics, CORS (Cross-Origin Resource Sharing) rules
        /// and soft delete settings.  You can also use this operation to set
        /// the default request version for all incoming requests to the Blob
        /// service that do not have a version specified.
        ///
        /// For more information, see
        /// <see href="https://docs.microsoft.com/rest/api/storageservices/set-blob-service-properties">
        /// Set Blob Service Properties</see>.
        /// </summary>
        /// <param name="properties">The blob service properties.</param>
        /// <param name="async">
        /// Whether to invoke the operation asynchronously.
        /// </param>
        /// <param name="cancellationToken">
        /// Optional <see cref="CancellationToken"/> to propagate
        /// notifications that the operation should be cancelled.
        /// </param>
        /// <returns>
        /// A <see cref="Response"/> describing
        /// the service properties.
        /// </returns>
        /// <remarks>
        /// A <see cref="RequestFailedException"/> will be thrown if
        /// a failure occurs.
        /// </remarks>
        private async Task<Response> SetPropertiesInternal(
            BlobServiceProperties properties,
            bool async,
            CancellationToken cancellationToken)
        {
            using (Pipeline.BeginLoggingScope(nameof(BlobServiceClient)))
            {
                Pipeline.LogMethodEnter(
                    nameof(BlobServiceClient),
                    message:
                    $"{nameof(Uri)}: {Uri}\n" +
                    $"{nameof(properties)}: {properties}");
                try
                {
                    return await BlobRestClient.Service.SetPropertiesAsync(
                        ClientDiagnostics,
                        Pipeline,
                        Uri,
                        properties,
                        version: Version.ToVersionString(),
                        async: async,
                        operationName: $"{nameof(BlobServiceClient)}.{nameof(SetProperties)}",
                        cancellationToken: cancellationToken)
                        .ConfigureAwait(false);
                }
                catch (Exception ex)
                {
                    Pipeline.LogException(ex);
                    throw;
                }
                finally
                {
                    Pipeline.LogMethodExit(nameof(BlobServiceClient));
                }
            }
        }
        #endregion SetProperties

        #region GetStatistics
        /// <summary>
        /// The <see cref="GetStatistics"/> operation retrieves
        /// statistics related to replication for the Blob service.  It is
        /// only available on the secondary location endpoint when read-access
        /// geo-redundant replication (<see cref="Models.SkuName.StandardRagrs"/>)
        /// is enabled for the storage account.
        ///
        /// For more information, see
        /// <see href="https://docs.microsoft.com/rest/api/storageservices/get-blob-service-stats">
        /// Get Blob Service Stats</see>.
        /// </summary>
        /// <param name="cancellationToken">
        /// Optional <see cref="CancellationToken"/> to propagate
        /// notifications that the operation should be cancelled.
        /// </param>
        /// <returns>
        /// A <see cref="Response{BlobServiceStatistics}"/> describing
        /// the service replication statistics.
        /// </returns>
        /// <remarks>
        /// A <see cref="RequestFailedException"/> will be thrown if
        /// a failure occurs.
        /// </remarks>
        public virtual Response<BlobServiceStatistics> GetStatistics(
            CancellationToken cancellationToken = default) =>
            GetStatisticsInternal(
                false, // async
                cancellationToken)
                .EnsureCompleted();

        /// <summary>
        /// The <see cref="GetStatisticsAsync"/> operation retrieves
        /// statistics related to replication for the Blob service.  It is
        /// only available on the secondary location endpoint when read-access
        /// geo-redundant replication (<see cref="Models.SkuName.StandardRagrs"/>)
        /// is enabled for the storage account.
        ///
        /// For more information, see
        /// <see href="https://docs.microsoft.com/rest/api/storageservices/get-blob-service-stats">
        /// Get Blob Service Stats</see>.
        /// </summary>
        /// <param name="cancellationToken">
        /// Optional <see cref="CancellationToken"/> to propagate
        /// notifications that the operation should be cancelled.
        /// </param>
        /// <returns>
        /// A <see cref="Response{BlobServiceStatistics}"/> describing
        /// the service replication statistics.
        /// </returns>
        /// <remarks>
        /// A <see cref="RequestFailedException"/> will be thrown if
        /// a failure occurs.
        /// </remarks>
        public virtual async Task<Response<BlobServiceStatistics>> GetStatisticsAsync(
            CancellationToken cancellationToken = default) =>
            await GetStatisticsInternal(
                true, // async
                cancellationToken)
                .ConfigureAwait(false);

        /// <summary>
        /// The <see cref="GetStatisticsInternal"/> operation retrieves
        /// statistics related to replication for the Blob service.  It is
        /// only available on the secondary location endpoint when read-access
        /// geo-redundant replication (<see cref="Models.SkuName.StandardRagrs"/>)
        /// is enabled for the storage account.
        ///
        /// For more information, see
        /// <see href="https://docs.microsoft.com/rest/api/storageservices/get-blob-service-stats">
        /// Get Blob Service Stats</see>.
        /// </summary>
        /// <param name="async">
        /// Whether to invoke the operation asynchronously.
        /// </param>
        /// <param name="cancellationToken">
        /// Optional <see cref="CancellationToken"/> to propagate
        /// notifications that the operation should be cancelled.
        /// </param>
        /// <returns>
        /// A <see cref="Response{BlobServiceStatistics}"/> describing
        /// the service replication statistics.
        /// </returns>
        /// <remarks>
        /// A <see cref="RequestFailedException"/> will be thrown if
        /// a failure occurs.
        /// </remarks>
        private async Task<Response<BlobServiceStatistics>> GetStatisticsInternal(
            bool async,
            CancellationToken cancellationToken)
        {
            using (Pipeline.BeginLoggingScope(nameof(BlobServiceClient)))
            {
                Pipeline.LogMethodEnter(nameof(BlobServiceClient), message: $"{nameof(Uri)}: {Uri}");
                try
                {
                    return await BlobRestClient.Service.GetStatisticsAsync(
                        ClientDiagnostics,
                        Pipeline,
                        Uri,
                        version: Version.ToVersionString(),
                        async: async,
                        operationName: $"{nameof(BlobServiceClient)}.{nameof(GetStatistics)}",
                        cancellationToken: cancellationToken)
                        .ConfigureAwait(false);
                }
                catch (Exception ex)
                {
                    Pipeline.LogException(ex);
                    throw;
                }
                finally
                {
                    Pipeline.LogMethodExit(nameof(BlobServiceClient));
                }
            }
        }
        #endregion GetStatistics

        #region GetUserDelegationKey
        /// <summary>
        /// The <see cref="GetUserDelegationKey"/> operation retrieves a
        /// key that can be used to delegate Active Directory authorization to
        /// shared access signatures created with <see cref="Sas.BlobSasBuilder"/>.
        /// </summary>
        /// <param name="startsOn">
        /// Start time for the key's validity, with null indicating an
        /// immediate start.  The time should be specified in UTC.
        /// </param>
        /// <param name="expiresOn">
        /// Expiration of the key's validity.  The time should be specified
        /// in UTC.
        /// </param>
        /// <param name="cancellationToken">
        /// Optional <see cref="CancellationToken"/> to propagate
        /// notifications that the operation should be cancelled.
        /// </param>
        /// <returns>
        /// A <see cref="Response{BlobServiceStatistics}"/> describing
        /// the service replication statistics.
        /// </returns>
        /// <remarks>
        /// A <see cref="RequestFailedException"/> will be thrown if
        /// a failure occurs.
        /// </remarks>
        public virtual Response<UserDelegationKey> GetUserDelegationKey(
            DateTimeOffset? startsOn,
            DateTimeOffset expiresOn,
            CancellationToken cancellationToken = default) =>
            GetUserDelegationKeyInternal(
                startsOn,
                expiresOn,
                false, // async
                cancellationToken)
                .EnsureCompleted();

        /// <summary>
        /// The <see cref="GetUserDelegationKeyAsync"/> operation retrieves a
        /// key that can be used to delegate Active Directory authorization to
        /// shared access signatures created with <see cref="Sas.BlobSasBuilder"/>.
        /// </summary>
        /// <param name="startsOn">
        /// Start time for the key's validity, with null indicating an
        /// immediate start.  The time should be specified in UTC.
        /// </param>
        /// <param name="expiresOn">
        /// Expiration of the key's validity.  The time should be specified
        /// in UTC.
        /// </param>
        /// <param name="cancellationToken">
        /// Optional <see cref="CancellationToken"/> to propagate
        /// notifications that the operation should be cancelled.
        /// </param>
        /// <returns>
        /// A <see cref="Response{BlobServiceStatistics}"/> describing
        /// the service replication statistics.
        /// </returns>
        /// <remarks>
        /// A <see cref="RequestFailedException"/> will be thrown if
        /// a failure occurs.
        /// </remarks>
        public virtual async Task<Response<UserDelegationKey>> GetUserDelegationKeyAsync(
            DateTimeOffset? startsOn,
            DateTimeOffset expiresOn,
            CancellationToken cancellationToken = default) =>
            await GetUserDelegationKeyInternal(
                startsOn,
                expiresOn,
                true, // async
                cancellationToken)
                .ConfigureAwait(false);

        /// <summary>
        /// The <see cref="GetUserDelegationKeyInternal"/> operation retrieves a
        /// key that can be used to delegate Active Directory authorization to
        /// shared access signatures created with <see cref="Sas.BlobSasBuilder"/>.
        /// </summary>
        /// <param name="startsOn">
        /// Start time for the key's validity, with null indicating an
        /// immediate start.  The time should be specified in UTC.
        /// </param>
        /// <param name="expiresOn">
        /// Expiration of the key's validity.  The time should be specified
        /// in UTC.
        /// </param>
        /// <param name="cancellationToken">
        /// Optional <see cref="CancellationToken"/> to propagate
        /// notifications that the operation should be cancelled.
        /// </param>
        /// <param name="async"/>
        /// <returns>
        /// A <see cref="Response{BlobServiceStatistics}"/> describing
        /// the service replication statistics.
        /// </returns>
        /// <remarks>
        /// A <see cref="RequestFailedException"/> will be thrown if
        /// a failure occurs.
        /// </remarks>
        private async Task<Response<UserDelegationKey>> GetUserDelegationKeyInternal(
            DateTimeOffset? startsOn,
            DateTimeOffset expiresOn,
            bool async,
            CancellationToken cancellationToken)
        {
            using (Pipeline.BeginLoggingScope(nameof(BlobServiceClient)))
            {
                Pipeline.LogMethodEnter(nameof(BlobServiceClient), message: $"{nameof(Uri)}: {Uri}");
                try
                {
                    if (startsOn.HasValue && startsOn.Value.Offset != TimeSpan.Zero)
                    {
                        throw BlobErrors.InvalidDateTimeUtc(nameof(startsOn));
                    }

                    if (expiresOn.Offset != TimeSpan.Zero)
                    {
                        throw BlobErrors.InvalidDateTimeUtc(nameof(expiresOn));
                    }

                    var keyInfo = new KeyInfo { StartsOn = startsOn, ExpiresOn = expiresOn };

                    return await BlobRestClient.Service.GetUserDelegationKeyAsync(
                        ClientDiagnostics,
                        Pipeline,
                        Uri,
                        keyInfo: keyInfo,
                        version: Version.ToVersionString(),
                        async: async,
                        operationName: $"{nameof(BlobServiceClient)}.{nameof(GetUserDelegationKey)}",
                        cancellationToken: cancellationToken)
                        .ConfigureAwait(false);
                }
                catch (Exception ex)
                {
                    Pipeline.LogException(ex);
                    throw;
                }
                finally
                {
                    Pipeline.LogMethodExit(nameof(BlobServiceClient));
                }
            }
        }
        #endregion GetUserDelegationKey

        #region CreateBlobContainer
        /// <summary>
        /// The <see cref="CreateBlobContainer"/> operation creates a new
        /// blob container under the specified account. If the container with the
        /// same name already exists, the operation fails.
        ///
        /// For more information, see
        /// <see href="https://docs.microsoft.com/rest/api/storageservices/create-container">
        /// Create Container</see>.
        /// </summary>
        /// <param name="blobContainerName">
        /// The name of the container to create.
        /// </param>
        /// <param name="publicAccessType">
        /// Optionally specifies whether data in the container may be accessed
        /// publicly and the level of access. <see cref="PublicAccessType.BlobContainer"/>
        /// specifies full public read access for container and blob data.
        /// Clients can enumerate blobs within the container via anonymous
        /// request, but cannot enumerate containers within the storage
        /// account.  <see cref="PublicAccessType.Blob"/> specifies public
        /// read access for blobs.  Blob data within this container can be
        /// read via anonymous request, but container data is not available.
        /// Clients cannot enumerate blobs within the container via anonymous
        /// request.  <see cref="PublicAccessType.None"/> specifies that the
        /// container data is private to the account owner.
        /// </param>
        /// <param name="metadata">
        /// Optional custom metadata to set for this container.
        /// </param>
        /// <param name="cancellationToken">
        /// Optional <see cref="CancellationToken"/> to propagate
        /// notifications that the operation should be cancelled.
        /// </param>
        /// <returns>
        /// A <see cref="Response{BlobContainerClient}"/> referencing the
        /// newly created container.
        /// </returns>
        /// <remarks>
        /// A <see cref="RequestFailedException"/> will be thrown if
        /// a failure occurs.
        /// </remarks>
        [ForwardsClientCalls]
        public virtual Response<BlobContainerClient> CreateBlobContainer(
            string blobContainerName,
            PublicAccessType publicAccessType = PublicAccessType.None,
            Metadata metadata = default,
            CancellationToken cancellationToken = default)
        {
            BlobContainerClient container = GetBlobContainerClient(blobContainerName);
            Response<BlobContainerInfo> response = container.Create(publicAccessType, metadata, cancellationToken);
            return Response.FromValue(container, response.GetRawResponse());
        }

        /// <summary>
        /// The <see cref="CreateBlobContainerAsync"/> operation creates a new
        /// blob container under the specified account. If the container with the
        /// same name already exists, the operation fails.
        ///
        /// For more information, see
        /// <see href="https://docs.microsoft.com/rest/api/storageservices/create-container">
        /// Create Container</see>.
        /// </summary>
        /// <param name="blobContainerName">
        /// The name of the container to create.
        /// </param>
        /// <param name="publicAccessType">
        /// Optionally specifies whether data in the container may be accessed
        /// publicly and the level of access. <see cref="PublicAccessType.BlobContainer"/>
        /// specifies full public read access for container and blob data.
        /// Clients can enumerate blobs within the container via anonymous
        /// request, but cannot enumerate containers within the storage
        /// account.  <see cref="PublicAccessType.Blob"/> specifies public
        /// read access for blobs.  Blob data within this container can be
        /// read via anonymous request, but container data is not available.
        /// Clients cannot enumerate blobs within the container via anonymous
        /// request.  <see cref="PublicAccessType.None"/> specifies that the
        /// container data is private to the account owner.
        /// </param>
        /// <param name="metadata">
        /// Optional custom metadata to set for this container.
        /// </param>
        /// <param name="cancellationToken">
        /// Optional <see cref="CancellationToken"/> to propagate
        /// notifications that the operation should be cancelled.
        /// </param>
        /// <returns>
        /// A <see cref="Response{BlobContainerClient}"/> referencing the
        /// newly created container.
        /// </returns>
        /// <remarks>
        /// A <see cref="RequestFailedException"/> will be thrown if
        /// a failure occurs.
        /// </remarks>
        [ForwardsClientCalls]
        public virtual async Task<Response<BlobContainerClient>> CreateBlobContainerAsync(
            string blobContainerName,
            PublicAccessType publicAccessType = PublicAccessType.None,
            Metadata metadata = default,
            CancellationToken cancellationToken = default)
        {
            BlobContainerClient container = GetBlobContainerClient(blobContainerName);
            Response<BlobContainerInfo> response = await container.CreateAsync(publicAccessType, metadata, cancellationToken).ConfigureAwait(false);
            return Response.FromValue(container, response.GetRawResponse());
        }
        #endregion CreateBlobContainer

        #region DeleteBlobContainer
        /// <summary>
        /// The <see cref="DeleteBlobContainer"/> operation marks the
        /// specified blob container for deletion. The container and any blobs
        /// contained within it are later deleted during garbage collection.
        ///
        /// For more information, see
        /// <see href="https://docs.microsoft.com/rest/api/storageservices/delete-container">
        /// Delete Container</see>.
        /// </summary>
        /// <param name="blobContainerName">
        /// The name of the container to delete.
        /// </param>
        /// <param name="conditions">
        /// Optional <see cref="BlobRequestConditions"/> to add
        /// conditions on the deletion of this container.
        /// </param>
        /// <param name="cancellationToken">
        /// Optional <see cref="CancellationToken"/> to propagate
        /// notifications that the operation should be cancelled.
        /// </param>
        /// <returns>
        /// A <see cref="Response"/> if successful.
        /// </returns>
        /// <remarks>
        /// A <see cref="RequestFailedException"/> will be thrown if
        /// a failure occurs.
        /// </remarks>
        [ForwardsClientCalls]
        public virtual Response DeleteBlobContainer(
            string blobContainerName,
            BlobRequestConditions conditions = default,
            CancellationToken cancellationToken = default) =>
            GetBlobContainerClient(blobContainerName)
                .Delete(
                    conditions,
                    cancellationToken);

        /// <summary>
        /// The <see cref="DeleteBlobContainerAsync"/> operation marks the
        /// specified container for deletion. The container and any blobs
        /// contained within it are later deleted during garbage collection.
        ///
        /// For more information, see
        /// <see href="https://docs.microsoft.com/rest/api/storageservices/delete-container">
        /// Delete Container</see>.
        /// </summary>
        /// <param name="blobContainerName">
        /// The name of the blob container to delete.
        /// </param>
        /// <param name="conditions">
        /// Optional <see cref="BlobRequestConditions"/> to add
        /// conditions on the deletion of this blob container.
        /// </param>
        /// <param name="cancellationToken">
        /// Optional <see cref="CancellationToken"/> to propagate
        /// notifications that the operation should be cancelled.
        /// </param>
        /// <returns>
        /// A <see cref="Response"/> if successful.
        /// </returns>
        /// <remarks>
        /// A <see cref="RequestFailedException"/> will be thrown if
        /// a failure occurs.
        /// </remarks>
        [ForwardsClientCalls]
        public virtual async Task<Response> DeleteBlobContainerAsync(
            string blobContainerName,
            BlobRequestConditions conditions = default,
            CancellationToken cancellationToken = default) =>
            await
                GetBlobContainerClient(blobContainerName)
                .DeleteAsync(
                    conditions,
                    cancellationToken)
                    .ConfigureAwait(false);
        #endregion DeleteBlobContainer

        #region UndeleteBlobContainer
        /// <summary>
        /// Restores a previously deleted container.
        /// This API is only functional is Container Soft Delete is enabled
        /// for the storage account associated with the container.
        /// </summary>
        /// <param name="deletedContainerName">
        /// The name of the previously deleted container.
        /// </param>
        /// <param name="deletedContainerVersion">
        /// The version of the previously deleted container.
        /// </param>
        /// <param name="destinationContainerName">
        /// Optional.  Use this parameter if you would like to restore the container
        /// under a different name.
        /// </param>
        /// <param name="cancellationToken">
        /// Optional <see cref="CancellationToken"/> to propagate
        /// notifications that the operation should be cancelled.
        /// </param>
        /// <returns>
        /// A <see cref="Response{BlobContainerClient}"/> pointed at the undeleted container.
        /// </returns>
        /// <remarks>
        /// A <see cref="RequestFailedException"/> will be thrown if
        /// a failure occurs.
        /// </remarks>
<<<<<<< HEAD
        public virtual Response<BlobContainerClient> UndeleteBlobContainer(
=======
        internal virtual Response<BlobContainerClient> UndeleteBlobContainer(
>>>>>>> 994efc63
            string deletedContainerName,
            string deletedContainerVersion,
            string destinationContainerName = default,
            CancellationToken cancellationToken = default)
            => UndeleteBlobContainerInternal(
                deletedContainerName,
                deletedContainerVersion,
                destinationContainerName,
                async: false,
                cancellationToken)
                .EnsureCompleted();

        /// <summary>
        /// Restores a previously deleted container.
        /// This API is only functional is Container Soft Delete is enabled
        /// for the storage account associated with the container.
        /// </summary>
        /// <param name="deletedContainerName">
        /// The name of the previously deleted container.
        /// </param>
        /// <param name="deletedContainerVersion">
        /// The version of the previously deleted container.
        /// </param>
        /// <param name="destinationContainerName">
        /// Optional.  Use this parameter if you would like to restore the container
        /// under a different name.
        /// </param>
        /// <param name="cancellationToken">
        /// Optional <see cref="CancellationToken"/> to propagate
        /// notifications that the operation should be cancelled.
        /// </param>
        /// <returns>
        /// A <see cref="Response{BlobContainerClient}"/> pointed at the undeleted container.
        /// </returns>
        /// <remarks>
        /// A <see cref="RequestFailedException"/> will be thrown if
        /// a failure occurs.
        /// </remarks>
<<<<<<< HEAD
        public virtual async Task<Response<BlobContainerClient>> UndeleteBlobContainerAsync(
=======
        internal virtual async Task<Response<BlobContainerClient>> UndeleteBlobContainerAsync(
>>>>>>> 994efc63
            string deletedContainerName,
            string deletedContainerVersion,
            string destinationContainerName = default,
            CancellationToken cancellationToken = default)
            => await UndeleteBlobContainerInternal(
                deletedContainerName,
                deletedContainerVersion,
                destinationContainerName,
                async: true,
                cancellationToken)
                .ConfigureAwait(false);

        /// <summary>
        /// Restores a previously deleted container.
        /// This API is only functional is Container Soft Delete is enabled
        /// for the storage account associated with the container.
        /// </summary>
        /// <param name="deletedContainerName">
        /// The name of the previously deleted container.
        /// </param>
        /// <param name="deletedContainerVersion">
        /// The version of the previously deleted container.
        /// </param>
        /// <param name="destinationContainerName">
        /// Optional.  Use this parameter if you would like to restore the container
        /// under a different name.
        /// </param>
        /// <param name="async">
        /// Whether to invoke the operation asynchronously.
        /// </param>
        /// <param name="cancellationToken">
        /// Optional <see cref="CancellationToken"/> to propagate
        /// notifications that the operation should be cancelled.
        /// </param>
        /// <returns>
        /// A <see cref="Response{BlobContainerClient}"/> pointed at the undeleted container.
        /// </returns>
        /// <remarks>
        /// A <see cref="RequestFailedException"/> will be thrown if
        /// a failure occurs.
        /// </remarks>
        internal async Task<Response<BlobContainerClient>> UndeleteBlobContainerInternal(
            string deletedContainerName,
            string deletedContainerVersion,
            string destinationContainerName,
            bool async,
            CancellationToken cancellationToken)
        {
            using (Pipeline.BeginLoggingScope(nameof(BlobContainerClient)))
            {
                Pipeline.LogMethodEnter(
                    nameof(BlobContainerClient),
                    message:
                    $"{nameof(Uri)}: {Uri}\n" +
                    $"{nameof(deletedContainerName)}: {deletedContainerName}\n" +
                    $"{nameof(deletedContainerVersion)}: {deletedContainerVersion}");

                try
                {
                    BlobContainerClient containerClient;
                    if (destinationContainerName != null)
                    {
                        containerClient = GetBlobContainerClient(destinationContainerName);
                    }
                    else
                    {
                        containerClient = GetBlobContainerClient(deletedContainerName);
                    }

                    Response response = await BlobRestClient.Container.RestoreAsync(
                        ClientDiagnostics,
                        Pipeline,
                        containerClient.Uri,
                        Version.ToVersionString(),
                        deletedContainerName: deletedContainerName,
                        deletedContainerVersion: deletedContainerVersion,
                        async: async,
                        operationName: $"{nameof(BlobServiceClient)}.{nameof(UndeleteBlobContainer)}",
                        cancellationToken: cancellationToken)
                        .ConfigureAwait(false);

                    return Response.FromValue(containerClient, response);
                }
                catch (Exception ex)
                {
                    Pipeline.LogException(ex);
                    throw;
                }
                finally
                {
                    Pipeline.LogMethodExit(nameof(BlobContainerClient));
                }
            }
        }
        #endregion UndeleteBlobContainer

        #region FilterBlobs
        /// <summary>
        /// The Filter Blobs operation enables callers to list blobs across all containers whose tags
        /// match a given search expression. Filter blobs searches across all containers within a
        /// storage account but can be scoped within the expression to a single container.
<<<<<<< HEAD
=======
        ///
        /// For more information, see
        /// <see href="https://docs.microsoft.com/en-us/rest/api/storageservices/find-blobs-by-tags">
        /// Find Blobs by Tags</see>.
>>>>>>> 994efc63
        /// </summary>
        /// <param name="tagFilterSqlExpression">
        /// The where parameter enables the caller to query blobs whose tags match a given expression.
        /// The given expression must evaluate to true for a blob to be returned in the results.
        /// The[OData - ABNF] filter syntax rule defines the formal grammar for the value of the where query parameter;
        /// however, only a subset of the OData filter syntax is supported in the Blob service.
        /// </param>
        /// <param name="cancellationToken">
        /// Optional <see cref="CancellationToken"/> to propagate
        /// notifications that the operation should be cancelled.
        /// </param>
        /// <returns>
        /// An <see cref="AsyncPageable{T}"/> describing the blobs.
        /// </returns>
        /// <remarks>
        /// A <see cref="RequestFailedException"/> will be thrown if
        /// a failure occurs.
        /// </remarks>
<<<<<<< HEAD
        public virtual Pageable<FilterBlobItem> FindBlobsByTags(
=======
        public virtual Pageable<TaggedBlobItem> FindBlobsByTags(
>>>>>>> 994efc63
            string tagFilterSqlExpression,
            CancellationToken cancellationToken = default) =>
            new FilterBlobsAsyncCollection(this, tagFilterSqlExpression).ToSyncCollection(cancellationToken);

        /// <summary>
        /// The Filter Blobs operation enables callers to list blobs across all containers whose tags
        /// match a given search expression. Filter blobs searches across all containers within a
        /// storage account but can be scoped within the expression to a single container.
<<<<<<< HEAD
=======
        ///
        /// For more information, see
        /// <see href="https://docs.microsoft.com/en-us/rest/api/storageservices/find-blobs-by-tags">
        /// Find Blobs by Tags</see>.
>>>>>>> 994efc63
        /// </summary>
        /// <param name="tagFilterSqlExpression">
        /// The where parameter enables the caller to query blobs whose tags match a given expression.
        /// The given expression must evaluate to true for a blob to be returned in the results.
        /// The[OData - ABNF] filter syntax rule defines the formal grammar for the value of the where query parameter;
        /// however, only a subset of the OData filter syntax is supported in the Blob service.
        /// </param>
        /// <param name="cancellationToken">
        /// Optional <see cref="CancellationToken"/> to propagate
        /// notifications that the operation should be cancelled.
        /// </param>
        /// <returns>
        /// An <see cref="AsyncPageable{T}"/> describing the blobs.
        /// </returns>
        /// <remarks>
        /// A <see cref="RequestFailedException"/> will be thrown if
        /// a failure occurs.
        /// </remarks>
<<<<<<< HEAD
        public virtual AsyncPageable<FilterBlobItem> FindBlobsByTagsAsync(
=======
        public virtual AsyncPageable<TaggedBlobItem> FindBlobsByTagsAsync(
>>>>>>> 994efc63
            string tagFilterSqlExpression,
            CancellationToken cancellationToken = default) =>
            new FilterBlobsAsyncCollection(this, tagFilterSqlExpression).ToAsyncCollection(cancellationToken);

        internal async Task<Response<FilterBlobSegment>> FindBlobsByTagsInternal(
            string marker,
            string expression,
            int? pageSizeHint,
            bool async,
            CancellationToken cancellationToken)
        {
            using (Pipeline.BeginLoggingScope(nameof(BlobServiceClient)))
            {
                Pipeline.LogMethodEnter(
                    nameof(BlobServiceClient),
                    message:
                    $"{nameof(Uri)}: {Uri}\n" +
                    $"{nameof(expression)}: {expression}");

                try
                {
                    return await BlobRestClient.Service.FilterBlobsAsync(
                        clientDiagnostics: ClientDiagnostics,
                        pipeline: Pipeline,
                        resourceUri: Uri,
                        version: Version.ToVersionString(),
                        where: expression,
                        marker: marker,
                        maxresults: pageSizeHint,
                        async: async,
                        cancellationToken: cancellationToken)
                        .ConfigureAwait(false);
                }
                catch (Exception ex)
                {
                    Pipeline.LogException(ex);
                    throw;
                }
                finally
                {
                    Pipeline.LogMethodExit(nameof(BlobServiceClient));
                }
            }
        }
        #endregion FilterBlobs
    }
}<|MERGE_RESOLUTION|>--- conflicted
+++ resolved
@@ -499,13 +499,9 @@
         /// blob containers may make multiple requests to the service while fetching
         /// all the values.  Containers are ordered lexicographically by name.
         ///
-<<<<<<< HEAD
-        /// For more information, see <see href="https://docs.microsoft.com/rest/api/storageservices/list-containers2"/>.
-=======
         /// For more information, see
         /// <see href="https://docs.microsoft.com/rest/api/storageservices/list-containers2">
         /// List Containers</see>.
->>>>>>> 994efc63
         /// </summary>
         /// <param name="traits">
         /// Specifies trait options for shaping the blob containers.
@@ -542,13 +538,9 @@
         /// blob containers may make multiple requests to the service while fetching
         /// all the values.  Containers are ordered lexicographically by name.
         ///
-<<<<<<< HEAD
-        /// For more information, see <see href="https://docs.microsoft.com/rest/api/storageservices/list-containers2"/>.
-=======
         /// For more information, see
         /// <see href="https://docs.microsoft.com/rest/api/storageservices/list-containers2">
         /// List Containers</see>.
->>>>>>> 994efc63
         /// </summary>
         /// <param name="traits">
         /// Specifies trait options for shaping the blob containers.
@@ -1515,11 +1507,7 @@
         /// A <see cref="RequestFailedException"/> will be thrown if
         /// a failure occurs.
         /// </remarks>
-<<<<<<< HEAD
-        public virtual Response<BlobContainerClient> UndeleteBlobContainer(
-=======
         internal virtual Response<BlobContainerClient> UndeleteBlobContainer(
->>>>>>> 994efc63
             string deletedContainerName,
             string deletedContainerVersion,
             string destinationContainerName = default,
@@ -1558,11 +1546,7 @@
         /// A <see cref="RequestFailedException"/> will be thrown if
         /// a failure occurs.
         /// </remarks>
-<<<<<<< HEAD
-        public virtual async Task<Response<BlobContainerClient>> UndeleteBlobContainerAsync(
-=======
         internal virtual async Task<Response<BlobContainerClient>> UndeleteBlobContainerAsync(
->>>>>>> 994efc63
             string deletedContainerName,
             string deletedContainerVersion,
             string destinationContainerName = default,
@@ -1664,13 +1648,10 @@
         /// The Filter Blobs operation enables callers to list blobs across all containers whose tags
         /// match a given search expression. Filter blobs searches across all containers within a
         /// storage account but can be scoped within the expression to a single container.
-<<<<<<< HEAD
-=======
         ///
         /// For more information, see
         /// <see href="https://docs.microsoft.com/en-us/rest/api/storageservices/find-blobs-by-tags">
         /// Find Blobs by Tags</see>.
->>>>>>> 994efc63
         /// </summary>
         /// <param name="tagFilterSqlExpression">
         /// The where parameter enables the caller to query blobs whose tags match a given expression.
@@ -1689,11 +1670,7 @@
         /// A <see cref="RequestFailedException"/> will be thrown if
         /// a failure occurs.
         /// </remarks>
-<<<<<<< HEAD
-        public virtual Pageable<FilterBlobItem> FindBlobsByTags(
-=======
         public virtual Pageable<TaggedBlobItem> FindBlobsByTags(
->>>>>>> 994efc63
             string tagFilterSqlExpression,
             CancellationToken cancellationToken = default) =>
             new FilterBlobsAsyncCollection(this, tagFilterSqlExpression).ToSyncCollection(cancellationToken);
@@ -1702,13 +1679,10 @@
         /// The Filter Blobs operation enables callers to list blobs across all containers whose tags
         /// match a given search expression. Filter blobs searches across all containers within a
         /// storage account but can be scoped within the expression to a single container.
-<<<<<<< HEAD
-=======
         ///
         /// For more information, see
         /// <see href="https://docs.microsoft.com/en-us/rest/api/storageservices/find-blobs-by-tags">
         /// Find Blobs by Tags</see>.
->>>>>>> 994efc63
         /// </summary>
         /// <param name="tagFilterSqlExpression">
         /// The where parameter enables the caller to query blobs whose tags match a given expression.
@@ -1727,11 +1701,7 @@
         /// A <see cref="RequestFailedException"/> will be thrown if
         /// a failure occurs.
         /// </remarks>
-<<<<<<< HEAD
-        public virtual AsyncPageable<FilterBlobItem> FindBlobsByTagsAsync(
-=======
         public virtual AsyncPageable<TaggedBlobItem> FindBlobsByTagsAsync(
->>>>>>> 994efc63
             string tagFilterSqlExpression,
             CancellationToken cancellationToken = default) =>
             new FilterBlobsAsyncCollection(this, tagFilterSqlExpression).ToAsyncCollection(cancellationToken);
