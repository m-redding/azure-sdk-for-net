﻿// Copyright (c) Microsoft Corporation. All rights reserved.
// Licensed under the MIT License.

using System;
using System.Linq;
using System.Net;
using System.Text;
using Azure.Core;
using Azure.Storage.Sas;
using Azure.Storage.Shared;

namespace Azure.Storage.Blobs
{
    /// <summary>
    /// The <see cref="BlobUriBuilder"/> class provides a convenient way to
    /// modify the contents of a <see cref="System.Uri"/> instance to point to
    /// different Azure Storage resources like an account, container, or blob.
    ///
    /// For more information, see
    /// <see href="https://docs.microsoft.com/en-us/rest/api/storageservices/naming-and-referencing-containers--blobs--and-metadata">
    /// Naming and Referencing Containers, Blobs, and Metadata</see>.
    /// </summary>
    public class BlobUriBuilder
    {
        /// <summary>
        /// The Uri instance constructed by this builder.  It will be reset to
        /// null when changes are made and reconstructed when <see cref="Uri"/>
        /// is accessed.
        /// </summary>
        private Uri _uri;

        /// <summary>
        /// Whether the Uri is a path-style Uri (i.e. it is an IP Uri or the domain includes a port that is used by the local emulator).
        /// </summary>
        private readonly bool _isPathStyleUri;

        /// <summary>
        /// List of ports used for path style addressing.
        /// Copied from Microsoft.Azure.Storage.Core.Util
        /// </summary>
        private static readonly int[] PathStylePorts = { 10000, 10001, 10002, 10003, 10004, 10100, 10101, 10102, 10103, 10104, 11000, 11001, 11002, 11003, 11004, 11100, 11101, 11102, 11103, 11104 };

        /// <summary>
        /// Gets or sets the scheme name of the URI.
        /// Example: "https"
        /// </summary>
        public string Scheme
        {
            get => _scheme;
            set { ResetUri(); _scheme = value; }
        }
        private string _scheme;

        /// <summary>
        /// Gets or sets the Domain Name System (DNS) host name or IP address
        /// of a server.
        ///
        /// Example: "account.blob.core.windows.net"
        /// </summary>
        public string Host
        {
            get => _host;
            set { ResetUri(); _host = value; }
        }
        private string _host;

        /// <summary>
        /// Gets or sets the port number of the URI.
        /// </summary>
        public int Port
        {
            get => _port;
            set { ResetUri(); _port = value; }
        }
        private int _port;

        /// <summary>
        /// Gets or sets the Azure Storage account name.
        /// </summary>
        public string AccountName
        {
            get => _accountName;
            set { ResetUri(); _accountName = value; }
        }
        private string _accountName;

        /// <summary>
        /// Gets or sets the name of a blob storage Container.  The value
        /// defaults to <see cref="String.Empty"/> if not present in the
        /// <see cref="System.Uri"/>.
        /// </summary>
        public string BlobContainerName
        {
            get => _containerName;
            set { ResetUri(); _containerName = value; }
        }
        private string _containerName;

        /// <summary>
        /// Gets or sets the name of a blob.  The value defaults to
        /// <see cref="String.Empty"/> if not present in the <see cref="System.Uri"/>.
        /// </summary>
        public string BlobName
        {
            get => _blobName;
            set { ResetUri(); _blobName = value; }
        }
        private string _blobName;

        /// <summary>
        /// Gets or sets the name of a blob snapshot.  The value defaults to
        /// <see cref="String.Empty"/> if not present in the <see cref="System.Uri"/>.
        /// </summary>
        public string Snapshot
        {
            get => _snapshot;
            set { ResetUri(); _snapshot = value; }
        }
        private string _snapshot;

        /// <summary>
        /// Gets or sets the name of a blob version.  The value defaults to
        /// <see cref="string.Empty"/> if not present in the <see cref="System.Uri"/>.
        /// </summary>
        public string VersionId
        {
            get => _versionId;
            set { ResetUri(); _versionId = value; }
        }
        private string _versionId;

        ///// <summary>
        ///// Gets or sets the VersionId.  The value defaults to
        ///// <see cref="String.Empty"/> if not present in the <see cref="Uri"/>.
        ///// </summary>
        //public string VersionId
        //{
        //    get => this._versionId;
        //    set { this.ResetUri(); this._versionId = value; }
        //}
        //private string _versionId;

        /// <summary>
        /// Gets or sets the Shared Access Signature query parameters, or null
        /// if not present in the <see cref="System.Uri"/>.
        /// </summary>
        public BlobSasQueryParameters Sas
        {
            get => _sas;
            set { ResetUri(); _sas = value; }
        }
        private BlobSasQueryParameters _sas;

        /// <summary>
        /// Gets or sets any query information included in the URI that's not
        /// relevant to addressing Azure storage resources.
        /// </summary>
        public string Query
        {
            get => _query;
            set { ResetUri(); _query = value; }
        }
        private string _query;

        /// <summary>
        /// Initializes a new instance of the <see cref="BlobUriBuilder"/>
        /// class with the specified <see cref="System.Uri"/>.
        /// </summary>
        /// <param name="uri">
        /// The <see cref="System.Uri"/> to a storage resource.
        /// </param>
        public BlobUriBuilder(Uri uri)
        {
            uri = uri ?? throw new ArgumentNullException(nameof(uri));

            Scheme = uri.Scheme;
            Host = uri.Host;
            Port = uri.Port;

            AccountName = "";
            BlobContainerName = "";
            BlobName = "";

            Snapshot = "";
            VersionId = "";
            Sas = null;
            Query = "";

            // Find the account, container, & blob names (if any)
            if (!string.IsNullOrEmpty(uri.AbsolutePath))
            {
                var path = uri.GetPath();

                var startIndex = 0;

                _isPathStyleUri = uri.IsHostIPEndPointStyle() || PathStylePorts.Contains(uri.Port);
                if (_isPathStyleUri)
                {
                    var accountEndIndex = path.IndexOf("/", StringComparison.InvariantCulture);

                    // Slash not found; path has account name & no container name
                    if (accountEndIndex == -1)
                    {
                        AccountName = path;
                        startIndex = path.Length;
                    }
                    else
                    {
                        AccountName = path.Substring(0, accountEndIndex);
                        startIndex = accountEndIndex + 1;
                    }
                }
                else
                {
                    AccountName = uri.GetAccountNameFromDomain(Constants.Blob.UriSubDomain) ?? string.Empty;
                }

                // Find the next slash (if it exists)
                var containerEndIndex = path.IndexOf("/", startIndex, StringComparison.InvariantCulture);
                if (containerEndIndex == -1)
                {
                    BlobContainerName = path.Substring(startIndex); // Slash not found; path has container name & no blob name
                }
                else
                {
                    BlobContainerName = path.Substring(startIndex, containerEndIndex - startIndex); // The container name is the part between the slashes
                    BlobName = path.Substring(containerEndIndex + 1).UnescapePath();   // The blob name is after the container slash
                }
            }

            // Convert the query parameters to a case-sensitive map & trim whitespace
            var paramsMap = new UriQueryParamsCollection(uri.Query);

            if (paramsMap.TryGetValue(Constants.SnapshotParameterName, out var snapshotTime))
            {
                Snapshot = snapshotTime;

                // If we recognized the query parameter, remove it from the map
                paramsMap.Remove(Constants.SnapshotParameterName);
            }

            if (paramsMap.TryGetValue(Constants.VersionIdParameterName, out var versionId))
            {
                VersionId = versionId;
<<<<<<< HEAD

                // If we recognized the query parameter, remove it from the map
                paramsMap.Remove(Constants.VersionIdParameterName);
            }

=======

                // If we recognized the query parameter, remove it from the map
                paramsMap.Remove(Constants.VersionIdParameterName);
            }

>>>>>>> 994efc63
            if (!string.IsNullOrEmpty(Snapshot) && !string.IsNullOrEmpty(VersionId))
            {
                throw new ArgumentException("Snapshot and VersionId cannot both be set.");
            }

            if (paramsMap.ContainsKey(Constants.Sas.Parameters.Version))
            {
                Sas = new BlobSasQueryParameters(paramsMap);
            }

            Query = paramsMap.ToString();
        }

        /// <summary>
        /// Returns the <see cref="System.Uri"/> constructed from the
        /// <see cref="BlobUriBuilder"/>'s fields. The <see cref="Uri.Query"/>
        /// property contains the SAS and additional query parameters.
        /// </summary>
        public Uri ToUri()
        {
            if (_uri == null)
            {
                _uri = BuildUri().ToUri();
            }
            return _uri;
        }

        /// <summary>
        /// Returns the display string for the specified
        /// <see cref="BlobUriBuilder"/> instance.
        /// </summary>
        /// <returns>
        /// The display string for the specified <see cref="BlobUriBuilder"/>
        /// instance.
        /// </returns>
        public override string ToString() =>
            BuildUri().ToString();

        /// <summary>
        /// Reset our cached URI.
        /// </summary>
        private void ResetUri() =>
            _uri = null;

        /// <summary>
        /// Construct a <see cref="RequestUriBuilder"/> representing the
        /// <see cref="BlobUriBuilder"/>'s fields. The <see cref="Uri.Query"/>
        /// property contains the SAS, snapshot, and unparsed query parameters.
        /// </summary>
        /// <returns>The constructed <see cref="RequestUriBuilder"/>.</returns>
        private RequestUriBuilder BuildUri()
        {
            // Concatenate account, container, & blob names (if they exist)
            var path = new StringBuilder("");
            // only append the account name to the path for Ip style Uri.
            // regular style Uri will already have account name in domain
            if (_isPathStyleUri && !string.IsNullOrWhiteSpace(AccountName))
            {
                path.Append("/").Append(AccountName);
            }
            if (!string.IsNullOrWhiteSpace(BlobContainerName))
            {
                path.Append("/").Append(BlobContainerName);
                if (BlobName != null && BlobName.Length > 0)
                {
                    path.Append("/").Append(Uri.EscapeDataString(BlobName));
                }
            }

            // Concatenate query parameters
            var query = new StringBuilder(Query);
            if (!string.IsNullOrWhiteSpace(Snapshot))
            {
                if (query.Length > 0)
                { query.Append("&"); }
                query.Append(Constants.SnapshotParameterName).Append("=").Append(Snapshot);
            }
            if (!string.IsNullOrWhiteSpace(VersionId))
            {
                if (query.Length > 0)
                { query.Append("&"); }
                query.Append(Constants.VersionIdParameterName).Append("=").Append(VersionId);
            }
            var sas = Sas?.ToString();
            if (!string.IsNullOrWhiteSpace(sas))
            {
                if (query.Length > 0)
                { query.Append("&"); }
                query.Append(sas);
            }

            // Use RequestUriBuilder, which has slightly nicer formatting
            return new RequestUriBuilder
            {
                Scheme = Scheme,
                Host = Host,
                Port = Port,
                Path = path.ToString(),
                Query = query.Length > 0 ? "?" + query.ToString() : null
            };
        }
    }
}<|MERGE_RESOLUTION|>--- conflicted
+++ resolved
@@ -242,19 +242,11 @@
             if (paramsMap.TryGetValue(Constants.VersionIdParameterName, out var versionId))
             {
                 VersionId = versionId;
-<<<<<<< HEAD
 
                 // If we recognized the query parameter, remove it from the map
                 paramsMap.Remove(Constants.VersionIdParameterName);
             }
 
-=======
-
-                // If we recognized the query parameter, remove it from the map
-                paramsMap.Remove(Constants.VersionIdParameterName);
-            }
-
->>>>>>> 994efc63
             if (!string.IsNullOrEmpty(Snapshot) && !string.IsNullOrEmpty(VersionId))
             {
                 throw new ArgumentException("Snapshot and VersionId cannot both be set.");
