﻿// Copyright (c) Microsoft Corporation. All rights reserved.
// Licensed under the MIT License.

using System;
using System.ComponentModel;
using System.IO;
using System.Threading;
using System.Threading.Tasks;
using System.Xml.Serialization;
using Azure.Core;
using Azure.Core.Pipeline;
using Azure.Storage.Blobs.Models;
using Metadata = System.Collections.Generic.IDictionary<string, string>;
using Tags = System.Collections.Generic.IDictionary<string, string>;

#pragma warning disable SA1402  // File may only contain a single type

namespace Azure.Storage.Blobs.Specialized
{
    /// <summary>
    /// The <see cref="PageBlobClient"/> allows you to manipulate Azure
    /// Storage page blobs.
    ///
    /// Page blobs are a collection of 512-byte pages optimized for random
    /// read and write operations. To create a page blob, you initialize the
    /// page blob and specify the maximum size the page blob will grow. To add
    /// or update the contents of a page blob, you write a page or pages by
    /// specifying an offset and a range that align to 512-byte page
    /// boundaries.  A write to a page blob can overwrite just one page, some
    /// pages, or up to 4 MB of the page blob.  Writes to page blobs happen
    /// in-place and are immediately committed to the blob. The maximum size
    /// for a page blob is 8 TB.
    /// </summary>
    public class PageBlobClient : BlobBaseClient
    {
        /// <summary>
        /// Gets the number of bytes in a page (512).
        /// </summary>
		public virtual int PageBlobPageBytes => 512;

        /// <summary>
        /// Gets the maximum number of bytes that can be sent in a call
        /// to the <see cref="UploadPagesAsync"/> operation.
        /// </summary>
        public virtual int PageBlobMaxUploadPagesBytes => 4 * Constants.MB; // 4MB

        #region ctors
        /// <summary>
        /// Initializes a new instance of the <see cref="PageBlobClient"/>
        /// class for mocking.
        /// </summary>
        protected PageBlobClient()
        {
        }

        /// <summary>
        /// Initializes a new instance of the <see cref="PageBlobClient"/>
        /// class.
        /// </summary>
        /// <param name="connectionString">
        /// A connection string includes the authentication information
        /// required for your application to access data in an Azure Storage
        /// account at runtime.
        ///
        /// For more information
        /// <see href="https://docs.microsoft.com/azure/storage/common/storage-configure-connection-string">
        /// Configure Azure Storage connection strings</see>
        /// </param>
        /// <param name="blobContainerName">
        /// The name of the container containing this page blob.
        /// </param>
        /// <param name="blobName">
        /// The name of this page blob.
        /// </param>
        public PageBlobClient(string connectionString, string blobContainerName, string blobName)
            : base(connectionString, blobContainerName, blobName)
        {
        }

        /// <summary>
        /// Initializes a new instance of the <see cref="PageBlobClient"/>
        /// class.
        /// </summary>
        /// <param name="connectionString">
        /// A connection string includes the authentication information
        /// required for your application to access data in an Azure Storage
        /// account at runtime.
        ///
        /// For more information,
        /// <see href="https://docs.microsoft.com/azure/storage/common/storage-configure-connection-string">
        /// Configure Azure Storage connection strings</see>
        /// </param>
        /// <param name="blobContainerName">
        /// The name of the container containing this page blob.
        /// </param>
        /// <param name="blobName">
        /// The name of this page blob.
        /// </param>
        /// <param name="options">
        /// Optional client options that define the transport pipeline
        /// policies for authentication, retries, etc., that are applied to
        /// every request.
        /// </param>
        public PageBlobClient(string connectionString, string blobContainerName, string blobName, BlobClientOptions options)
            : base(connectionString, blobContainerName, blobName, options)
        {
            AssertNoClientSideEncryption(options);
        }

        /// <summary>
        /// Initializes a new instance of the <see cref="PageBlobClient"/>
        /// class.
        /// </summary>
        /// <param name="blobUri">
        /// A <see cref="Uri"/> referencing the page blob that includes the
        /// name of the account, the name of the blob container, and the name of
        /// the blob.
        /// </param>
        /// <param name="options">
        /// Optional client options that define the transport pipeline
        /// policies for authentication, retries, etc., that are applied to
        /// every request.
        /// </param>
        public PageBlobClient(Uri blobUri, BlobClientOptions options = default)
            : base(blobUri, options)
        {
            AssertNoClientSideEncryption(options);
        }

        /// <summary>
        /// Initializes a new instance of the <see cref="PageBlobClient"/>
        /// class.
        /// </summary>
        /// <param name="blobUri">
        /// A <see cref="Uri"/> referencing the page blob that includes the
        /// name of the account, the name of the blob container, and the name of
        /// the blob.
        /// </param>
        /// <param name="credential">
        /// The shared key credential used to sign requests.
        /// </param>
        /// <param name="options">
        /// Optional client options that define the transport pipeline
        /// policies for authentication, retries, etc., that are applied to
        /// every request.
        /// </param>
        public PageBlobClient(Uri blobUri, StorageSharedKeyCredential credential, BlobClientOptions options = default)
            : base(blobUri, credential, options)
        {
            AssertNoClientSideEncryption(options);
        }

        /// <summary>
        /// Initializes a new instance of the <see cref="PageBlobClient"/>
        /// class.
        /// </summary>
        /// <param name="blobUri">
        /// A <see cref="Uri"/> referencing the page blob that includes the
        /// name of the account, the name of the blob container, and the name of
        /// the blob.
        /// </param>
        /// <param name="credential">
        /// The token credential used to sign requests.
        /// </param>
        /// <param name="options">
        /// Optional client options that define the transport pipeline
        /// policies for authentication, retries, etc., that are applied to
        /// every request.
        /// </param>
        public PageBlobClient(Uri blobUri, TokenCredential credential, BlobClientOptions options = default)
            : base(blobUri, credential, options)
        {
            AssertNoClientSideEncryption(options);
        }

        /// <summary>
        /// Initializes a new instance of the <see cref="PageBlobClient"/>
        /// class.
        /// </summary>
        /// <param name="blobUri">
        /// A <see cref="Uri"/> referencing the page blob that includes the
        /// name of the account, the name of the blob container, and the name of
        /// the blob.
        /// </param>
        /// <param name="pipeline">
        /// The transport pipeline used to send every request.
        /// </param>
        /// <param name="version">
        /// The version of the service to use when sending requests.
        /// </param>
        /// <param name="clientDiagnostics">Client diagnostics.</param>
        /// <param name="customerProvidedKey">Customer provided key.</param>
        /// <param name="encryptionScope">Encryption scope.</param>
        internal PageBlobClient(
            Uri blobUri,
            HttpPipeline pipeline,
            BlobClientOptions.ServiceVersion version,
            ClientDiagnostics clientDiagnostics,
            CustomerProvidedKey? customerProvidedKey,
            string encryptionScope)
            : base(
                  blobUri,
                  pipeline,
                  version,
                  clientDiagnostics,
                  customerProvidedKey,
                  clientSideEncryption: default,
                  encryptionScope)
        {
        }

        private static void AssertNoClientSideEncryption(BlobClientOptions options)
        {
            if (options?._clientSideEncryptionOptions != default)
            {
                throw Errors.ClientSideEncryption.TypeNotSupported(typeof(PageBlobClient));
            }
        }
        #endregion ctors

        /// <summary>
        /// Initializes a new instance of the <see cref="PageBlobClient"/>
        /// class with an identical <see cref="Uri"/> source but the specified
        /// snapshot timestamp.
        ///
        /// For more information, see
        /// <see href="https://docs.microsoft.com/en-us/rest/api/storageservices/creating-a-snapshot-of-a-blob">
        /// Create a snapshot of a blob</see>.
        /// </summary>
        /// <param name="snapshot">The snapshot identifier.</param>
        /// <returns>A new <see cref="PageBlobClient"/> instance.</returns>
        /// <remarks>
        /// Pass null or empty string to remove the snapshot returning a URL
        /// to the base blob.
        /// </remarks>
        public new PageBlobClient WithSnapshot(string snapshot) => (PageBlobClient)WithSnapshotCore(snapshot);

        /// <summary>
        /// Creates a new instance of the <see cref="PageBlobClient"/> class
        /// with an identical <see cref="Uri"/> source but the specified
        /// snapshot timestamp.
        /// </summary>
        /// <param name="snapshot">The snapshot identifier.</param>
        /// <returns>A new <see cref="PageBlobClient"/> instance.</returns>
        protected sealed override BlobBaseClient WithSnapshotCore(string snapshot)
        {
            var builder = new BlobUriBuilder(Uri)
            {
                Snapshot = snapshot
            };

            return new PageBlobClient(
                builder.ToUri(),
                Pipeline,
                Version,
                ClientDiagnostics,
                CustomerProvidedKey,
                EncryptionScope);
        }

        /// <summary>
        /// Creates a new PageBlobClient object identical to the source but with the specified version ID.
        /// Pass "" to remove the version ID returning a URL to the base blob.
        /// </summary>
        /// <param name="versionId">version ID</param>
        /// <returns></returns>
        public new PageBlobClient WithVersion(string versionId)
        {
<<<<<<< HEAD
            var builder = new BlobUriBuilder(Uri) { VersionId = versionId };

            return new PageBlobClient(builder.ToUri(), Pipeline, Version, ClientDiagnostics, CustomerProvidedKey, EncryptionScope);
=======
            var builder = new BlobUriBuilder(Uri)
            {
                VersionId = versionId
            };

            return new PageBlobClient(
                builder.ToUri(), Pipeline,
                Version,
                ClientDiagnostics,
                CustomerProvidedKey,
                EncryptionScope);
>>>>>>> 994efc63
        }

        #region Create
        /// <summary>
<<<<<<< HEAD
        /// The <see cref="Create(long, CreatePageBlobOptions, CancellationToken)"/>
=======
        /// The <see cref="Create(long, PageBlobCreateOptions, CancellationToken)"/>
>>>>>>> 994efc63
        /// operation creates a new page blob of the specified <paramref name="size"/>.
        /// The content of any existing blob is overwritten with the newly initialized page blob
        /// To add content to the page blob, call the
        /// <see cref="UploadPages"/> operation.
        ///
        /// For more information, see https://docs.microsoft.com/rest/api/storageservices/put-blob.
        /// </summary>
        /// <param name="size">
        /// Specifies the maximum size for the page blob, up to 8 TB.  The
        /// size must be aligned to a 512-byte boundary.
        /// </param>
        /// <param name="options">
        /// Optional parameters.
        /// </param>
        /// <param name="cancellationToken">
        /// Optional <see cref="CancellationToken"/> to propagate
        /// notifications that the operation should be cancelled.
        /// </param>
        /// <returns>
        /// A <see cref="Response{BlobContentInfo}"/> describing the
        /// newly created page blob.
        /// </returns>
        /// <remarks>
        /// A <see cref="RequestFailedException"/> will be thrown if
        /// a failure occurs.
        /// </remarks>
        public virtual Response<BlobContentInfo> Create(
            long size,
<<<<<<< HEAD
            CreatePageBlobOptions options,
=======
            PageBlobCreateOptions options,
>>>>>>> 994efc63
            CancellationToken cancellationToken = default) =>
            CreateInternal(
                size,
                options?.SequenceNumber,
                options?.HttpHeaders,
                options?.Metadata,
                options?.Tags,
                options?.Conditions,
                async: false,
                cancellationToken)
            .EnsureCompleted();

        /// <summary>
<<<<<<< HEAD
        /// The <see cref="CreateAsync(long, CreatePageBlobOptions, CancellationToken)"/>
=======
        /// The <see cref="CreateAsync(long, PageBlobCreateOptions, CancellationToken)"/>
>>>>>>> 994efc63
        /// operation creates a new page blob of the specified <paramref name="size"/>.
        /// The content of any existing blob is overwritten with the newly initialized page blob
        /// To add content to the page blob, call the
        /// <see cref="UploadPages"/> operation.
        ///
        /// For more information, see https://docs.microsoft.com/rest/api/storageservices/put-blob.
        /// </summary>
        /// <param name="size">
        /// Specifies the maximum size for the page blob, up to 8 TB.  The
        /// size must be aligned to a 512-byte boundary.
        /// </param>
        /// <param name="options">
        /// Optional parameters.
        /// </param>
        /// <param name="cancellationToken">
        /// Optional <see cref="CancellationToken"/> to propagate
        /// notifications that the operation should be cancelled.
        /// </param>
        /// <returns>
        /// A <see cref="Response{BlobContentInfo}"/> describing the
        /// newly created page blob.
        /// </returns>
        /// <remarks>
        /// A <see cref="RequestFailedException"/> will be thrown if
        /// a failure occurs.
        /// </remarks>
        public virtual async Task<Response<BlobContentInfo>> CreateAsync(
            long size,
<<<<<<< HEAD
            CreatePageBlobOptions options,
=======
            PageBlobCreateOptions options,
>>>>>>> 994efc63
            CancellationToken cancellationToken = default) =>
            await CreateInternal(
                size,
                options?.SequenceNumber,
                options?.HttpHeaders,
                options?.Metadata,
                options?.Tags,
                options?.Conditions,
                async: true,
                cancellationToken)
            .ConfigureAwait(false);

        /// <summary>
        /// The <see cref="Create(long, long?, BlobHttpHeaders, Metadata, PageBlobRequestConditions, CancellationToken)"/>
        /// operation creates a new page blob of the specified <paramref name="size"/>.  The content of any
        /// existing blob is overwritten with the newly initialized page blob
        /// To add content to the page blob, call the
        /// <see cref="UploadPages"/> operation.
        ///
        /// For more information, see https://docs.microsoft.com/rest/api/storageservices/put-blob.
        /// </summary>
        /// <param name="size">
        /// Specifies the maximum size for the page blob, up to 8 TB.  The
        /// size must be aligned to a 512-byte boundary.
        /// </param>
        /// <param name="sequenceNumber">
        /// Optional user-controlled value that you can use to track requests.
        /// The value of the <paramref name="sequenceNumber"/> must be between
        /// 0 and 2^63 - 1.  The default value is 0.
        /// </param>
        /// <param name="httpHeaders">
        /// Optional standard HTTP header properties that can be set for the
        /// new page blob.
        /// </param>
        /// <param name="metadata">
        /// Optional custom metadata to set for this page blob.
        /// </param>
        /// <param name="conditions">
        /// Optional <see cref="PageBlobRequestConditions"/> to add
        /// conditions on the creation of this new page blob.
        /// </param>
        /// <param name="cancellationToken">
        /// Optional <see cref="CancellationToken"/> to propagate
        /// notifications that the operation should be cancelled.
        /// </param>
        /// <returns>
        /// A <see cref="Response{BlobContentInfo}"/> describing the
        /// newly created page blob.
        /// </returns>
        /// <remarks>
        /// A <see cref="RequestFailedException"/> will be thrown if
        /// a failure occurs.
        /// </remarks>
        [EditorBrowsable(EditorBrowsableState.Never)]
        public virtual Response<BlobContentInfo> Create(
            long size,
            long? sequenceNumber = default,
            BlobHttpHeaders httpHeaders = default,
            Metadata metadata = default,
            PageBlobRequestConditions conditions = default,
            CancellationToken cancellationToken = default) =>
            CreateInternal(
                size,
                sequenceNumber,
                httpHeaders,
                metadata,
                default,
                conditions,
                false, // async
                cancellationToken)
                .EnsureCompleted();

        /// <summary>
        /// The <see cref="CreateAsync(long, long?, BlobHttpHeaders, Metadata, PageBlobRequestConditions, CancellationToken)"/>
        /// operation creates a new page blob of the specified <paramref name="size"/>.  The content of any
        /// existing blob is overwritten with the newly initialized page blob
        /// To add content to the page blob, call the
        /// <see cref="UploadPagesAsync"/> operation.
        ///
        /// For more information, see https://docs.microsoft.com/rest/api/storageservices/put-blob.
        /// </summary>
        /// <param name="size">
        /// Specifies the maximum size for the page blob, up to 8 TB.  The
        /// size must be aligned to a 512-byte boundary.
        /// </param>
        /// <param name="sequenceNumber">
        /// Optional user-controlled value that you can use to track requests.
        /// The value of the <paramref name="sequenceNumber"/> must be between
        /// 0 and 2^63 - 1.  The default value is 0.
        /// </param>
        /// <param name="httpHeaders">
        /// Optional standard HTTP header properties that can be set for the
        /// new page blob.
        /// </param>
        /// <param name="metadata">
        /// Optional custom metadata to set for this page blob.
        /// </param>
        /// <param name="conditions">
        /// Optional <see cref="PageBlobRequestConditions"/> to add
        /// conditions on the creation of this new page blob.
        /// </param>
        /// <param name="cancellationToken">
        /// Optional <see cref="CancellationToken"/> to propagate
        /// notifications that the operation should be cancelled.
        /// </param>
        /// <returns>
        /// A <see cref="Response{BlobContentInfo}"/> describing the
        /// newly created page blob.
        /// </returns>
        /// <remarks>
        /// A <see cref="RequestFailedException"/> will be thrown if
        /// a failure occurs.
        /// </remarks>
        [EditorBrowsable(EditorBrowsableState.Never)]
        public virtual async Task<Response<BlobContentInfo>> CreateAsync(
            long size,
            long? sequenceNumber = default,
            BlobHttpHeaders httpHeaders = default,
            Metadata metadata = default,
            PageBlobRequestConditions conditions = default,
            CancellationToken cancellationToken = default) =>
            await CreateInternal(
                size,
                sequenceNumber,
                httpHeaders,
                metadata,
                default,
                conditions,
                true, // async
                cancellationToken)
                .ConfigureAwait(false);

        /// <summary>
<<<<<<< HEAD
        /// The <see cref="CreateIfNotExists(long, CreatePageBlobOptions, CancellationToken)"/>
=======
        /// The <see cref="CreateIfNotExists(long, PageBlobCreateOptions, CancellationToken)"/>
>>>>>>> 994efc63
        /// operation creates a new page blob of the specified <paramref name="size"/>.  If the blob already
        /// exists, the content of the existing blob will remain unchanged. If the blob does not already exists,
        /// a new page blob with the specified <paramref name="size"/> will be created.
        /// <see cref="UploadPages"/> operation.
        ///
        /// For more information, see https://docs.microsoft.com/rest/api/storageservices/put-blob.
        /// </summary>
        /// <param name="size">
        /// Specifies the maximum size for the page blob, up to 8 TB.  The
        /// size must be aligned to a 512-byte boundary.
        /// </param>
        /// <param name="options">
        /// Optional parameters.
        /// </param>
        /// /// <param name="cancellationToken">
        /// Optional <see cref="CancellationToken"/> to propagate
        /// notifications that the operation should be cancelled.
        /// </param>
        /// <returns>
        /// If the page blob does not already exist, A <see cref="Response{BlobContentInfo}"/>
        /// describing the newly created page blob. Otherwise, <c>null</c>.
        /// </returns>
        /// <remarks>
        /// A <see cref="RequestFailedException"/> will be thrown if
        /// a failure occurs.
        /// </remarks>
        public virtual Response<BlobContentInfo> CreateIfNotExists(
            long size,
<<<<<<< HEAD
            CreatePageBlobOptions options,
=======
            PageBlobCreateOptions options,
>>>>>>> 994efc63
            CancellationToken cancellationToken = default) =>
            CreateIfNotExistsInternal(
                size,
                options?.SequenceNumber,
                options?.HttpHeaders,
                options?.Metadata,
                options?.Tags,
                false, // async
                cancellationToken)
                .EnsureCompleted();

        /// <summary>
<<<<<<< HEAD
        /// The <see cref="CreateIfNotExistsAsync(long, CreatePageBlobOptions, CancellationToken)"/>
=======
        /// The <see cref="CreateIfNotExistsAsync(long, PageBlobCreateOptions, CancellationToken)"/>
>>>>>>> 994efc63
        /// operation creates a new page blob of the specified <paramref name="size"/>.  If the blob already
        /// exists, the content of the existing blob will remain unchanged. If the blob does not already exists,
        /// a new page blob with the specified <paramref name="size"/> will be created.
        /// <see cref="UploadPages"/> operation.
        ///
        /// For more information, see https://docs.microsoft.com/rest/api/storageservices/put-blob.
        /// </summary>
        /// <param name="size">
        /// Specifies the maximum size for the page blob, up to 8 TB.  The
        /// size must be aligned to a 512-byte boundary.
        /// </param>
        /// <param name="options">
        /// Optional parameters.
        /// </param>
        /// /// <param name="cancellationToken">
        /// Optional <see cref="CancellationToken"/> to propagate
        /// notifications that the operation should be cancelled.
        /// </param>
        /// <returns>
        /// If the page blob does not already exist, A <see cref="Response{BlobContentInfo}"/>
        /// describing the newly created page blob. Otherwise, <c>null</c>.
        /// </returns>
        /// <remarks>
        /// A <see cref="RequestFailedException"/> will be thrown if
        /// a failure occurs.
        /// </remarks>
        public virtual async Task<Response<BlobContentInfo>> CreateIfNotExistsAsync(
            long size,
<<<<<<< HEAD
            CreatePageBlobOptions options,
=======
            PageBlobCreateOptions options,
>>>>>>> 994efc63
            CancellationToken cancellationToken = default) =>
            await CreateIfNotExistsInternal(
                size,
                options?.SequenceNumber,
                options?.HttpHeaders,
                options?.Metadata,
                options?.Tags,
                true, // async
                cancellationToken)
                .ConfigureAwait(false);

        /// <summary>
        /// The <see cref="CreateIfNotExists(long, long?, BlobHttpHeaders, Metadata, CancellationToken)"/>
        /// operation creates a new page blob of the specified <paramref name="size"/>.  If the blob already
        /// exists, the content of the existing blob will remain unchanged. If the blob does not already exists,
        /// a new page blob with the specified <paramref name="size"/> will be created.
        /// <see cref="UploadPages"/> operation.
        ///
        /// For more information, see https://docs.microsoft.com/rest/api/storageservices/put-blob.
        /// </summary>
        /// <param name="size">
        /// Specifies the maximum size for the page blob, up to 8 TB.  The
        /// size must be aligned to a 512-byte boundary.
        /// </param>
        /// <param name="sequenceNumber">
        /// Optional user-controlled value that you can use to track requests.
        /// The value of the <paramref name="sequenceNumber"/> must be between
        /// 0 and 2^63 - 1.  The default value is 0.
        /// </param>
        /// <param name="httpHeaders">
        /// Optional standard HTTP header properties that can be set for the
        /// new page blob.
        /// </param>
        /// <param name="metadata">
        /// Optional custom metadata to set for this page blob.
        /// </param>
        /// /// <param name="cancellationToken">
        /// Optional <see cref="CancellationToken"/> to propagate
        /// notifications that the operation should be cancelled.
        /// </param>
        /// <returns>
        /// If the page blob does not already exist, A <see cref="Response{BlobContentInfo}"/>
        /// describing the newly created page blob. Otherwise, <c>null</c>.
        /// </returns>
        /// <remarks>
        /// A <see cref="RequestFailedException"/> will be thrown if
        /// a failure occurs.
        /// </remarks>
        [EditorBrowsable(EditorBrowsableState.Never)]
        public virtual Response<BlobContentInfo> CreateIfNotExists(
            long size,
            long? sequenceNumber = default,
            BlobHttpHeaders httpHeaders = default,
            Metadata metadata = default,
            CancellationToken cancellationToken = default) =>
            CreateIfNotExistsInternal(
                size,
                sequenceNumber,
                httpHeaders,
                metadata,
                default,
                false, // async
                cancellationToken)
                .EnsureCompleted();

        /// <summary>
        /// The <see cref="CreateIfNotExistsAsync(long, long?, BlobHttpHeaders, Metadata, CancellationToken)"/>
        /// operation creates a new page blob of the specified <paramref name="size"/>.  If the blob already exists,
        /// the content of the existing blob will remain unchanged. If the blob does not already exists,
        /// a new page blob with the specified <paramref name="size"/> will be created.
        /// <see cref="UploadPagesAsync"/> operation.
        ///
        /// For more information, see https://docs.microsoft.com/rest/api/storageservices/put-blob.
        /// </summary>
        /// <param name="size">
        /// Specifies the maximum size for the page blob, up to 8 TB.  The
        /// size must be aligned to a 512-byte boundary.
        /// </param>
        /// <param name="sequenceNumber">
        /// Optional user-controlled value that you can use to track requests.
        /// The value of the <paramref name="sequenceNumber"/> must be between
        /// 0 and 2^63 - 1.  The default value is 0.
        /// </param>
        /// <param name="httpHeaders">
        /// Optional standard HTTP header properties that can be set for the
        /// new page blob.
        /// </param>
        /// <param name="metadata">
        /// Optional custom metadata to set for this page blob.
        /// </param>
        /// <param name="cancellationToken">
        /// Optional <see cref="CancellationToken"/> to propagate
        /// notifications that the operation should be cancelled.
        /// </param>
        /// <returns>
        /// If the page blob does not already exist, A <see cref="Response{BlobContentInfo}"/>
        /// describing the newly created page blob. Otherwise, <c>null</c>.
        /// </returns>
        /// <remarks>
        /// A <see cref="RequestFailedException"/> will be thrown if
        /// a failure occurs.
        /// </remarks>
        [EditorBrowsable(EditorBrowsableState.Never)]
        public virtual async Task<Response<BlobContentInfo>> CreateIfNotExistsAsync(
            long size,
            long? sequenceNumber = default,
            BlobHttpHeaders httpHeaders = default,
            Metadata metadata = default,
            CancellationToken cancellationToken = default) =>
            await CreateIfNotExistsInternal(
                size,
                sequenceNumber,
                httpHeaders,
                metadata,
                default,
                true, // async
                cancellationToken)
                .ConfigureAwait(false);

        /// <summary>
        /// The <see cref="CreateIfNotExistsInternal"/> operation creates a new page blob
        /// of the specified <paramref name="size"/>.  If the blob already exists, the content of
        /// the existing blob will remain unchanged. If the blob does not already exists,
        /// a new page blob with the specified <paramref name="size"/> will be created.
        /// To add content to the page blob, call the
        /// <see cref="UploadPagesAsync"/> operation.
        ///
        /// For more information, see https://docs.microsoft.com/rest/api/storageservices/put-blob.
        /// </summary>
        /// <param name="size">
        /// Specifies the maximum size for the page blob, up to 8 TB.  The
        /// size must be aligned to a 512-byte boundary.
        /// </param>
        /// <param name="sequenceNumber">
        /// Optional user-controlled value that you can use to track requests.
        /// The value of the <paramref name="sequenceNumber"/> must be between
        /// 0 and 2^63 - 1.  The default value is 0.
        /// </param>
        /// <param name="httpHeaders">
        /// Optional standard HTTP header properties that can be set for the
        /// new page blob.
        /// </param>
        /// <param name="metadata">
        /// Optional custom metadata to set for this page blob.
        /// </param>
        /// <param name="tags">
        /// Optional tags to set for this page blob.
        /// </param>
        /// <param name="async">
        /// Whether to invoke the operation asynchronously.
        /// </param>
        /// <param name="cancellationToken">
        /// Optional <see cref="CancellationToken"/> to propagate
        /// notifications that the operation should be cancelled.
        /// </param>
        /// <returns>
        /// If the page blob does not already exist, A <see cref="Response{BlobContentInfo}"/>
        /// describing the newly created page blob. Otherwise, <c>null</c>.
        /// </returns>
        /// <remarks>
        /// A <see cref="RequestFailedException"/> will be thrown if
        /// a failure occurs.
        /// </remarks>
        private async Task<Response<BlobContentInfo>> CreateIfNotExistsInternal(
            long size,
            long? sequenceNumber,
            BlobHttpHeaders httpHeaders,
            Metadata metadata,
            Tags tags,
            bool async,
            CancellationToken cancellationToken)
        {
            using (Pipeline.BeginLoggingScope(nameof(PageBlobClient)))
            {
                Pipeline.LogMethodEnter(
                    nameof(PageBlobClient),
                    message:
                    $"{nameof(Uri)}: {Uri}\n" +
                    $"{nameof(size)}: {size}\n" +
                    $"{nameof(sequenceNumber)}: {sequenceNumber}\n" +
                    $"{nameof(httpHeaders)}: {httpHeaders}");
                var conditions = new PageBlobRequestConditions { IfNoneMatch = new ETag(Constants.Wildcard) };
                try
                {
                    return await CreateInternal(
                        size,
                        sequenceNumber,
                        httpHeaders,
                        metadata,
                        tags,
                        conditions,
                        async,
                        cancellationToken,
                        $"{nameof(PageBlobClient)}.{nameof(CreateIfNotExists)}")
                        .ConfigureAwait(false);
                }
                catch (RequestFailedException storageRequestFailedException)
                when (storageRequestFailedException.ErrorCode == BlobErrorCode.BlobAlreadyExists)
                {
                    return default;
                }
                catch (Exception ex)
                {
                    Pipeline.LogException(ex);
                    throw;
                }
                finally
                {
                    Pipeline.LogMethodExit(nameof(PageBlobClient));
                }
            }
        }

        /// <summary>
        /// The <see cref="CreateInternal"/> operation creates a new page blob
        /// of the specified <paramref name="size"/>.  The content of any
        /// existing blob is overwritten with the newly initialized page blob
        /// To add content to the page blob, call the
        /// <see cref="UploadPagesAsync"/> operation.
        ///
        /// For more information, see https://docs.microsoft.com/rest/api/storageservices/put-blob.
        /// </summary>
        /// <param name="size">
        /// Specifies the maximum size for the page blob, up to 8 TB.  The
        /// size must be aligned to a 512-byte boundary.
        /// </param>
        /// <param name="sequenceNumber">
        /// Optional user-controlled value that you can use to track requests.
        /// The value of the <paramref name="sequenceNumber"/> must be between
        /// 0 and 2^63 - 1.  The default value is 0.
        /// </param>
        /// <param name="httpHeaders">
        /// Optional standard HTTP header properties that can be set for the
        /// new page blob.
        /// </param>
        /// <param name="metadata">
        /// Optional custom metadata to set for this page blob.
        /// </param>
        /// <param name="tags">
        /// Optional tags to set for this page blob.
        /// </param>
        /// <param name="conditions">
        /// Optional <see cref="PageBlobRequestConditions"/> to add
        /// conditions on the creation of this new page blob.
        /// </param>
        /// <param name="async">
        /// Whether to invoke the operation asynchronously.
        /// </param>
        /// <param name="cancellationToken">
        /// Optional <see cref="CancellationToken"/> to propagate
        /// notifications that the operation should be cancelled.
        /// </param>
        /// <param name="operationName">
        /// Optional. To indicate if the name of the operation.
        /// </param>
        /// <returns>
        /// A <see cref="Response{BlobContentInfo}"/> describing the
        /// newly created page blob.
        /// </returns>
        /// <remarks>
        /// A <see cref="RequestFailedException"/> will be thrown if
        /// a failure occurs.
        /// </remarks>
        private async Task<Response<BlobContentInfo>> CreateInternal(
            long size,
            long? sequenceNumber,
            BlobHttpHeaders httpHeaders,
            Metadata metadata,
            Tags tags,
            PageBlobRequestConditions conditions,
            bool async,
            CancellationToken cancellationToken,
            string operationName = null)
        {
            using (Pipeline.BeginLoggingScope(nameof(PageBlobClient)))
            {
                Pipeline.LogMethodEnter(
                    nameof(PageBlobClient),
                    message:
                    $"{nameof(Uri)}: {Uri}\n" +
                    $"{nameof(size)}: {size}\n" +
                    $"{nameof(sequenceNumber)}: {sequenceNumber}\n" +
                    $"{nameof(httpHeaders)}: {httpHeaders}");
                try
                {
                    return await BlobRestClient.PageBlob.CreateAsync(
                        ClientDiagnostics,
                        Pipeline,
                        Uri,
                        version: Version.ToVersionString(),
                        contentLength: default,
                        blobContentType: httpHeaders?.ContentType,
                        blobContentEncoding: httpHeaders?.ContentEncoding,
                        blobContentLanguage: httpHeaders?.ContentLanguage,
                        blobContentHash: httpHeaders?.ContentHash,
                        blobCacheControl: httpHeaders?.CacheControl,
                        metadata: metadata,
                        leaseId: conditions?.LeaseId,
                        encryptionKey: CustomerProvidedKey?.EncryptionKey,
                        encryptionKeySha256: CustomerProvidedKey?.EncryptionKeyHash,
                        encryptionAlgorithm: CustomerProvidedKey?.EncryptionAlgorithm,
                        encryptionScope: EncryptionScope,
                        blobContentDisposition: httpHeaders?.ContentDisposition,
                        ifModifiedSince: conditions?.IfModifiedSince,
                        ifUnmodifiedSince: conditions?.IfUnmodifiedSince,
                        ifMatch: conditions?.IfMatch,
                        ifNoneMatch: conditions?.IfNoneMatch,
                        ifTags: conditions?.TagConditions,
                        blobContentLength: size,
                        blobSequenceNumber: sequenceNumber,
                        blobTagsString: tags?.ToTagsString(),
                        async: async,
                        operationName: operationName ?? $"{nameof(PageBlobClient)}.{nameof(Create)}",
                        cancellationToken: cancellationToken)
                        .ConfigureAwait(false);
                }
                catch (Exception ex)
                {
                    Pipeline.LogException(ex);
                    throw;
                }
                finally
                {
                    Pipeline.LogMethodExit(nameof(PageBlobClient));
                }
            }
        }
        #endregion Create

        #region UploadPages
        /// <summary>
        /// The <see cref="UploadPages"/> operation writes
        /// <paramref name="content"/> to a range of pages in a page blob,
        /// starting at <paramref name="offset"/>.
        ///
        /// For more information, see
        /// <see href="https://docs.microsoft.com/rest/api/storageservices/put-page">
        /// Put Page</see>.
        /// </summary>
        /// <param name="content">
        /// A <see cref="Stream"/> containing the content of the pages to
        /// upload.  The content can be up to 4 MB in size.
        /// </param>
        /// <param name="offset">
        /// Specifies the starting offset for the <paramref name="content"/>
        /// to be written as a page.  Given that pages must be aligned with
        /// 512-byte boundaries, the start offset must be a modulus of 512.
        /// </param>
        /// <param name="transactionalContentHash">
        /// Optional MD5 hash of the block content.  This hash is used to
        /// verify the integrity of the block during transport. When this hash
        /// is specified, the storage service compares the hash of the content
        /// that has arrived with this value.  Note that this MD5 hash is not
        /// stored with the blob.  If the two hashes do not match, the
        /// operation will fail with a <see cref="RequestFailedException"/>.
        /// </param>
        /// <param name="conditions">
        /// Optional <see cref="PageBlobRequestConditions"/> to add
        /// conditions on uploading pages to this page blob.
        /// </param>
        /// <param name="progressHandler">
        /// Optional <see cref="IProgress{Long}"/> to provide
        /// progress updates about data transfers.
        /// </param>
        /// <param name="cancellationToken">
        /// Optional <see cref="CancellationToken"/> to propagate
        /// notifications that the operation should be cancelled.
        /// </param>
        /// <returns>
        /// A <see cref="Response{PageInfo}"/> describing the
        /// state of the updated pages.
        /// </returns>
        /// <remarks>
        /// A <see cref="RequestFailedException"/> will be thrown if
        /// a failure occurs.
        /// </remarks>
        public virtual Response<PageInfo> UploadPages(
            Stream content,
            long offset,
            byte[] transactionalContentHash = default,
            PageBlobRequestConditions conditions = default,
            IProgress<long> progressHandler = default,
            CancellationToken cancellationToken = default) =>
            UploadPagesInternal(
                content,
                offset,
                transactionalContentHash,
                conditions,
                progressHandler,
                false, // async
                cancellationToken)
                .EnsureCompleted();

        /// <summary>
        /// The <see cref="UploadPagesAsync"/> operation writes
        /// <paramref name="content"/> to a range of pages in a page blob,
        /// starting at <paramref name="offset"/>.
        ///
        /// For more information, see
        /// <see href="https://docs.microsoft.com/rest/api/storageservices/put-page">
        /// Put Page</see>.
        /// </summary>
        /// <param name="content">
        /// A <see cref="Stream"/> containing the content of the pages to
        /// upload.  The content can be up to 4 MB in size.
        /// </param>
        /// <param name="offset">
        /// Specifies the starting offset for the <paramref name="content"/>
        /// to be written as a page.  Given that pages must be aligned with
        /// 512-byte boundaries, the start offset must be a modulus of 512.
        /// </param>
        /// <param name="transactionalContentHash">
        /// Optional MD5 hash of the block content.  This hash is used to
        /// verify the integrity of the block during transport. When this hash
        /// is specified, the storage service compares the hash of the content
        /// that has arrived with this value.  Note that this MD5 hash is not
        /// stored with the blob.  If the two hashes do not match, the
        /// operation will fail with a <see cref="RequestFailedException"/>.
        /// </param>
        /// <param name="conditions">
        /// Optional <see cref="PageBlobRequestConditions"/> to add
        /// conditions on uploading pages to this page blob.
        /// </param>
        /// <param name="progressHandler">
        /// Optional <see cref="IProgress{Long}"/> to provide
        /// progress updates about data transfers.
        /// </param>
        /// <param name="cancellationToken">
        /// Optional <see cref="CancellationToken"/> to propagate
        /// notifications that the operation should be cancelled.
        /// </param>
        /// <returns>
        /// A <see cref="Response{PageInfo}"/> describing the
        /// state of the updated pages.
        /// </returns>
        /// <remarks>
        /// A <see cref="RequestFailedException"/> will be thrown if
        /// a failure occurs.
        /// </remarks>
        public virtual async Task<Response<PageInfo>> UploadPagesAsync(
            Stream content,
            long offset,
            byte[] transactionalContentHash = default,
            PageBlobRequestConditions conditions = default,
            IProgress<long> progressHandler = default,
            CancellationToken cancellationToken = default) =>
            await UploadPagesInternal(
                content,
                offset,
                transactionalContentHash,
                conditions,
                progressHandler,
                true, // async
                cancellationToken)
                .ConfigureAwait(false);

        /// <summary>
        /// The <see cref="UploadPagesInternal"/> operation writes
        /// <paramref name="content"/> to a range of pages in a page blob,
        /// starting at <paramref name="offset"/>.
        ///
        /// For more information, see
        /// <see href="https://docs.microsoft.com/rest/api/storageservices/put-page">
        /// Put Page</see>.
        /// </summary>
        /// <param name="content">
        /// A <see cref="Stream"/> containing the content of the pages to
        /// upload.  The content can be up to 4 MB in size.
        /// </param>
        /// <param name="offset">
        /// Specifies the starting offset for the <paramref name="content"/>
        /// to be written as a page.  Given that pages must be aligned with
        /// 512-byte boundaries, the start offset must be a modulus of 512.
        /// </param>
        /// <param name="transactionalContentHash">
        /// Optional MD5 hash of the block content.  This hash is used to
        /// verify the integrity of the block during transport. When this hash
        /// is specified, the storage service compares the hash of the content
        /// that has arrived with this value.  Note that this MD5 hash is not
        /// stored with the blob.  If the two hashes do not match, the
        /// operation will fail with a <see cref="RequestFailedException"/>.
        /// </param>
        /// <param name="conditions">
        /// Optional <see cref="PageBlobRequestConditions"/> to add
        /// conditions on uploading pages to this page blob.
        /// </param>
        /// <param name="progressHandler">
        /// Optional <see cref="IProgress{Long}"/> to provide
        /// progress updates about data transfers.
        /// </param>
        /// <param name="async">
        /// Whether to invoke the operation asynchronously.
        /// </param>
        /// <param name="cancellationToken">
        /// Optional <see cref="CancellationToken"/> to propagate
        /// notifications that the operation should be cancelled.
        /// </param>
        /// <returns>
        /// A <see cref="Response{PageInfo}"/> describing the
        /// state of the updated pages.
        /// </returns>
        /// <remarks>
        /// A <see cref="RequestFailedException"/> will be thrown if
        /// a failure occurs.
        /// </remarks>
        private async Task<Response<PageInfo>> UploadPagesInternal(
            Stream content,
            long offset,
            byte[] transactionalContentHash,
            PageBlobRequestConditions conditions,
            IProgress<long> progressHandler,
            bool async,
            CancellationToken cancellationToken)
        {
            using (Pipeline.BeginLoggingScope(nameof(PageBlobClient)))
            {
                Pipeline.LogMethodEnter(
                    nameof(PageBlobClient),
                    message:
                    $"{nameof(Uri)}: {Uri}\n" +
                    $"{nameof(offset)}: {offset}\n" +
                    $"{nameof(conditions)}: {conditions}");
                try
                {
                    content = content?.WithNoDispose().WithProgress(progressHandler);
                    var range = new HttpRange(offset, content?.Length ?? null);

                    return await BlobRestClient.PageBlob.UploadPagesAsync(
                        ClientDiagnostics,
                        Pipeline,
                        Uri,
                        body: content,
                        contentLength: content?.Length ?? 0,
                        version: Version.ToVersionString(),
                        transactionalContentHash: transactionalContentHash,
                        timeout: default,
                        range: range.ToString(),
                        leaseId: conditions?.LeaseId,
                        encryptionKey: CustomerProvidedKey?.EncryptionKey,
                        encryptionKeySha256: CustomerProvidedKey?.EncryptionKeyHash,
                        encryptionAlgorithm: CustomerProvidedKey?.EncryptionAlgorithm,
                        encryptionScope: EncryptionScope,
                        ifSequenceNumberLessThanOrEqualTo: conditions?.IfSequenceNumberLessThanOrEqual,
                        ifSequenceNumberLessThan: conditions?.IfSequenceNumberLessThan,
                        ifSequenceNumberEqualTo: conditions?.IfSequenceNumberEqual,
                        ifModifiedSince: conditions?.IfModifiedSince,
                        ifUnmodifiedSince: conditions?.IfUnmodifiedSince,
                        ifMatch: conditions?.IfMatch,
                        ifNoneMatch: conditions?.IfNoneMatch,
                        ifTags: conditions?.TagConditions,
                        async: async,
                        operationName: $"{nameof(PageBlobClient)}.{nameof(UploadPages)}",
                        cancellationToken: cancellationToken).ConfigureAwait(false);
                }
                catch (Exception ex)
                {
                    Pipeline.LogException(ex);
                    throw;
                }
                finally
                {
                    Pipeline.LogMethodExit(nameof(PageBlobClient));
                }
            }
        }
        #endregion UploadPages

        #region ClearPages
        /// <summary>
        /// The <see cref="ClearPages"/> operation clears one or more
        /// pages from the page blob, as specificed by the <paramref name="range"/>.
        ///
        /// For more information, see
        /// <see href="https://docs.microsoft.com/rest/api/storageservices/put-page">
        /// Put Page</see>.
        /// </summary>
        /// <param name="range">
        /// Specifies the range of bytes to be cleared. Both the start and
        /// end of the range must be specified.  For a page clear operation,
        /// the page range can be up to the value of the blob's full size.
        /// Given that pages must be aligned with 512-byte boundaries, the
        /// start of the range must be a modulus of 512 and the end of the
        /// range must be a modulus of 512 – 1.  Examples of valid byte ranges
        /// are 0-511, 512-1023, etc.
        /// </param>
        /// <param name="conditions">
        /// Optional <see cref="PageBlobRequestConditions"/> to add
        /// conditions on clearing pages from this page blob.
        /// </param>
        /// <param name="cancellationToken">
        /// Optional <see cref="CancellationToken"/> to propagate
        /// notifications that the operation should be cancelled.
        /// </param>
        /// <returns>
        /// A <see cref="Response{PageInfo}"/> describing the
        /// state of the updated pages.
        /// </returns>
        /// <remarks>
        /// A <see cref="RequestFailedException"/> will be thrown if
        /// a failure occurs.
        /// </remarks>
        public virtual Response<PageInfo> ClearPages(
            HttpRange range,
            PageBlobRequestConditions conditions = default,
            CancellationToken cancellationToken = default) =>
            ClearPagesInternal(
                range,
                conditions,
                false, // async
                cancellationToken)
                .EnsureCompleted();

        /// <summary>
        /// The <see cref="ClearPagesAsync"/> operation clears one or more
        /// pages from the page blob, as specificed by the <paramref name="range"/>.
        ///
        /// For more information, see
        /// <see href="https://docs.microsoft.com/rest/api/storageservices/put-page">
        /// Put Page</see>.
        /// </summary>
        /// <param name="range">
        /// Specifies the range of bytes to be cleared. Both the start and
        /// end of the range must be specified.  For a page clear operation,
        /// the page range can be up to the value of the blob's full size.
        /// Given that pages must be aligned with 512-byte boundaries, the
        /// start of the range must be a modulus of 512 and the end of the
        /// range must be a modulus of 512 – 1.  Examples of valid byte ranges
        /// are 0-511, 512-1023, etc.
        /// </param>
        /// <param name="conditions">
        /// Optional <see cref="PageBlobRequestConditions"/> to add
        /// conditions on clearing pages from this page blob.
        /// </param>
        /// <param name="cancellationToken">
        /// Optional <see cref="CancellationToken"/> to propagate
        /// notifications that the operation should be cancelled.
        /// </param>
        /// <returns>
        /// A <see cref="Response{PageInfo}"/> describing the
        /// state of the updated pages.
        /// </returns>
        /// <remarks>
        /// A <see cref="RequestFailedException"/> will be thrown if
        /// a failure occurs.
        /// </remarks>
        public virtual async Task<Response<PageInfo>> ClearPagesAsync(
            HttpRange range,
            PageBlobRequestConditions conditions = default,
            CancellationToken cancellationToken = default) =>
            await ClearPagesInternal(
                range,
                conditions,
                true, // async
                cancellationToken)
                .ConfigureAwait(false);

        /// <summary>
        /// The <see cref="ClearPagesInternal"/> operation clears one or more
        /// pages from the page blob, as specificed by the <paramref name="range"/>.
        ///
        /// For more information, see
        /// <see href="https://docs.microsoft.com/rest/api/storageservices/put-page">
        /// Put Page</see>.
        /// </summary>
        /// <param name="range">
        /// Specifies the range of bytes to be cleared. Both the start and
        /// end of the range must be specified.  For a page clear operation,
        /// the page range can be up to the value of the blob's full size.
        /// Given that pages must be aligned with 512-byte boundaries, the
        /// start of the range must be a modulus of 512 and the end of the
        /// range must be a modulus of 512 – 1.  Examples of valid byte ranges
        /// are 0-511, 512-1023, etc.
        /// </param>
        /// <param name="conditions">
        /// Optional <see cref="PageBlobRequestConditions"/> to add
        /// conditions on clearing pages from this page blob.
        /// </param>
        /// <param name="async">
        /// Whether to invoke the operation asynchronously.
        /// </param>
        /// <param name="cancellationToken">
        /// Optional <see cref="CancellationToken"/> to propagate
        /// notifications that the operation should be cancelled.
        /// </param>
        /// <returns>
        /// A <see cref="Response{PageInfo}"/> describing the
        /// state of the updated pages.
        /// </returns>
        /// <remarks>
        /// A <see cref="RequestFailedException"/> will be thrown if
        /// a failure occurs.
        /// </remarks>
        private async Task<Response<PageInfo>> ClearPagesInternal(
            HttpRange range,
            PageBlobRequestConditions conditions,
            bool async,
            CancellationToken cancellationToken)
        {
            using (Pipeline.BeginLoggingScope(nameof(PageBlobClient)))
            {
                Pipeline.LogMethodEnter(
                    nameof(PageBlobClient),
                    message:
                    $"{nameof(Uri)}: {Uri}\n" +
                    $"{nameof(conditions)}: {conditions}");
                try
                {
                    return await BlobRestClient.PageBlob.ClearPagesAsync(
                        ClientDiagnostics,
                        Pipeline,
                        Uri,
                        contentLength: default,
                        version: Version.ToVersionString(),
                        range: range.ToString(),
                        leaseId: conditions?.LeaseId,
                        encryptionKey: CustomerProvidedKey?.EncryptionKey,
                        encryptionKeySha256: CustomerProvidedKey?.EncryptionKeyHash,
                        encryptionAlgorithm: CustomerProvidedKey?.EncryptionAlgorithm,
                        encryptionScope: EncryptionScope,
                        ifSequenceNumberLessThanOrEqualTo: conditions?.IfSequenceNumberLessThanOrEqual,
                        ifSequenceNumberLessThan: conditions?.IfSequenceNumberLessThan,
                        ifSequenceNumberEqualTo: conditions?.IfSequenceNumberEqual,
                        ifModifiedSince: conditions?.IfModifiedSince,
                        ifUnmodifiedSince: conditions?.IfUnmodifiedSince,
                        ifMatch: conditions?.IfMatch,
                        ifNoneMatch: conditions?.IfNoneMatch,
                        ifTags: conditions?.TagConditions,
                        async: async,
                        operationName: $"{nameof(PageBlobClient)}.{nameof(ClearPages)}",
                        cancellationToken: cancellationToken)
                        .ConfigureAwait(false);
                }
                catch (Exception ex)
                {
                    Pipeline.LogException(ex);
                    throw;
                }
                finally
                {
                    Pipeline.LogMethodExit(nameof(PageBlobClient));
                }
            }
        }
        #endregion ClearPages

        #region GetPageRanges
        /// <summary>
        /// The <see cref="GetPageRanges"/> operation returns the list of
        /// valid page ranges for a page blob or snapshot of a page blob.
        ///
        /// For more information, see
        /// <see href="https://docs.microsoft.com/en-us/rest/api/storageservices/get-page-ranges">
        /// Get Page Ranges</see>.
        /// </summary>
        /// <param name="range">
        /// Optionally specifies the range of bytes over which to list ranges,
        /// inclusively. If omitted, then all ranges for the blob are returned.
        /// </param>
        /// <param name="snapshot">
        /// Optionally specifies the blob snapshot to retrieve page ranges
        /// information from. For more information on working with blob snapshots,
        /// <see href="https://docs.microsoft.com/rest/api/storageservices/creating-a-snapshot-of-a-blob">
        /// Create a snapshot of a blob</see>.
        /// </param>
        /// <param name="conditions">
        /// Optional <see cref="PageBlobRequestConditions"/> to add
        /// conditions on getting page ranges for the this blob.
        /// </param>
        /// <param name="cancellationToken">
        /// Optional <see cref="CancellationToken"/> to propagate
        /// notifications that the operation should be cancelled.
        /// </param>
        /// <returns>
        /// A <see cref="Response{PageRangesInfo}"/> describing the
        /// valid page ranges for this blob.
        /// </returns>
        /// <remarks>
        /// A <see cref="RequestFailedException"/> will be thrown if
        /// a failure occurs.
        /// </remarks>
        public virtual Response<PageRangesInfo> GetPageRanges(
            HttpRange? range = default,
            string snapshot = default,
            PageBlobRequestConditions conditions = default,
            CancellationToken cancellationToken = default) =>
            GetPageRangesInternal(
                range,
                snapshot,
                conditions,
                false, // async
                cancellationToken)
                .EnsureCompleted();

        /// <summary>
        /// The <see cref="GetPageRangesAsync"/> operation returns the list of
        /// valid page ranges for a page blob or snapshot of a page blob.
        ///
        /// For more information, see
        /// <see href="https://docs.microsoft.com/en-us/rest/api/storageservices/get-page-ranges">
        /// Get Page Ranges</see>.
        /// </summary>
        /// <param name="range">
        /// Optionally specifies the range of bytes over which to list ranges,
        /// inclusively. If omitted, then all ranges for the blob are returned.
        /// </param>
        /// <param name="snapshot">
        /// Optionally specifies the blob snapshot to retrieve page ranges
        /// information from. For more information on working with blob snapshots,
        /// <see href="https://docs.microsoft.com/rest/api/storageservices/creating-a-snapshot-of-a-blob">
        /// Create a snapshot of a blob</see>.
        /// </param>
        /// <param name="conditions">
        /// Optional <see cref="PageBlobRequestConditions"/> to add
        /// conditions on getting page ranges for the this blob.
        /// </param>
        /// <param name="cancellationToken">
        /// Optional <see cref="CancellationToken"/> to propagate
        /// notifications that the operation should be cancelled.
        /// </param>
        /// <returns>
        /// A <see cref="Response{PageRangesInfo}"/> describing the
        /// valid page ranges for this blob.
        /// </returns>
        /// <remarks>
        /// A <see cref="RequestFailedException"/> will be thrown if
        /// a failure occurs.
        /// </remarks>
        public virtual async Task<Response<PageRangesInfo>> GetPageRangesAsync(
            HttpRange? range = default,
            string snapshot = default,
            PageBlobRequestConditions conditions = default,
            CancellationToken cancellationToken = default) =>
            await GetPageRangesInternal(
                range,
                snapshot,
                conditions,
                true, // async
                cancellationToken)
                .ConfigureAwait(false);

        /// <summary>
        /// The <see cref="GetPageRangesInternal"/> operation returns the list
        /// of valid page ranges for a page blob or snapshot of a page blob.
        ///
        /// For more information, see For more information, see
        /// <see href="https://docs.microsoft.com/en-us/rest/api/storageservices/get-page-ranges">
        /// Get Page Ranges</see>.
        /// </summary>
        /// <param name="range">
        /// Optionally specifies the range of bytes over which to list ranges,
        /// inclusively. If omitted, then all ranges for the blob are returned.
        /// </param>
        /// <param name="snapshot">
        /// Optionally specifies the blob snapshot to retrieve page ranges
        /// information from. For more information on working with blob snapshots,
        /// <see href="https://docs.microsoft.com/rest/api/storageservices/creating-a-snapshot-of-a-blob">
        /// Create a snapshot of a blob</see>.
        /// </param>
        /// <param name="conditions">
        /// Optional <see cref="PageBlobRequestConditions"/> to add
        /// conditions on getting page ranges for the this blob.
        /// </param>
        /// <param name="async">
        /// Whether to invoke the operation asynchronously.
        /// </param>
        /// <param name="cancellationToken">
        /// Optional <see cref="CancellationToken"/> to propagate
        /// notifications that the operation should be cancelled.
        /// </param>
        /// <returns>
        /// A <see cref="Response{PageRangesInfo}"/> describing the
        /// valid page ranges for this blob.
        /// </returns>
        /// <remarks>
        /// A <see cref="RequestFailedException"/> will be thrown if
        /// a failure occurs.
        /// </remarks>
        private async Task<Response<PageRangesInfo>> GetPageRangesInternal(
            HttpRange? range,
            string snapshot,
            PageBlobRequestConditions conditions,
            bool async,
            CancellationToken cancellationToken)
        {
            using (Pipeline.BeginLoggingScope(nameof(PageBlobClient)))
            {
                Pipeline.LogMethodEnter(
                    nameof(PageBlobClient),
                    message:
                    $"{nameof(Uri)}: {Uri}\n" +
                    $"{nameof(snapshot)}: {snapshot}\n" +
                    $"{nameof(conditions)}: {conditions}");
                try
                {
                    Response<PageRangesInfoInternal> response = await BlobRestClient.PageBlob.GetPageRangesAsync(
                        ClientDiagnostics,
                        Pipeline,
                        Uri,
                        version: Version.ToVersionString(),
                        snapshot: snapshot,
                        range: range?.ToString(),
                        leaseId: conditions?.LeaseId,
                        ifModifiedSince: conditions?.IfModifiedSince,
                        ifUnmodifiedSince: conditions?.IfUnmodifiedSince,
                        ifMatch: conditions?.IfMatch,
                        ifNoneMatch: conditions?.IfNoneMatch,
                        ifTags: conditions?.TagConditions,
                        async: async,
                        operationName: $"{nameof(PageBlobClient)}.{nameof(GetPageRanges)}",
                        cancellationToken: cancellationToken)
                        .ConfigureAwait(false);

                    // Return an exploding Response on 304
                    return response.IsUnavailable() ?
                        response.GetRawResponse().AsNoBodyResponse<PageRangesInfo>() :
                        Response.FromValue(new PageRangesInfo(response.Value), response.GetRawResponse());
                }
                catch (Exception ex)
                {
                    Pipeline.LogException(ex);
                    throw;
                }
                finally
                {
                    Pipeline.LogMethodExit(nameof(PageBlobClient));
                }
            }
        }
        #endregion GetPageRanges

        #region GetPageRangesDiff
        /// <summary>
        /// The <see cref="GetPageRangesDiff"/>
        /// operation returns the list of page ranges that differ between a
        /// <paramref name="previousSnapshot"/> and this page blob. Changed pages
        /// include both updated and cleared pages.
        ///
        /// For more information, see
        /// <see href="https://docs.microsoft.com/en-us/rest/api/storageservices/get-page-ranges">
        /// Get Page Ranges</see>.
        /// </summary>
        /// <param name="range">
        /// Optionally specifies the range of bytes over which to list ranges,
        /// inclusively. If omitted, then all ranges for the blob are returned.
        /// </param>
        /// <param name="snapshot">
        /// Optionally specifies the blob snapshot to retrieve page ranges
        /// information from. For more information on working with blob snapshots,
        /// <see href="https://docs.microsoft.com/rest/api/storageservices/creating-a-snapshot-of-a-blob">
        /// Create a snapshot of a blob</see>.
        /// </param>
        /// <param name="previousSnapshot">
        /// Specifies that the response will contain only pages that were
        /// changed between target blob and previous snapshot.  Changed pages
        /// include both updated and cleared pages. The target blob may be a
        /// snapshot, as long as the snapshot specified by
        /// <paramref name="previousSnapshot"/> is the older of the two.
        /// </param>
        /// <param name="conditions">
        /// Optional <see cref="PageBlobRequestConditions"/> to add
        /// conditions on getting page ranges for the this blob.
        /// </param>
        /// <param name="cancellationToken">
        /// Optional <see cref="CancellationToken"/> to propagate
        /// notifications that the operation should be cancelled.
        /// </param>
        /// <returns>
        /// A <see cref="Response{PageRangesInfo}"/> describing the
        /// valid page ranges for this blob.
        /// </returns>
        /// <remarks>
        /// A <see cref="RequestFailedException"/> will be thrown if
        /// a failure occurs.
        /// </remarks>
        public virtual Response<PageRangesInfo> GetPageRangesDiff(
            HttpRange? range = default,
            string snapshot = default,
            string previousSnapshot = default,
            PageBlobRequestConditions conditions = default,
            CancellationToken cancellationToken = default) =>
            GetPageRangesDiffInternal(
                range,
                snapshot,
                previousSnapshot,
                previousSnapshotUri: default,
                conditions,
                async: false,
                operationName: $"{nameof(PageBlobClient)}.{nameof(GetPageRangesDiff)}",
                cancellationToken)
                .EnsureCompleted();

        /// <summary>
        /// The <see cref="GetPageRangesDiffAsync"/>
        /// operation returns the list of page ranges that differ between a
        /// <paramref name="previousSnapshot"/> and this page blob. Changed pages
        /// include both updated and cleared pages.
        ///
        /// For more information, see
        /// <see href="https://docs.microsoft.com/en-us/rest/api/storageservices/get-page-ranges">
        /// Get Page Ranges</see>.
        /// </summary>
        /// <param name="range">
        /// Optionally specifies the range of bytes over which to list ranges,
        /// inclusively. If omitted, then all ranges for the blob are returned.
        /// </param>
        /// <param name="snapshot">
        /// Optionally specifies the blob snapshot to retrieve page ranges
        /// information from. For more information on working with blob snapshots,
        /// <see href="https://docs.microsoft.com/rest/api/storageservices/creating-a-snapshot-of-a-blob">
        /// Create a snapshot of a blob</see>.
        /// </param>
        /// <param name="previousSnapshot">
        /// Specifies that the response will contain only pages that were
        /// changed between target blob and previous snapshot.  Changed pages
        /// include both updated and cleared pages. The target blob may be a
        /// snapshot, as long as the snapshot specified by
        /// <paramref name="previousSnapshot"/> is the older of the two.
        /// </param>
        /// <param name="conditions">
        /// Optional <see cref="PageBlobRequestConditions"/> to add
        /// conditions on getting page ranges for the this blob.
        /// </param>
        /// <param name="cancellationToken">
        /// Optional <see cref="CancellationToken"/> to propagate
        /// notifications that the operation should be cancelled.
        /// </param>
        /// <returns>
        /// A <see cref="Response{PageRangesInfo}"/> describing the
        /// valid page ranges for this blob.
        /// </returns>
        /// <remarks>
        /// A <see cref="RequestFailedException"/> will be thrown if
        /// a failure occurs.
        /// </remarks>
        public virtual async Task<Response<PageRangesInfo>> GetPageRangesDiffAsync(
            HttpRange? range = default,
            string snapshot = default,
            string previousSnapshot = default,
            PageBlobRequestConditions conditions = default,
            CancellationToken cancellationToken = default) =>
            await GetPageRangesDiffInternal(
                range,
                snapshot,
                previousSnapshot,
                previousSnapshotUri: default,
                conditions,
                async: true,
                operationName: $"{nameof(PageBlobClient)}.{nameof(GetPageRangesDiff)}",
                cancellationToken)
                .ConfigureAwait(false);

        /// <summary>
        /// The <see cref="GetPageRangesDiffInternal"/> operation returns the
        /// list of page ranges that differ between a
        /// <paramref name="previousSnapshot"/> and this page blob. Changed pages
        /// include both updated and cleared pages.
        ///
        /// For more information, see
        /// <see href="https://docs.microsoft.com/en-us/rest/api/storageservices/get-page-ranges">
        /// Get Page Ranges</see>.
        /// </summary>
        /// <param name="range">
        /// Optionally specifies the range of bytes over which to list ranges,
        /// inclusively. If omitted, then all ranges for the blob are returned.
        /// </param>
        /// <param name="snapshot">
        /// Optionally specifies the blob snapshot to retrieve page ranges
        /// information from. For more information on working with blob snapshots,
        /// <see href="https://docs.microsoft.com/rest/api/storageservices/creating-a-snapshot-of-a-blob">
        /// Create a snapshot of a blob</see>.
        /// </param>
        /// <param name="previousSnapshot">
        /// Specifies that the response will contain only pages that were
        /// changed between target blob and previous snapshot.  Changed pages
        /// include both updated and cleared pages. The target blob may be a
        /// snapshot, as long as the snapshot specified by
        /// <paramref name="previousSnapshot"/> is the older of the two.
        /// </param>
        /// <param name="previousSnapshotUri">
        /// This parameter only works with managed disk storage accounts.
        /// Specifies that the response will contain only pages that were
        /// changed between target blob and previous snapshot.  Changed pages
        /// include both updated and cleared pages. The target blob may be a
        /// snapshot, as long as the snapshot specified by
        /// <paramref name="previousSnapshotUri"/> is the older of the two.
        /// </param>
        /// <param name="conditions">
        /// Optional <see cref="PageBlobRequestConditions"/> to add
        /// conditions on getting page ranges for the this blob.
        /// </param>
        /// <param name="async">
        /// Whether to invoke the operation asynchronously.
        /// </param>
        /// <param name="operationName">
        /// The name of the operation.
        /// </param>
        /// <param name="cancellationToken">
        /// Optional <see cref="CancellationToken"/> to propagate
        /// notifications that the operation should be cancelled.
        /// </param>
        /// <returns>
        /// A <see cref="Response{PageRangesInfo}"/> describing the
        /// valid page ranges for this blob.
        /// </returns>
        /// <remarks>
        /// A <see cref="RequestFailedException"/> will be thrown if
        /// a failure occurs.
        /// </remarks>
        private async Task<Response<PageRangesInfo>> GetPageRangesDiffInternal(
            HttpRange? range,
            string snapshot,
            string previousSnapshot,
            Uri previousSnapshotUri,
            PageBlobRequestConditions conditions,
            bool async,
            string operationName,
            CancellationToken cancellationToken)
        {
            using (Pipeline.BeginLoggingScope(nameof(PageBlobClient)))
            {
                Pipeline.LogMethodEnter(
                    nameof(PageBlobClient),
                    message:
                    $"{nameof(Uri)}: {Uri}\n" +
                    $"{nameof(snapshot)}: {snapshot}\n" +
                    $"{nameof(previousSnapshot)}: {previousSnapshot}\n" +
                    $"{nameof(previousSnapshotUri)}: {previousSnapshotUri}\n" +
                    $"{nameof(conditions)}: {conditions}");
                try
                {
                    Response<PageRangesInfoInternal> response = await BlobRestClient.PageBlob.GetPageRangesDiffAsync(
                        ClientDiagnostics,
                        Pipeline,
                        Uri,
                        version: Version.ToVersionString(),
                        snapshot: snapshot,
                        prevsnapshot: previousSnapshot,
                        prevSnapshotUrl: previousSnapshotUri,
                        range: range?.ToString(),
                        leaseId: conditions?.LeaseId,
                        ifModifiedSince: conditions?.IfModifiedSince,
                        ifUnmodifiedSince: conditions?.IfUnmodifiedSince,
                        ifMatch: conditions?.IfMatch,
                        ifNoneMatch: conditions?.IfNoneMatch,
                        ifTags: conditions?.TagConditions,
                        async: async,
                        operationName: operationName,
                        cancellationToken: cancellationToken)
                        .ConfigureAwait(false);

                    // Return an exploding Response on 304
                    return response.IsUnavailable() ?
                        response.GetRawResponse().AsNoBodyResponse<PageRangesInfo>() :
                        Response.FromValue(new PageRangesInfo(response.Value), response.GetRawResponse());
                }
                catch (Exception ex)
                {
                    Pipeline.LogException(ex);
                    throw;
                }
                finally
                {
                    Pipeline.LogMethodExit(nameof(PageBlobClient));
                }
            }
        }
        #endregion GetPageRangesDiff

        #region GetManagedDiskPageRangesDiff
        /// <summary>
        /// The <see cref="GetManagedDiskPageRangesDiff"/>
        /// operation returns the list of page ranges that differ between a
        /// <paramref name="previousSnapshotUri"/> and this page blob. Changed pages
        /// include both updated and cleared pages.  This API only works with
        /// managed disk storage accounts.
        ///
        /// For more information, see
        /// <see href="https://docs.microsoft.com/en-us/rest/api/storageservices/get-page-ranges">
        /// Get Page Ranges</see>.
        /// </summary>
        /// <param name="range">
        /// Optionally specifies the range of bytes over which to list ranges,
        /// inclusively. If omitted, then all ranges for the blob are returned.
        /// </param>
        /// <param name="snapshot">
        /// Optionally specifies the blob snapshot to retrieve page ranges
        /// information from. For more information on working with blob snapshots,
        /// <see href="https://docs.microsoft.com/rest/api/storageservices/creating-a-snapshot-of-a-blob">
        /// Create a snapshot of a blob</see>.
        /// </param>
        /// <param name="previousSnapshotUri">
        /// This parameter only works with managed disk storage accounts.
        /// Specifies that the response will contain only pages that were
        /// changed between target blob and previous snapshot.  Changed pages
        /// include both updated and cleared pages. The target blob may be a
        /// snapshot, as long as the snapshot specified by
        /// <paramref name="previousSnapshotUri"/> is the older of the two.
        /// </param>
        /// <param name="conditions">
        /// Optional <see cref="PageBlobRequestConditions"/> to add
        /// conditions on getting page ranges for the this blob.
        /// </param>
        /// <param name="cancellationToken">
        /// Optional <see cref="CancellationToken"/> to propagate
        /// notifications that the operation should be cancelled.
        /// </param>
        /// <returns>
        /// A <see cref="Response{PageRangesInfo}"/> describing the
        /// valid page ranges for this blob.
        /// </returns>
        /// <remarks>
        /// A <see cref="RequestFailedException"/> will be thrown if
        /// a failure occurs.
        /// </remarks>
        public virtual Response<PageRangesInfo> GetManagedDiskPageRangesDiff(
            HttpRange? range = default,
            string snapshot = default,
            Uri previousSnapshotUri = default,
            PageBlobRequestConditions conditions = default,
            CancellationToken cancellationToken = default) =>
            GetPageRangesDiffInternal(
                range,
                snapshot,
                previousSnapshot: default,
                previousSnapshotUri,
                conditions,
                async: false,
                operationName: $"{nameof(PageBlobClient)}.{nameof(GetManagedDiskPageRangesDiff)}",
                cancellationToken)
                .EnsureCompleted();

        /// <summary>
        /// The <see cref="GetManagedDiskPageRangesDiffAsync"/>
        /// operation returns the list of page ranges that differ between a
        /// <paramref name="previousSnapshotUri"/> and this page blob. Changed pages
        /// include both updated and cleared pages.  This API only works with
        /// managed disk storage accounts.
        ///
        /// For more information, see
        /// <see href="https://docs.microsoft.com/en-us/rest/api/storageservices/get-page-ranges">
        /// Get Page Ranges</see>.
        /// </summary>
        /// <param name="range">
        /// Optionally specifies the range of bytes over which to list ranges,
        /// inclusively. If omitted, then all ranges for the blob are returned.
        /// </param>
        /// <param name="snapshot">
        /// Optionally specifies the blob snapshot to retrieve page ranges
        /// information from. For more information on working with blob snapshots,
        /// <see href="https://docs.microsoft.com/rest/api/storageservices/creating-a-snapshot-of-a-blob">
        /// Create a snapshot of a blob</see>.
        /// </param>
        /// <param name="previousSnapshotUri">
        /// This parameter only works with managed disk storage accounts.
        /// Specifies that the response will contain only pages that were
        /// changed between target blob and previous snapshot.  Changed pages
        /// include both updated and cleared pages. The target blob may be a
        /// snapshot, as long as the snapshot specified by
        /// <paramref name="previousSnapshotUri"/> is the older of the two.
        /// </param>
        /// <param name="conditions">
        /// Optional <see cref="PageBlobRequestConditions"/> to add
        /// conditions on getting page ranges for the this blob.
        /// </param>
        /// <param name="cancellationToken">
        /// Optional <see cref="CancellationToken"/> to propagate
        /// notifications that the operation should be cancelled.
        /// </param>
        /// <returns>
        /// A <see cref="Response{PageRangesInfo}"/> describing the
        /// valid page ranges for this blob.
        /// </returns>
        /// <remarks>
        /// A <see cref="RequestFailedException"/> will be thrown if
        /// a failure occurs.
        /// </remarks>
        public virtual async Task<Response<PageRangesInfo>> GetManagedDiskPageRangesDiffAsync(
            HttpRange? range = default,
            string snapshot = default,
            Uri previousSnapshotUri = default,
            PageBlobRequestConditions conditions = default,
            CancellationToken cancellationToken = default) =>
            await GetPageRangesDiffInternal(
                range,
                snapshot,
                previousSnapshot: default,
                previousSnapshotUri,
                conditions,
                async: true,
                operationName: $"{nameof(PageBlobClient)}.{nameof(GetManagedDiskPageRangesDiff)}",
                cancellationToken)
                .ConfigureAwait(false);

        #endregion GetManagedDiskPageRangesDiff

        #region Resize
        /// <summary>
        /// The <see cref="Resize"/> operation resizes the page blob to
        /// the specified size (which must be a multiple of 512).  If the
        /// specified value is less than the current size of the blob, then
        /// all pages above the specified value are cleared.
        ///
        /// For more information, see
        /// <see href="https://docs.microsoft.com/rest/api/storageservices/set-blob-properties">
        /// Set Blob Properties</see>.
        /// </summary>
        /// <param name="size">
        /// Specifies the maximum size for the page blob, up to 8 TB.  The
        /// size must be aligned to a 512-byte boundary.  If the specified
        /// value is less than the current size of the blob, then all pages
        /// above the specified value are cleared.
        /// </param>
        /// <param name="conditions">
        /// Optional <see cref="PageBlobRequestConditions"/> to add
        /// conditions on the resize of this page blob.
        /// </param>
        /// <param name="cancellationToken">
        /// Optional <see cref="CancellationToken"/> to propagate
        /// notifications that the operation should be cancelled.
        /// </param>
        /// <returns>
        /// A <see cref="Response{PageBlobInfo}"/> describing the resized
        /// page blob.
        /// </returns>
        /// <remarks>
        /// A <see cref="RequestFailedException"/> will be thrown if
        /// a failure occurs.
        /// </remarks>
        public virtual Response<PageBlobInfo> Resize(
            long size,
            PageBlobRequestConditions conditions = default,
            CancellationToken cancellationToken = default) =>
            ResizeInternal(
                size,
                conditions,
                false, // async
                cancellationToken)
                .EnsureCompleted();

        /// <summary>
        /// The <see cref="ResizeAsync"/> operation resizes the page blob to
        /// the specified size (which must be a multiple of 512).  If the
        /// specified value is less than the current size of the blob, then
        /// all pages above the specified value are cleared.
        ///
        /// For more information, see
        /// <see href="https://docs.microsoft.com/rest/api/storageservices/set-blob-properties">
        /// Set Blob Properties</see>.
        /// </summary>
        /// <param name="size">
        /// Specifies the maximum size for the page blob, up to 8 TB.  The
        /// size must be aligned to a 512-byte boundary.  If the specified
        /// value is less than the current size of the blob, then all pages
        /// above the specified value are cleared.
        /// </param>
        /// <param name="conditions">
        /// Optional <see cref="PageBlobRequestConditions"/> to add
        /// conditions on the resize of this page blob.
        /// </param>
        /// <param name="cancellationToken">
        /// Optional <see cref="CancellationToken"/> to propagate
        /// notifications that the operation should be cancelled.
        /// </param>
        /// <returns>
        /// A <see cref="Response{PageBlobInfo}"/> describing the resized
        /// page blob.
        /// </returns>
        /// <remarks>
        /// A <see cref="RequestFailedException"/> will be thrown if
        /// a failure occurs.
        /// </remarks>
        public virtual async Task<Response<PageBlobInfo>> ResizeAsync(
            long size,
            PageBlobRequestConditions conditions = default,
            CancellationToken cancellationToken = default) =>
            await ResizeInternal(
                size,
                conditions,
                true, // async
                cancellationToken)
                .ConfigureAwait(false);

        /// <summary>
        /// The <see cref="ResizeAsync"/> operation resizes the page blob to
        /// the specified size (which must be a multiple of 512).  If the
        /// specified value is less than the current size of the blob, then
        /// all pages above the specified value are cleared.
        ///
        /// For more information, see
        /// <see href="https://docs.microsoft.com/rest/api/storageservices/set-blob-properties">
        /// Set Blob Properties</see>.
        /// </summary>
        /// <param name="size">
        /// Specifies the maximum size for the page blob, up to 8 TB.  The
        /// size must be aligned to a 512-byte boundary.  If the specified
        /// value is less than the current size of the blob, then all pages
        /// above the specified value are cleared.
        /// </param>
        /// <param name="conditions">
        /// Optional <see cref="PageBlobRequestConditions"/> to add
        /// conditions on the resize of this page blob.
        /// </param>
        /// <param name="async">
        /// Whether to invoke the operation asynchronously.
        /// </param>
        /// <param name="cancellationToken">
        /// Optional <see cref="CancellationToken"/> to propagate
        /// notifications that the operation should be cancelled.
        /// </param>
        /// <returns>
        /// A <see cref="Response{PageBlobInfo}"/> describing the resized
        /// page blob.
        /// </returns>
        /// <remarks>
        /// A <see cref="RequestFailedException"/> will be thrown if
        /// a failure occurs.
        /// </remarks>
        private async Task<Response<PageBlobInfo>> ResizeInternal(
            long size,
            PageBlobRequestConditions conditions,
            bool async,
            CancellationToken cancellationToken)
        {
            using (Pipeline.BeginLoggingScope(nameof(PageBlobClient)))
            {
                Pipeline.LogMethodEnter(
                    nameof(PageBlobClient),
                    message:
                    $"{nameof(Uri)}: {Uri}\n" +
                    $"{nameof(size)}: {size}\n" +
                    $"{nameof(conditions)}: {conditions}");
                try
                {
                    return await BlobRestClient.PageBlob.ResizeAsync(
                        ClientDiagnostics,
                        Pipeline,
                        Uri,
                        blobContentLength: size,
                        version: Version.ToVersionString(),
                        leaseId: conditions?.LeaseId,
                        encryptionKey: CustomerProvidedKey?.EncryptionKey,
                        encryptionKeySha256: CustomerProvidedKey?.EncryptionKeyHash,
                        encryptionAlgorithm: CustomerProvidedKey?.EncryptionAlgorithm,
                        encryptionScope: EncryptionScope,
                        ifModifiedSince: conditions?.IfModifiedSince,
                        ifUnmodifiedSince: conditions?.IfUnmodifiedSince,
                        ifMatch: conditions?.IfMatch,
                        ifNoneMatch: conditions?.IfNoneMatch,
                        ifTags: conditions?.TagConditions,
                        async: async,
                        operationName: $"{nameof(PageBlobClient)}.{nameof(Resize)}",
                        cancellationToken: cancellationToken)
                        .ConfigureAwait(false);
                }
                catch (Exception ex)
                {
                    Pipeline.LogException(ex);
                    throw;
                }
                finally
                {
                    Pipeline.LogMethodExit(nameof(PageBlobClient));
                }
            }
        }
        #endregion Resize

        #region UpdateSequenceNumber
        /// <summary>
        /// The <see cref="UpdateSequenceNumber"/> operation changes the
        /// sequence number <paramref name="action"/> and <paramref name="sequenceNumber"/>
        /// for this page blob.
        ///
        /// For more information, see
        /// <see href="https://docs.microsoft.com/rest/api/storageservices/set-blob-properties">
        /// Set Blob Properties</see>.
        /// </summary>
        /// <param name="action">
        /// Specifies how the service should modify the blob's sequence number.
        /// <see cref="SequenceNumberAction.Max"/> sets the sequence number to
        /// be the higher of the value included with the request and the value
        /// currently stored for the blob.  <see cref="SequenceNumberAction.Update"/>
        /// sets the sequence number to the <paramref name="sequenceNumber"/>
        /// value.  <see cref="SequenceNumberAction.Increment"/> increments
        /// the value of the sequence number by 1.  If specifying
        /// <see cref="SequenceNumberAction.Increment"/>, do not include the
        /// <paramref name="sequenceNumber"/> because that will throw a
        /// <see cref="RequestFailedException"/>.
        /// </param>
        /// <param name="sequenceNumber">
        /// An updated sequence number of your choosing, if
        /// <paramref name="action"/> is <see cref="SequenceNumberAction.Max"/>
        /// or <see cref="SequenceNumberAction.Update"/>.  The value should
        /// not be provided if <paramref name="action"/> is
        /// <see cref="SequenceNumberAction.Increment"/>.  The sequence number
        /// is a user-controlled property that you can use to track requests
        /// and manage concurrency issues via <see cref="PageBlobRequestConditions"/>.
        /// </param>
        /// <param name="conditions">
        /// Optional <see cref="PageBlobRequestConditions"/> to add conditions
        /// on updating the sequence number of this page blob.
        /// </param>
        /// <param name="cancellationToken">
        /// Optional <see cref="CancellationToken"/> to propagate
        /// notifications that the operation should be cancelled.
        /// </param>
        /// <returns>
        /// A <see cref="Response{PageBlobInfo}"/> describing the updated
        /// page blob.
        /// </returns>
        /// <remarks>
        /// A <see cref="RequestFailedException"/> will be thrown if
        /// a failure occurs.
        /// </remarks>
        public virtual Response<PageBlobInfo> UpdateSequenceNumber(
            SequenceNumberAction action,
            long? sequenceNumber = default,
            PageBlobRequestConditions conditions = default,
            CancellationToken cancellationToken = default) =>
            UpdateSequenceNumberInternal(
                action,
                sequenceNumber,
                conditions,
                false, // async
                cancellationToken)
                .EnsureCompleted();

        /// <summary>
        /// The <see cref="UpdateSequenceNumberAsync"/> operation changes the
        /// sequence number <paramref name="action"/> and <paramref name="sequenceNumber"/>
        /// for this page blob.
        ///
        /// For more information, see
        /// <see href="https://docs.microsoft.com/rest/api/storageservices/set-blob-properties">
        /// Set Blob Properties</see>.
        /// </summary>
        /// <param name="action">
        /// Specifies how the service should modify the blob's sequence number.
        /// <see cref="SequenceNumberAction.Max"/> sets the sequence number to
        /// be the higher of the value included with the request and the value
        /// currently stored for the blob.  <see cref="SequenceNumberAction.Update"/>
        /// sets the sequence number to the <paramref name="sequenceNumber"/>
        /// value.  <see cref="SequenceNumberAction.Increment"/> increments
        /// the value of the sequence number by 1.  If specifying
        /// <see cref="SequenceNumberAction.Increment"/>, do not include the
        /// <paramref name="sequenceNumber"/> because that will throw a
        /// <see cref="RequestFailedException"/>.
        /// </param>
        /// <param name="sequenceNumber">
        /// An updated sequence number of your choosing, if
        /// <paramref name="action"/> is <see cref="SequenceNumberAction.Max"/>
        /// or <see cref="SequenceNumberAction.Update"/>.  The value should
        /// not be provided if <paramref name="action"/> is
        /// <see cref="SequenceNumberAction.Increment"/>.  The sequence number
        /// is a user-controlled property that you can use to track requests
        /// and manage concurrency issues via <see cref="PageBlobRequestConditions"/>.
        /// </param>
        /// <param name="conditions">
        /// Optional <see cref="PageBlobRequestConditions"/> to add conditions
        /// on updating the sequence number of this page blob.
        /// </param>
        /// <param name="cancellationToken">
        /// Optional <see cref="CancellationToken"/> to propagate
        /// notifications that the operation should be cancelled.
        /// </param>
        /// <returns>
        /// A <see cref="Response{PageBlobInfo}"/> describing the updated
        /// page blob.
        /// </returns>
        /// <remarks>
        /// A <see cref="RequestFailedException"/> will be thrown if
        /// a failure occurs.
        /// </remarks>
        public virtual async Task<Response<PageBlobInfo>> UpdateSequenceNumberAsync(
            SequenceNumberAction action,
            long? sequenceNumber = default,
            PageBlobRequestConditions conditions = default,
            CancellationToken cancellationToken = default) =>
            await UpdateSequenceNumberInternal(
                action,
                sequenceNumber,
                conditions,
                true, // async
                cancellationToken)
                .ConfigureAwait(false);

        /// <summary>
        /// The <see cref="UpdateSequenceNumberInternal"/> operation changes the
        /// sequence number <paramref name="action"/> and <paramref name="sequenceNumber"/>
        /// for this page blob.
        ///
        /// For more information, see
        /// <see href="https://docs.microsoft.com/rest/api/storageservices/set-blob-properties">
        /// Set Blob Properties</see>.
        /// </summary>
        /// <param name="action">
        /// Specifies how the service should modify the blob's sequence number.
        /// <see cref="SequenceNumberAction.Max"/> sets the sequence number to
        /// be the higher of the value included with the request and the value
        /// currently stored for the blob.  <see cref="SequenceNumberAction.Update"/>
        /// sets the sequence number to the <paramref name="sequenceNumber"/>
        /// value.  <see cref="SequenceNumberAction.Increment"/> increments
        /// the value of the sequence number by 1.  If specifying
        /// <see cref="SequenceNumberAction.Increment"/>, do not include the
        /// <paramref name="sequenceNumber"/> because that will throw a
        /// <see cref="RequestFailedException"/>.
        /// </param>
        /// <param name="sequenceNumber">
        /// An updated sequence number of your choosing, if
        /// <paramref name="action"/> is <see cref="SequenceNumberAction.Max"/>
        /// or <see cref="SequenceNumberAction.Update"/>.  The value should
        /// not be provided if <paramref name="action"/> is
        /// <see cref="SequenceNumberAction.Increment"/>.  The sequence number
        /// is a user-controlled property that you can use to track requests
        /// and manage concurrency issues via <see cref="PageBlobRequestConditions"/>.
        /// </param>
        /// <param name="conditions">
        /// Optional <see cref="PageBlobRequestConditions"/> to add conditions
        /// on updating the sequence number of this page blob.
        /// </param>
        /// <param name="async">
        /// Whether to invoke the operation asynchronously.
        /// </param>
        /// <param name="cancellationToken">
        /// Optional <see cref="CancellationToken"/> to propagate
        /// notifications that the operation should be cancelled.
        /// </param>
        /// <returns>
        /// A <see cref="Response{PageBlobInfo}"/> describing the updated
        /// page blob.
        /// </returns>
        /// <remarks>
        /// A <see cref="RequestFailedException"/> will be thrown if
        /// a failure occurs.
        /// </remarks>
        private async Task<Response<PageBlobInfo>> UpdateSequenceNumberInternal(
            SequenceNumberAction action,
            long? sequenceNumber,
            PageBlobRequestConditions conditions,
            bool async,
            CancellationToken cancellationToken)
        {
            using (Pipeline.BeginLoggingScope(nameof(PageBlobClient)))
            {
                Pipeline.LogMethodEnter(
                    nameof(PageBlobClient),
                    message:
                    $"{nameof(Uri)}: {Uri}\n" +
                    $"{nameof(action)}: {action}\n" +
                    $"{nameof(sequenceNumber)}: {sequenceNumber}\n" +
                    $"{nameof(conditions)}: {conditions}");
                try
                {
                    return await BlobRestClient.PageBlob.UpdateSequenceNumberAsync(
                        ClientDiagnostics,
                        Pipeline,
                        Uri,
                        sequenceNumberAction: action,
                        version: Version.ToVersionString(),
                        blobSequenceNumber: sequenceNumber,
                        leaseId: conditions?.LeaseId,
                        ifModifiedSince: conditions?.IfModifiedSince,
                        ifUnmodifiedSince: conditions?.IfUnmodifiedSince,
                        ifMatch: conditions?.IfMatch,
                        ifNoneMatch: conditions?.IfNoneMatch,
                        ifTags: conditions?.TagConditions,
                        operationName: $"{nameof(PageBlobClient)}.{nameof(UpdateSequenceNumber)}",
                        async: async,
                        cancellationToken: cancellationToken)
                        .ConfigureAwait(false);
                }
                catch (Exception ex)
                {
                    Pipeline.LogException(ex);
                    throw;
                }
                finally
                {
                    Pipeline.LogMethodExit(nameof(PageBlobClient));
                }
            }
        }
        #endregion UpdateSequenceNumber

        #region StartCopyIncremental
        /// <summary>
        /// The <see cref="StartCopyIncremental(Uri, string, PageBlobRequestConditions, CancellationToken)"/>
        /// operation starts copying a snapshot of the sourceUri page blob to
        /// this page blob.  The snapshot is copied such that only the
        /// differential changes between the previously copied snapshot are
        /// transferred to the destination.  The copied snapshots are complete
        /// copies of the original snapshot and can be read or copied from as
        /// usual.  You can check the <see cref="BlobProperties.CopyStatus"/>
        /// returned from the <see cref="BlobBaseClient.GetProperties"/> to
        /// determine if the copy has completed.
        ///
        /// For more information, see
        /// <see href="https://docs.microsoft.com/en-us/rest/api/storageservices/incremental-copy-blob">
        /// Incremental Copy Blob</see> and
        /// <see href="https://docs.microsoft.com/azure/virtual-machines/windows/incremental-snapshots">
        /// Back up Azure unmanaged VM disks with incremental snapshots</see>.
        /// </summary>
        /// <param name="sourceUri">
        /// Specifies the to the source page blob as a <see cref="Uri"/> up to
        /// 2 KB in length.  The source blob must either be public or must be
        /// authenticated via a shared access signature.
        /// </param>
        /// <param name="snapshot">
        /// The name of a snapshot to start copying from
        /// sourceUri.
        /// </param>
        /// <param name="conditions">
        /// Optional <see cref="PageBlobRequestConditions"/> to add
        /// conditions on the incremental copy into this page blob.
        /// </param>
        /// <param name="cancellationToken">
        /// Optional <see cref="CancellationToken"/> to propagate
        /// notifications that the operation should be cancelled.
        /// </param>
        /// <returns>
        /// A <see cref="CopyFromUriOperation"/> referencing the incremental
        /// copy operation.
        /// </returns>
        /// <remarks>
        /// A <see cref="RequestFailedException"/> will be thrown if
        /// a failure occurs.
        ///
        /// The destination of an incremental copy must either not exist, or
        /// must have been created with a previous incremental copy from the
        /// same source blob.  Once created, the destination blob is
        /// permanently associated with the source and may only be used for
        /// incremental copies.
        ///
        /// The <see cref="BlobBaseClient.GetProperties"/>,
        /// <see cref="BlobContainerClient.GetBlobs"/>, and
        /// <see cref="BlobContainerClient.GetBlobsByHierarchy"/>
        /// operations indicate whether the blob is an incremental copy blob
        /// created in this way.  Incremental copy blobs may not be downloaded
        /// directly.  The only supported operations are
        /// <see cref="BlobBaseClient.GetProperties"/>,
        /// <see cref="StartCopyIncremental(Uri, string, PageBlobRequestConditions, CancellationToken)"/>,
        /// and <see cref="BlobBaseClient.Delete"/>.  The copied snapshots may
        /// be read and deleted as usual.
        ///
        /// An incremental copy is performed asynchronously on the service and
        /// must be polled for completion.  You can poll
        /// <see cref="BlobBaseClient.GetProperties"/> and check
        /// <see cref="BlobProperties.CopyStatus"/> to determine when the copy
        /// has completed.  When the copy completes, the destination blob will
        /// contain a new snapshot.  The <see cref="BlobBaseClient.GetProperties"/>
        /// operation returns the snapshot time of the newly created snapshot.
        ///
        /// The first time an incremental copy is performed on a destination
        /// blob, a new blob is created with a snapshot that is fully copied
        /// from the source.  Each subsequent call to <see cref="StartCopyIncremental(Uri, string, PageBlobRequestConditions, CancellationToken)"/>
        /// will create a new snapshot by copying only the differential
        /// changes from the previously copied snapshot.  The differential
        /// changes are computed on the server by issuing a <see cref="GetPageRanges"/>
        /// call on the source blob snapshot with prevSnapshot set to the most
        /// recently copied snapshot. Therefore, the same restrictions on
        /// <see cref="GetPageRanges"/> apply to
        /// <see cref="StartCopyIncremental(Uri, string, PageBlobRequestConditions, CancellationToken)"/>.
        /// Specifically, snapshots must be copied in ascending order and if
        /// the source blob is recreated using <see cref="UploadPages"/> or
        /// <see cref="BlobBaseClient.StartCopyFromUri(Uri, Metadata, AccessTier?, BlobRequestConditions, BlobRequestConditions, RehydratePriority?, CancellationToken)"/>
        /// then  <see cref="StartCopyIncremental(Uri, string, PageBlobRequestConditions, CancellationToken)"/>
        /// on new snapshots will fail.
        ///
        /// The additional storage space consumed by the copied snapshot is
        /// the size of the differential data transferred during the copy.
        /// This can be determined by performing a
        /// <see cref="GetPageRangesDiff"/>
        /// call on the snapshot to compare it to the previous snapshot.
        /// </remarks>
        public virtual CopyFromUriOperation StartCopyIncremental(
            Uri sourceUri,
            string snapshot,
            PageBlobRequestConditions conditions = default,
            CancellationToken cancellationToken = default)
        {
            Response<BlobCopyInfo> response = StartCopyIncrementalInternal(
                sourceUri,
                snapshot,
                conditions,
                false, // async
                cancellationToken)
                .EnsureCompleted();
            return new CopyFromUriOperation(
                this,
                response.Value.CopyId,
                response.GetRawResponse(),
                cancellationToken);
        }

        /// <summary>
        /// The <see cref="StartCopyIncrementalAsync(Uri, string, PageBlobRequestConditions, CancellationToken)"/>
        /// operation starts copying a snapshot of the sourceUri page blob to
        /// this page blob.  The snapshot is copied such that only the
        /// differential changes between the previously copied snapshot are
        /// transferred to the destination. The copied snapshots are complete
        /// copies of the original snapshot and can be read or copied from as
        /// usual.  You can check the <see cref="BlobProperties.CopyStatus"/>
        /// returned from the <see cref="BlobBaseClient.GetPropertiesAsync"/>
        /// to determine if thecopy has completed.
        ///
        /// For more information, see
        /// <see href="https://docs.microsoft.com/en-us/rest/api/storageservices/incremental-copy-blob">
        /// Incremental Copy Blob</see> and
        /// <see href="https://docs.microsoft.com/azure/virtual-machines/windows/incremental-snapshots">
        /// Back up Azure unmanaged VM disks with incremental snapshots</see>.
        /// </summary>
        /// <param name="sourceUri">
        /// Specifies the to the source page blob as a <see cref="Uri"/> up to
        /// 2 KB in length.  The source blob must either be public or must be
        /// authenticated via a shared access signature.
        /// </param>
        /// <param name="snapshot">
        /// The name of a snapshot to start copying from
        /// sourceUri.
        /// </param>
        /// <param name="conditions">
        /// Optional <see cref="PageBlobRequestConditions"/> to add
        /// conditions on the incremental copy into this page blob.
        /// </param>
        /// <param name="cancellationToken">
        /// Optional <see cref="CancellationToken"/> to propagate
        /// notifications that the operation should be cancelled.
        /// </param>
        /// <returns>
        /// A <see cref="CopyFromUriOperation"/> describing the
        /// state of the incremental copy operation.
        /// </returns>
        /// <remarks>
        /// A <see cref="RequestFailedException"/> will be thrown if
        /// a failure occurs.
        ///
        /// The destination of an incremental copy must either not exist, or
        /// must have been created with a previous incremental copy from the
        /// same source blob.  Once created, the destination blob is
        /// permanently associated with the source and may only be used for
        /// incremental copies.
        ///
        /// The <see cref="BlobBaseClient.GetPropertiesAsync"/>,
        /// <see cref="BlobContainerClient.GetBlobsAsync"/>, and
        /// <see cref="BlobContainerClient.GetBlobsByHierarchyAsync"/>
        /// operations indicate whether the blob is an incremental copy blob
        /// created in this way.  Incremental copy blobs may not be downloaded
        /// directly.  The only supported operations are
        /// <see cref="BlobBaseClient.GetPropertiesAsync"/>,
        /// <see cref="StartCopyIncrementalAsync(Uri, string, PageBlobRequestConditions, CancellationToken)"/>,
        /// and  <see cref="BlobBaseClient.DeleteAsync"/>.  The copied
        /// snapshots may be read and deleted as usual.
        ///
        /// An incremental copy is performed asynchronously on the service and
        /// must be polled for completion.  You can poll
        /// <see cref="BlobBaseClient.GetPropertiesAsync"/> and check
        /// <see cref="BlobProperties.CopyStatus"/> to determine when the copy
        /// has completed.  When the copy completes, the destination blob will
        /// contain a new snapshot.  The <see cref="BlobBaseClient.GetPropertiesAsync"/>
        /// operation returns the snapshot time of the newly created snapshot.
        ///
        /// The first time an incremental copy is performed on a destination
        /// blob, a new blob is created with a snapshot that is fully copied
        /// from the source.  Each subsequent call to <see cref="StartCopyIncrementalAsync(Uri, string, PageBlobRequestConditions, CancellationToken)"/>
        /// will create a new snapshot by copying only the differential
        /// changes from the previously copied snapshot.  The differential
        /// changes are computed on the server by issuing a <see cref="GetPageRangesAsync"/>
        /// call on the source blob snapshot with prevSnapshot set to the most
        /// recently copied snapshot. Therefore, the same restrictions on
        /// <see cref="GetPageRangesAsync"/> apply to
        /// <see cref="StartCopyIncrementalAsync(Uri, string, PageBlobRequestConditions, CancellationToken)"/>.
        /// Specifically, snapshots must be copied in ascending order and if
        /// the source blob is recreated using <see cref="UploadPagesAsync"/> or
        /// <see cref="BlobBaseClient.StartCopyFromUriAsync(Uri, Metadata, AccessTier?, BlobRequestConditions, BlobRequestConditions, RehydratePriority?, CancellationToken)"/>
        /// then <see cref="StartCopyIncrementalAsync(Uri, string, PageBlobRequestConditions, CancellationToken)"/>
        /// on new snapshots will fail.
        ///
        /// The additional storage space consumed by the copied snapshot is
        /// the size of the differential data transferred during the copy.
        /// This can be determined by performing a
        /// <see cref="GetPageRangesDiffAsync"/>
        /// call on the snapshot to compare it to the previous snapshot.
        /// </remarks>
        public virtual async Task<CopyFromUriOperation> StartCopyIncrementalAsync(
            Uri sourceUri,
            string snapshot,
            PageBlobRequestConditions conditions = default,
            CancellationToken cancellationToken = default)
        {
            Response<BlobCopyInfo> response = await StartCopyIncrementalInternal(
                sourceUri,
                snapshot,
                conditions,
                true, // async
                cancellationToken)
                .ConfigureAwait(false);
            return new CopyFromUriOperation(
                this,
                response.Value.CopyId,
                response.GetRawResponse(),
                cancellationToken);
        }

        /// <summary>
        /// The <see cref="StartCopyIncrementalInternal"/> operation starts
        /// copying a snapshot of the
        /// sourceUri page blob to this page blob.  The
        /// snapshot is copied such that only the differential changes between
        /// the previously copied snapshot are transferred to the destination.
        /// The copied snapshots are complete copies of the original snapshot
        /// and can be read or copied from as usual.  You can check the
        /// <see cref="BlobProperties.CopyStatus"/> returned from the
        /// <see cref="BlobBaseClient.GetPropertiesAsync"/> to determine if the
        /// copy has completed.
        ///
        /// For more information, see
        /// <see href="https://docs.microsoft.com/en-us/rest/api/storageservices/incremental-copy-blob">
        /// Incremental Copy Blob</see> and
        /// <see href="https://docs.microsoft.com/azure/virtual-machines/windows/incremental-snapshots">
        /// Back up Azure unmanaged VM disks with incremental snapshots</see>.
        /// </summary>
        /// <param name="sourceUri">
        /// Specifies the to the source page blob as a <see cref="Uri"/> up to
        /// 2 KB in length.  The source blob must either be public or must be
        /// authenticated via a shared access signature.
        /// </param>
        /// <param name="snapshot">
        /// The name of a snapshot to start copying from
        /// sourceUri.
        /// </param>
        /// <param name="conditions">
        /// Optional <see cref="PageBlobRequestConditions"/> to add
        /// conditions on the incremental copy into this page blob.
        /// </param>
        /// <param name="async">
        /// Whether to invoke the operation asynchronously.
        /// </param>
        /// <param name="cancellationToken">
        /// Optional <see cref="CancellationToken"/> to propagate
        /// notifications that the operation should be cancelled.
        /// </param>
        /// <returns>
        /// A <see cref="Response{BlobCopyInfo}"/> describing the
        /// state of the incremental copy operation.
        /// </returns>
        /// <remarks>
        /// A <see cref="RequestFailedException"/> will be thrown if
        /// a failure occurs.
        ///
        /// The destination of an incremental copy must either not exist, or
        /// must have been created with a previous incremental copy from the
        /// same source blob.  Once created, the destination blob is
        /// permanently associated with the source and may only be used for
        /// incremental copies.
        ///
        /// The <see cref="BlobBaseClient.GetPropertiesAsync"/>,
        /// <see cref="BlobContainerClient.GetBlobsAsync"/>, and
        /// <see cref="BlobContainerClient.GetBlobsByHierarchyAsync"/>
        /// operations indicate whether the blob is an incremental copy blob
        /// created in this way.  Incremental copy blobs may not be downloaded
        /// directly.  The only supported operations are
        /// <see cref="BlobBaseClient.GetPropertiesAsync"/>,
        /// <see cref="StartCopyIncremental(Uri, string, PageBlobRequestConditions, CancellationToken)"/>,
        /// and  <see cref="BlobBaseClient.DeleteAsync"/>.  The copied
        /// snapshots may be read and deleted as usual.
        ///
        /// An incremental copy is performed asynchronously on the service and
        /// must be polled for completion.  You can poll
        /// <see cref="BlobBaseClient.GetPropertiesAsync"/> and check
        /// <see cref="BlobProperties.CopyStatus"/> to determine when the copy
        /// has completed.  When the copy completes, the destination blob will
        /// contain a new snapshot.  The <see cref="BlobBaseClient.GetPropertiesAsync"/>
        /// operation returns the snapshot time of the newly created snapshot.
        ///
        /// The first time an incremental copy is performed on a destination
        /// blob, a new blob is created with a snapshot that is fully copied
        /// from the source.  Each subsequent call to <see cref="StartCopyIncrementalAsync(Uri, string, PageBlobRequestConditions, CancellationToken)"/>
        /// will create a new snapshot by copying only the differential
        /// changes from the previously copied snapshot.  The differential
        /// changes are computed on the server by issuing a <see cref="GetPageRangesAsync"/>
        /// call on the source blob snapshot with prevSnapshot set to the most
        /// recently copied snapshot. Therefore, the same restrictions on
        /// <see cref="GetPageRangesAsync"/> apply to
        /// <see cref="StartCopyIncrementalAsync(Uri, string, PageBlobRequestConditions, CancellationToken)"/>.
        /// Specifically, snapshots must be copied in ascending order and if
        /// the source blob is recreated using <see cref="UploadPagesAsync"/>
        /// or  <see cref="BlobBaseClient.StartCopyFromUriAsync(Uri, Metadata, AccessTier?, BlobRequestConditions, BlobRequestConditions, RehydratePriority?, CancellationToken)"/>
        /// then <see cref="StartCopyIncrementalAsync(Uri, string, PageBlobRequestConditions, CancellationToken)"/>
        /// on new snapshots will fail.
        ///
        /// The additional storage space consumed by the copied snapshot is
        /// the size of the differential data transferred during the copy.
        /// This can be determined by performing a
        /// <see cref="GetPageRangesDiffInternal"/>
        /// call on the snapshot to compare it to the previous snapshot.
        /// </remarks>
        private async Task<Response<BlobCopyInfo>> StartCopyIncrementalInternal(
            Uri sourceUri,
            string snapshot,
            PageBlobRequestConditions conditions,
            bool async,
            CancellationToken cancellationToken)
        {
            using (Pipeline.BeginLoggingScope(nameof(PageBlobClient)))
            {
                Pipeline.LogMethodEnter(
                    nameof(PageBlobClient),
                    message:
                    $"{nameof(Uri)}: {Uri}\n" +
                    $"{nameof(sourceUri)}: {sourceUri}\n" +
                    $"{nameof(snapshot)}: {snapshot}\n" +
                    $"{nameof(conditions)}: {conditions}");
                try
                {
                    // Create copySource Uri
                    PageBlobClient pageBlobUri = new PageBlobClient(
                        sourceUri,
                        Pipeline,
                        Version,
                        ClientDiagnostics,
                        CustomerProvidedKey,
                        EncryptionScope).WithSnapshot(snapshot);

                    return await BlobRestClient.PageBlob.CopyIncrementalAsync(
                        ClientDiagnostics,
                        Pipeline,
                        Uri,
                        copySource: pageBlobUri.Uri,
                        version: Version.ToVersionString(),
                        ifModifiedSince: conditions?.IfModifiedSince,
                        ifUnmodifiedSince: conditions?.IfUnmodifiedSince,
                        ifMatch: conditions?.IfMatch,
                        ifNoneMatch: conditions?.IfNoneMatch,
                        ifTags: conditions?.TagConditions,
                        async: async,
                        operationName: $"{nameof(PageBlobClient)}.{nameof(StartCopyIncremental)}",
                        cancellationToken: cancellationToken)
                        .ConfigureAwait(false);
                }
                catch (Exception ex)
                {
                    Pipeline.LogException(ex);
                    throw;
                }
                finally
                {
                    Pipeline.LogMethodExit(nameof(PageBlobClient));
                }
            }
        }
        #endregion StartCopyIncremental

        #region UploadPagesFromUri
        /// <summary>
        /// The <see cref="UploadPagesFromUri"/> operation writes a range
        /// of pages to a page blob where the contents are read from
        /// sourceUri.
        ///
        /// For more information, see
        /// <see href="https://docs.microsoft.com/en-us/rest/api/storageservices/put-page-from-url">
        /// Put Page From URL</see>.
        /// </summary>
        /// <param name="sourceUri">
        /// Specifies the <see cref="Uri"/> of the source blob.  The value may
        /// be a <see cref="Uri" /> of up to 2 KB in length that specifies a
        /// blob.  The source blob must either be public or must be
        /// authenticated via a shared access signature.  If the source blob
        /// is public, no authentication is required to perform the operation.
        /// </param>
        /// <param name="sourceRange">
        /// Optionally only upload the bytes of the blob in the
        /// sourceUri in the specified range.
        /// </param>
        /// <param name="range">
        /// Specifies the range to be written as a page. Both the start and
        /// end of the range must be specified and can be up to 4MB in size.
        /// Given that pages must be aligned with 512-byte boundaries, the
        /// start of the range must be a modulus of 512 and the end of the
        /// range must be a modulus of 512 – 1.  Examples of valid byte ranges
        /// are 0-511, 512-1023, etc.
        /// </param>
        /// <param name="sourceContentHash">
        /// Optional MD5 hash of the page block content from the
        /// sourceUri.  This hash is used to verify the
        /// integrity of the block during transport of the data from the Uri.
        /// When this hash is specified, the storage service compares the hash
        /// of the content that has arrived from the sourceUri
        /// with this value.  Note that this md5 hash is not stored with the
        /// blob.  If the two hashes do not match, the operation will fail
        /// with a <see cref="RequestFailedException"/>.
        /// </param>
        /// <param name="conditions">
        /// Optional <see cref="AppendBlobRequestConditions"/> to add
        /// conditions on the copying of data to this page blob.
        /// </param>
        /// <param name="sourceConditions">
        /// Optional <see cref="AppendBlobRequestConditions"/> to add
        /// conditions on the copying of data from this source blob.
        /// </param>
        /// <param name="cancellationToken">
        /// Optional <see cref="CancellationToken"/> to propagate
        /// notifications that the operation should be cancelled.
        /// </param>
        /// <returns>
        /// A <see cref="Response{PageInfo}"/> describing the
        /// state of the updated pages.
        /// </returns>
        /// <remarks>
        /// A <see cref="RequestFailedException"/> will be thrown if
        /// a failure occurs.
        /// </remarks>
        public virtual Response<PageInfo> UploadPagesFromUri(
            Uri sourceUri,
            HttpRange sourceRange,
            HttpRange range,
            byte[] sourceContentHash = default,
            PageBlobRequestConditions conditions = default,
            PageBlobRequestConditions sourceConditions = default,
            CancellationToken cancellationToken = default) =>
            UploadPagesFromUriInternal(
                sourceUri,
                sourceRange,
                range,
                sourceContentHash,
                conditions,
                sourceConditions,
                false, // async
                cancellationToken)
                .EnsureCompleted();

        /// <summary>
        /// The <see cref="UploadPagesFromUriAsync"/> operation writes a range
        /// of pages to a page blob where the contents are read from
        /// sourceUri.
        ///
        /// For more information, see
        /// <see href="https://docs.microsoft.com/en-us/rest/api/storageservices/put-page-from-url">
        /// Put Page From URL</see>.
        /// </summary>
        /// <param name="sourceUri">
        /// Specifies the <see cref="Uri"/> of the source blob.  The value may
        /// be a <see cref="Uri" /> of up to 2 KB in length that specifies a
        /// blob.  The source blob must either be public or must be
        /// authenticated via a shared access signature.  If the source blob
        /// is public, no authentication is required to perform the operation.
        /// </param>
        /// <param name="sourceRange">
        /// Optionally only upload the bytes of the blob in the
        /// sourceUri in the specified range.
        /// </param>
        /// <param name="range">
        /// Specifies the range to be written as a page. Both the start and
        /// end of the range must be specified and can be up to 4MB in size.
        /// Given that pages must be aligned with 512-byte boundaries, the
        /// start of the range must be a modulus of 512 and the end of the
        /// range must be a modulus of 512 – 1.  Examples of valid byte ranges
        /// are 0-511, 512-1023, etc.
        /// </param>
        /// <param name="sourceContentHash">
        /// Optional MD5 hash of the page block content from the
        /// sourceUri.  This hash is used to verify the
        /// integrity of the block during transport of the data from the Uri.
        /// When this hash is specified, the storage service compares the hash
        /// of the content that has arrived from the sourceUri
        /// with this value.  Note that this md5 hash is not stored with the
        /// blob.  If the two hashes do not match, the operation will fail
        /// with a <see cref="RequestFailedException"/>.
        /// </param>
        /// <param name="conditions">
        /// Optional <see cref="AppendBlobRequestConditions"/> to add
        /// conditions on the copying of data to this page blob.
        /// </param>
        /// <param name="sourceConditions">
        /// Optional <see cref="AppendBlobRequestConditions"/> to add
        /// conditions on the copying of data from this source blob.
        /// </param>
        /// <param name="cancellationToken">
        /// Optional <see cref="CancellationToken"/> to propagate
        /// notifications that the operation should be cancelled.
        /// </param>
        /// <returns>
        /// A <see cref="Response{PageInfo}"/> describing the
        /// state of the updated pages.
        /// </returns>
        /// <remarks>
        /// A <see cref="RequestFailedException"/> will be thrown if
        /// a failure occurs.
        /// </remarks>
        public virtual async Task<Response<PageInfo>> UploadPagesFromUriAsync(
            Uri sourceUri,
            HttpRange sourceRange,
            HttpRange range,
            byte[] sourceContentHash = default,
            PageBlobRequestConditions conditions = default,
            PageBlobRequestConditions sourceConditions = default,
            CancellationToken cancellationToken = default) =>
            await UploadPagesFromUriInternal(
                sourceUri,
                sourceRange,
                range,
                sourceContentHash,
                conditions,
                sourceConditions,
                true, // async
                cancellationToken)
                .ConfigureAwait(false);

        /// <summary>
        /// The <see cref="UploadPagesFromUriInternal"/> operation writes a
        /// range of pages to a page blob where the contents are read from
        /// sourceUri.
        ///
        /// For more information, see
        /// <see href="https://docs.microsoft.com/en-us/rest/api/storageservices/put-page-from-url">
        /// Put Page From URL</see>.
        /// </summary>
        /// <param name="sourceUri">
        /// Specifies the <see cref="Uri"/> of the source blob.  The value may
        /// be a <see cref="Uri" /> of up to 2 KB in length that specifies a
        /// blob.  The source blob must either be public or must be
        /// authenticated via a shared access signature.  If the source blob
        /// is public, no authentication is required to perform the operation.
        /// </param>
        /// <param name="sourceRange">
        /// Optionally only upload the bytes of the blob in the
        /// sourceUri in the specified range.
        /// </param>
        /// <param name="range">
        /// Specifies the range to be written as a page. Both the start and
        /// end of the range must be specified and can be up to 4MB in size.
        /// Given that pages must be aligned with 512-byte boundaries, the
        /// start of the range must be a modulus of 512 and the end of the
        /// range must be a modulus of 512 – 1.  Examples of valid byte ranges
        /// are 0-511, 512-1023, etc.
        /// </param>
        /// <param name="sourceContentHash">
        /// Optional MD5 hash of the page block content from the
        /// sourceUri.  This hash is used to verify the
        /// integrity of the block during transport of the data from the Uri.
        /// When this hash is specified, the storage service compares the hash
        /// of the content that has arrived from the sourceUri
        /// with this value.  Note that this md5 hash is not stored with the
        /// blob.  If the two hashes do not match, the operation will fail
        /// with a <see cref="RequestFailedException"/>.
        /// </param>
        /// <param name="conditions">
        /// Optional <see cref="AppendBlobRequestConditions"/> to add
        /// conditions on the copying of data to this page blob.
        /// </param>
        /// <param name="sourceConditions">
        /// Optional <see cref="AppendBlobRequestConditions"/> to add
        /// conditions on the copying of data from this source blob.
        /// </param>
        /// <param name="async">
        /// Whether to invoke the operation asynchronously.
        /// </param>
        /// <param name="cancellationToken">
        /// Optional <see cref="CancellationToken"/> to propagate
        /// notifications that the operation should be cancelled.
        /// </param>
        /// <returns>
        /// A <see cref="Response{PageInfo}"/> describing the
        /// state of the updated pages.
        /// </returns>
        /// <remarks>
        /// A <see cref="RequestFailedException"/> will be thrown if
        /// a failure occurs.
        /// </remarks>
        private async Task<Response<PageInfo>> UploadPagesFromUriInternal(
            Uri sourceUri,
            HttpRange sourceRange,
            HttpRange range,
            byte[] sourceContentHash,
            PageBlobRequestConditions conditions,
            PageBlobRequestConditions sourceConditions,
            bool async,
            CancellationToken cancellationToken)
        {
            using (Pipeline.BeginLoggingScope(nameof(PageBlobClient)))
            {
                Pipeline.LogMethodEnter(
                    nameof(PageBlobClient),
                    message:
                    $"{nameof(Uri)}: {Uri}\n" +
                    $"{nameof(sourceUri)}: {sourceUri}");
                try
                {
                    return await BlobRestClient.PageBlob.UploadPagesFromUriAsync(
                        ClientDiagnostics,
                        Pipeline,
                        Uri,
                        sourceUri: sourceUri,
                        sourceRange: sourceRange.ToString(),
                        sourceContentHash: sourceContentHash,
                        contentLength: default,
                        version: Version.ToVersionString(),
                        timeout: default,
                        encryptionKey: CustomerProvidedKey?.EncryptionKey,
                        encryptionKeySha256: CustomerProvidedKey?.EncryptionKeyHash,
                        encryptionAlgorithm: CustomerProvidedKey?.EncryptionAlgorithm,
                        encryptionScope: EncryptionScope,
                        range: range.ToString(),
                        leaseId: conditions?.LeaseId,
                        ifSequenceNumberLessThanOrEqualTo: conditions?.IfSequenceNumberLessThanOrEqual,
                        ifSequenceNumberLessThan: conditions?.IfSequenceNumberLessThan,
                        ifSequenceNumberEqualTo: conditions?.IfSequenceNumberEqual,
                        ifModifiedSince: conditions?.IfModifiedSince,
                        ifUnmodifiedSince: conditions?.IfUnmodifiedSince,
                        ifMatch: conditions?.IfMatch,
                        ifNoneMatch: conditions?.IfNoneMatch,
                        ifTags: conditions?.TagConditions,
                        sourceIfModifiedSince: sourceConditions?.IfModifiedSince,
                        sourceIfUnmodifiedSince: sourceConditions?.IfUnmodifiedSince,
                        sourceIfMatch: sourceConditions?.IfMatch,
                        sourceIfNoneMatch: sourceConditions?.IfNoneMatch,
                        async: async,
                        operationName: $"{nameof(PageBlobClient)}.{nameof(UploadPagesFromUri)}",
                        cancellationToken: cancellationToken)
                        .ConfigureAwait(false);
                }
                catch (Exception ex)
                {
                    Pipeline.LogException(ex);
                    throw;
                }
                finally
                {
                    Pipeline.LogMethodExit(nameof(PageBlobClient));
                }
            }
        }
        #endregion UploadPagesFromUri
    }

    /// <summary>
    /// Add easy to discover methods to <see cref="BlobContainerClient"/> for
    /// creating <see cref="PageBlobClient"/> instances.
    /// </summary>
    public static partial class SpecializedBlobExtensions
    {
        /// <summary>
        /// Create a new <see cref="PageBlobClient"/> object by
        /// concatenating <paramref name="blobName"/> to
        /// the end of the <paramref name="client"/>'s
        /// <see cref="BlobContainerClient.Uri"/>. The new
        /// <see cref="PageBlobClient"/>
        /// uses the same request policy pipeline as the
        /// <see cref="BlobContainerClient"/>.
        /// </summary>
        /// <param name="client">The <see cref="BlobContainerClient"/>.</param>
        /// <param name="blobName">The name of the page blob.</param>
        /// <returns>A new <see cref="PageBlobClient"/> instance.</returns>
        public static PageBlobClient GetPageBlobClient(
            this BlobContainerClient client,
            string blobName)
        {
            if (client.ClientSideEncryption != default)
            {
                throw Errors.ClientSideEncryption.TypeNotSupported(typeof(PageBlobClient));
            }

            BlobUriBuilder blobUriBuilder = new BlobUriBuilder(client.Uri)
            {
                BlobName = blobName
            };

            return new PageBlobClient(
                blobUriBuilder.ToUri(),
                client.Pipeline,
                client.Version,
                client.ClientDiagnostics,
                client.CustomerProvidedKey,
                client.EncryptionScope);
        }
    }
}<|MERGE_RESOLUTION|>--- conflicted
+++ resolved
@@ -266,11 +266,6 @@
         /// <returns></returns>
         public new PageBlobClient WithVersion(string versionId)
         {
-<<<<<<< HEAD
-            var builder = new BlobUriBuilder(Uri) { VersionId = versionId };
-
-            return new PageBlobClient(builder.ToUri(), Pipeline, Version, ClientDiagnostics, CustomerProvidedKey, EncryptionScope);
-=======
             var builder = new BlobUriBuilder(Uri)
             {
                 VersionId = versionId
@@ -282,16 +277,11 @@
                 ClientDiagnostics,
                 CustomerProvidedKey,
                 EncryptionScope);
->>>>>>> 994efc63
         }
 
         #region Create
         /// <summary>
-<<<<<<< HEAD
-        /// The <see cref="Create(long, CreatePageBlobOptions, CancellationToken)"/>
-=======
         /// The <see cref="Create(long, PageBlobCreateOptions, CancellationToken)"/>
->>>>>>> 994efc63
         /// operation creates a new page blob of the specified <paramref name="size"/>.
         /// The content of any existing blob is overwritten with the newly initialized page blob
         /// To add content to the page blob, call the
@@ -320,11 +310,7 @@
         /// </remarks>
         public virtual Response<BlobContentInfo> Create(
             long size,
-<<<<<<< HEAD
-            CreatePageBlobOptions options,
-=======
             PageBlobCreateOptions options,
->>>>>>> 994efc63
             CancellationToken cancellationToken = default) =>
             CreateInternal(
                 size,
@@ -338,11 +324,7 @@
             .EnsureCompleted();
 
         /// <summary>
-<<<<<<< HEAD
-        /// The <see cref="CreateAsync(long, CreatePageBlobOptions, CancellationToken)"/>
-=======
         /// The <see cref="CreateAsync(long, PageBlobCreateOptions, CancellationToken)"/>
->>>>>>> 994efc63
         /// operation creates a new page blob of the specified <paramref name="size"/>.
         /// The content of any existing blob is overwritten with the newly initialized page blob
         /// To add content to the page blob, call the
@@ -371,11 +353,7 @@
         /// </remarks>
         public virtual async Task<Response<BlobContentInfo>> CreateAsync(
             long size,
-<<<<<<< HEAD
-            CreatePageBlobOptions options,
-=======
             PageBlobCreateOptions options,
->>>>>>> 994efc63
             CancellationToken cancellationToken = default) =>
             await CreateInternal(
                 size,
@@ -509,11 +487,7 @@
                 .ConfigureAwait(false);
 
         /// <summary>
-<<<<<<< HEAD
-        /// The <see cref="CreateIfNotExists(long, CreatePageBlobOptions, CancellationToken)"/>
-=======
         /// The <see cref="CreateIfNotExists(long, PageBlobCreateOptions, CancellationToken)"/>
->>>>>>> 994efc63
         /// operation creates a new page blob of the specified <paramref name="size"/>.  If the blob already
         /// exists, the content of the existing blob will remain unchanged. If the blob does not already exists,
         /// a new page blob with the specified <paramref name="size"/> will be created.
@@ -542,11 +516,7 @@
         /// </remarks>
         public virtual Response<BlobContentInfo> CreateIfNotExists(
             long size,
-<<<<<<< HEAD
-            CreatePageBlobOptions options,
-=======
             PageBlobCreateOptions options,
->>>>>>> 994efc63
             CancellationToken cancellationToken = default) =>
             CreateIfNotExistsInternal(
                 size,
@@ -559,11 +529,7 @@
                 .EnsureCompleted();
 
         /// <summary>
-<<<<<<< HEAD
-        /// The <see cref="CreateIfNotExistsAsync(long, CreatePageBlobOptions, CancellationToken)"/>
-=======
         /// The <see cref="CreateIfNotExistsAsync(long, PageBlobCreateOptions, CancellationToken)"/>
->>>>>>> 994efc63
         /// operation creates a new page blob of the specified <paramref name="size"/>.  If the blob already
         /// exists, the content of the existing blob will remain unchanged. If the blob does not already exists,
         /// a new page blob with the specified <paramref name="size"/> will be created.
@@ -592,11 +558,7 @@
         /// </remarks>
         public virtual async Task<Response<BlobContentInfo>> CreateIfNotExistsAsync(
             long size,
-<<<<<<< HEAD
-            CreatePageBlobOptions options,
-=======
             PageBlobCreateOptions options,
->>>>>>> 994efc63
             CancellationToken cancellationToken = default) =>
             await CreateIfNotExistsInternal(
                 size,
