{
  "Entries": [
    {
      "RequestUri": "http://seanmcccanary3.blob.core.windows.net/test-container-7c737214-ebb1-5cd0-c561-73ac534fc4b1?restype=container",
      "RequestMethod": "PUT",
      "RequestHeaders": {
        "Accept": "application/xml",
        "Authorization": "Sanitized",
        "traceparent": "00-1c253b95ed3bee4182d3ff2bb074983b-d13dbc1c94eebc44-00",
        "User-Agent": "azsdk-net-Storage.Blobs/12.11.0-alpha.20220118.1 (.NET Framework 4.8.4420.0; Microsoft Windows 10.0.19044 )",
        "x-ms-blob-public-access": "container",
        "x-ms-client-request-id": "d2a069f3-4951-c397-fea6-60ac6dc6405b",
        "x-ms-date": "Thu, 20 Jan 2022 20:45:13 GMT",
        "x-ms-return-client-request-id": "true",
        "x-ms-version": "2021-06-08"
      },
      "RequestBody": null,
      "StatusCode": 201,
      "ResponseHeaders": {
        "Content-Length": "0",
        "Date": "Thu, 20 Jan 2022 20:45:13 GMT",
        "ETag": "\u00220x8D9DC55C203CC82\u0022",
        "Last-Modified": "Thu, 20 Jan 2022 20:45:13 GMT",
        "Server": "Windows-Azure-Blob/1.0 Microsoft-HTTPAPI/2.0",
        "x-ms-client-request-id": "d2a069f3-4951-c397-fea6-60ac6dc6405b",
<<<<<<< HEAD
        "x-ms-request-id": "e55a1ca0-c01e-002b-290c-e75a0e000000",
        "x-ms-version": "2021-06-08"
=======
        "x-ms-request-id": "6ce87114-001e-0046-6c3e-0eee45000000",
        "x-ms-version": "2021-04-10"
>>>>>>> bc50fe7b
      },
      "ResponseBody": []
    },
    {
      "RequestUri": "http://seanmcccanary3.blob.core.windows.net/test-container-7c737214-ebb1-5cd0-c561-73ac534fc4b1/test-blob-4f6eb7af-25da-b2da-db11-250006e3cf2d",
      "RequestMethod": "PUT",
      "RequestHeaders": {
        "Accept": "application/xml",
        "Authorization": "Sanitized",
        "Content-Length": "0",
        "Content-Type": "application/octet-stream",
        "traceparent": "00-b3a3ab3ddaa65747ac2dc3f606f39d28-e62a4dfd9a6ea446-00",
        "User-Agent": "azsdk-net-Storage.Blobs/12.11.0-alpha.20220118.1 (.NET Framework 4.8.4420.0; Microsoft Windows 10.0.19044 )",
        "x-ms-blob-type": "BlockBlob",
        "x-ms-client-request-id": "f713cdfb-a5ff-fba9-ed69-f7f3930f13cd",
        "x-ms-date": "Thu, 20 Jan 2022 20:45:13 GMT",
        "x-ms-return-client-request-id": "true",
        "x-ms-version": "2021-06-08"
      },
      "RequestBody": [],
      "StatusCode": 201,
      "ResponseHeaders": {
        "Content-Length": "0",
        "Content-MD5": "1B2M2Y8AsgTpgAmY7PhCfg==",
        "Date": "Thu, 20 Jan 2022 20:45:13 GMT",
        "ETag": "\u00220x8D9DC55C20E0C2A\u0022",
        "Last-Modified": "Thu, 20 Jan 2022 20:45:13 GMT",
        "Server": "Windows-Azure-Blob/1.0 Microsoft-HTTPAPI/2.0",
        "x-ms-client-request-id": "f713cdfb-a5ff-fba9-ed69-f7f3930f13cd",
        "x-ms-content-crc64": "AAAAAAAAAAA=",
        "x-ms-request-id": "6ce87122-001e-0046-773e-0eee45000000",
        "x-ms-request-server-encrypted": "true",
<<<<<<< HEAD
        "x-ms-version": "2021-06-08",
        "x-ms-version-id": "2021-12-01T23:37:29.4317936Z"
=======
        "x-ms-version": "2021-04-10",
        "x-ms-version-id": "2022-01-20T20:45:13.5677241Z"
>>>>>>> bc50fe7b
      },
      "ResponseBody": []
    },
    {
      "RequestUri": "http://seanmcccanary3.blob.core.windows.net/test-container-7c737214-ebb1-5cd0-c561-73ac534fc4b1/test-blob-4f6eb7af-25da-b2da-db11-250006e3cf2d?comp=block\u0026blockid=AAIAAAAAAAAAAAAAAAAAAAAAAAAAAAAAAAAAAAAAAAAAAAAAAAAAAAAAAAAAAAAA",
      "RequestMethod": "PUT",
      "RequestHeaders": {
        "Accept": "application/xml",
        "Authorization": "Sanitized",
        "Content-Length": "512",
        "Content-Type": "application/octet-stream",
        "User-Agent": "azsdk-net-Storage.Blobs/12.11.0-alpha.20220118.1 (.NET Framework 4.8.4420.0; Microsoft Windows 10.0.19044 )",
        "x-ms-client-request-id": "55836ba0-fd45-9624-a4c5-3fe43c8f77aa",
        "x-ms-date": "Thu, 20 Jan 2022 20:45:13 GMT",
        "x-ms-return-client-request-id": "true",
        "x-ms-version": "2021-06-08"
      },
      "RequestBody": "Tu656a7yXwbmJqzEAOn0kHCJPdUpw6rNj\u002B32QCSWvRrXM11/DVatvFdnaLR4FbLyHJSQfKX5BItD61rA\u002Bx/iT2mR7M2LdIMZ3IF9wVv2VHk6BCOQBkB13i7SPCL87MA4hRhK5ijlZqcRdqAkfEIwTZbghff8UkkoHA6euThgHe/ARTxCq21QVZ17fpCgUWHrou6LHGfJPDPPIsoaRq1vsFmwYzYG7aIojzBZgNO4iMqssxZJ1AGI9gkJc4mjNg7wDM438O0r5LVMY4w2b7tfFpoAbZOWJdtYKG0t/XoZhVgiaHQFgZfcgc5h/XF0UYdNqVzuosl6Wuby38eA/ec6M900FAZHWpQCI\u002BvFNChq49bl31MdKuKOpw6NEqLQW4PmJsmTQDyABk7H7H7etSW\u002BiPvwmx6THAn7pW34ukfxMshn3g1e1qOaZNkFVT1jsPLozoqn38BlUgrAmJvPiEwG1bq2dtYYYLJYVjZEjsfMl/R7EOu9SlIHAosDnj0Iy9yM/n\u002BCrDobz27YT4iKIMRD9ACnU3dhSYtor3NKFMF0T4tZuJBHSeu5YEB85fvJfeHHwKk9YHdlK7T0Gv3G0LusZP/9MGgz\u002B6oV7fM25GOQnjKSg1MYNu8T9IzbUi/u8o\u002BFz4H7y0x4lMT\u002BJ3KELkdRZHzKNE1nlC0Q6jzcV6l7J/s=",
      "StatusCode": 201,
      "ResponseHeaders": {
        "Content-Length": "0",
        "Date": "Thu, 20 Jan 2022 20:45:13 GMT",
        "Server": "Windows-Azure-Blob/1.0 Microsoft-HTTPAPI/2.0",
        "x-ms-client-request-id": "55836ba0-fd45-9624-a4c5-3fe43c8f77aa",
        "x-ms-content-crc64": "Nu2X0YuF5ng=",
        "x-ms-request-id": "6ce87143-001e-0046-123e-0eee45000000",
        "x-ms-request-server-encrypted": "true",
        "x-ms-version": "2021-06-08"
      },
      "ResponseBody": []
    },
    {
      "RequestUri": "http://seanmcccanary3.blob.core.windows.net/test-container-7c737214-ebb1-5cd0-c561-73ac534fc4b1/test-blob-4f6eb7af-25da-b2da-db11-250006e3cf2d?comp=blocklist",
      "RequestMethod": "PUT",
      "RequestHeaders": {
        "Accept": "application/xml",
        "Authorization": "Sanitized",
        "Content-Length": "107",
        "Content-Type": "application/xml",
        "If-Match": "\u00220x8D9DC55C20E0C2A\u0022",
        "User-Agent": "azsdk-net-Storage.Blobs/12.11.0-alpha.20220118.1 (.NET Framework 4.8.4420.0; Microsoft Windows 10.0.19044 )",
        "x-ms-client-request-id": "2852dcbe-be8b-3988-f6ac-18d241927b60",
        "x-ms-date": "Thu, 20 Jan 2022 20:45:13 GMT",
        "x-ms-return-client-request-id": "true",
        "x-ms-version": "2021-06-08"
      },
      "RequestBody": "\uFEFF\u003CBlockList\u003E\u003CLatest\u003EAAIAAAAAAAAAAAAAAAAAAAAAAAAAAAAAAAAAAAAAAAAAAAAAAAAAAAAAAAAAAAAA\u003C/Latest\u003E\u003C/BlockList\u003E",
      "StatusCode": 201,
      "ResponseHeaders": {
        "Content-Length": "0",
        "Date": "Thu, 20 Jan 2022 20:45:13 GMT",
        "ETag": "\u00220x8D9DC55C240D4A0\u0022",
        "Last-Modified": "Thu, 20 Jan 2022 20:45:13 GMT",
        "Server": "Windows-Azure-Blob/1.0 Microsoft-HTTPAPI/2.0",
        "x-ms-client-request-id": "2852dcbe-be8b-3988-f6ac-18d241927b60",
        "x-ms-content-crc64": "aeBFnShK27Y=",
        "x-ms-request-id": "6ce87169-001e-0046-363e-0eee45000000",
        "x-ms-request-server-encrypted": "true",
<<<<<<< HEAD
        "x-ms-version": "2021-06-08",
        "x-ms-version-id": "2021-12-01T23:37:29.7576081Z"
=======
        "x-ms-version": "2021-04-10",
        "x-ms-version-id": "2022-01-20T20:45:13.9005360Z"
>>>>>>> bc50fe7b
      },
      "ResponseBody": []
    },
    {
      "RequestUri": "http://seanmcccanary3.blob.core.windows.net/test-container-7c737214-ebb1-5cd0-c561-73ac534fc4b1/test-blob-4f6eb7af-25da-b2da-db11-250006e3cf2d?comp=block\u0026blockid=AAQAAAAAAAAAAAAAAAAAAAAAAAAAAAAAAAAAAAAAAAAAAAAAAAAAAAAAAAAAAAAA",
      "RequestMethod": "PUT",
      "RequestHeaders": {
        "Accept": "application/xml",
        "Authorization": "Sanitized",
        "Content-Length": "512",
        "Content-Type": "application/octet-stream",
        "User-Agent": "azsdk-net-Storage.Blobs/12.11.0-alpha.20220118.1 (.NET Framework 4.8.4420.0; Microsoft Windows 10.0.19044 )",
        "x-ms-client-request-id": "60263ee0-4f3d-451f-728e-1fb62b0a38c2",
        "x-ms-date": "Thu, 20 Jan 2022 20:45:13 GMT",
        "x-ms-return-client-request-id": "true",
        "x-ms-version": "2021-06-08"
      },
      "RequestBody": "Y7EU4pTS5RnvjxkOfI7GRYrusyO\u002BQh07U\u002BvhEJw8G4MAdyB8Mm7PqeUaXdh7HpRbdpfNusgEPSCU2Y6o8dV8snOVDgRtSRIbHgk9o\u002BRFvzVXhZkFbmG6/Dr/6FngJrgPnqtl5Q\u002BP7iyEsZu/xpk8ThlZUWw7dkQR2xLKbmC4O/hRLQU54Nolx5dtgbzF\u002BzWgw5lAhtVL1CdnUwr9xX/Ly3ajbZiUAm4/M4nVzvWHTN/dKarHeLQjBVne0ozQJwIXobVGIo2cC8AqAVNLdgYx4AcqIJvVBFPBgGc/tjDibwuHvi1AQClSQB7pnHdh149TrPKFpQdmQZxhhKImXVSQSJJHw7jY8J/d2OB962jcYKjY6wo\u002BXMkEIHyQ3ryHK\u002BLJWVPlGhTXerxSqM0n6VUzhST5TXJKUuzIQqI7RxHjVaz9tJIV9kaUAHFN67T83TcmXVmXjt5wfgdmHNdxmzKqb1IhKTTDHo7dZUwB/WY4zGVrFeq4S8fOjTaLrtpvI2U\u002Bo3xh2rMDYz/KuiiRb4CgLlBxBoZI8iOKUpv9OG\u002B0bkLnwlnq1vGyZ7Gr7ZGePB6163\u002BK/h3e9bFY14gXBSrPFUzmqawntVhevp7UnQSS6xV9SE3vKnAlCcyokv9pmmKH29hFuJNyjjUnKz9\u002BCVitxetymr3d3\u002BvbwaDffyJZ9CQ=",
      "StatusCode": 201,
      "ResponseHeaders": {
        "Content-Length": "0",
        "Date": "Thu, 20 Jan 2022 20:45:13 GMT",
        "Server": "Windows-Azure-Blob/1.0 Microsoft-HTTPAPI/2.0",
        "x-ms-client-request-id": "60263ee0-4f3d-451f-728e-1fb62b0a38c2",
        "x-ms-content-crc64": "nrECl7nsE1E=",
        "x-ms-request-id": "6ce8718b-001e-0046-553e-0eee45000000",
        "x-ms-request-server-encrypted": "true",
        "x-ms-version": "2021-06-08"
      },
      "ResponseBody": []
    },
    {
      "RequestUri": "http://seanmcccanary3.blob.core.windows.net/test-container-7c737214-ebb1-5cd0-c561-73ac534fc4b1/test-blob-4f6eb7af-25da-b2da-db11-250006e3cf2d?comp=blocklist",
      "RequestMethod": "PUT",
      "RequestHeaders": {
        "Accept": "application/xml",
        "Authorization": "Sanitized",
        "Content-Length": "188",
        "Content-Type": "application/xml",
        "If-Match": "\u00220x8D9DC55C240D4A0\u0022",
        "User-Agent": "azsdk-net-Storage.Blobs/12.11.0-alpha.20220118.1 (.NET Framework 4.8.4420.0; Microsoft Windows 10.0.19044 )",
        "x-ms-client-request-id": "03f156b8-1b6c-c922-387d-aa9575013284",
        "x-ms-date": "Thu, 20 Jan 2022 20:45:14 GMT",
        "x-ms-return-client-request-id": "true",
        "x-ms-version": "2021-06-08"
      },
      "RequestBody": "\uFEFF\u003CBlockList\u003E\u003CLatest\u003EAAIAAAAAAAAAAAAAAAAAAAAAAAAAAAAAAAAAAAAAAAAAAAAAAAAAAAAAAAAAAAAA\u003C/Latest\u003E\u003CLatest\u003EAAQAAAAAAAAAAAAAAAAAAAAAAAAAAAAAAAAAAAAAAAAAAAAAAAAAAAAAAAAAAAAA\u003C/Latest\u003E\u003C/BlockList\u003E",
      "StatusCode": 201,
      "ResponseHeaders": {
        "Content-Length": "0",
        "Date": "Thu, 20 Jan 2022 20:45:14 GMT",
        "ETag": "\u00220x8D9DC55C26F30E5\u0022",
        "Last-Modified": "Thu, 20 Jan 2022 20:45:14 GMT",
        "Server": "Windows-Azure-Blob/1.0 Microsoft-HTTPAPI/2.0",
        "x-ms-client-request-id": "03f156b8-1b6c-c922-387d-aa9575013284",
        "x-ms-content-crc64": "3PffYG1sS48=",
        "x-ms-request-id": "6ce871c8-001e-0046-0c3e-0eee45000000",
        "x-ms-request-server-encrypted": "true",
<<<<<<< HEAD
        "x-ms-version": "2021-06-08",
        "x-ms-version-id": "2021-12-01T23:37:30.0834222Z"
=======
        "x-ms-version": "2021-04-10",
        "x-ms-version-id": "2022-01-20T20:45:14.2043637Z"
>>>>>>> bc50fe7b
      },
      "ResponseBody": []
    },
    {
      "RequestUri": "http://seanmcccanary3.blob.core.windows.net/test-container-7c737214-ebb1-5cd0-c561-73ac534fc4b1/test-blob-4f6eb7af-25da-b2da-db11-250006e3cf2d?comp=blocklist",
      "RequestMethod": "PUT",
      "RequestHeaders": {
        "Accept": "application/xml",
        "Authorization": "Sanitized",
        "Content-Length": "188",
        "Content-Type": "application/xml",
        "If-Match": "\u00220x8D9DC55C26F30E5\u0022",
        "User-Agent": "azsdk-net-Storage.Blobs/12.11.0-alpha.20220118.1 (.NET Framework 4.8.4420.0; Microsoft Windows 10.0.19044 )",
        "x-ms-client-request-id": "d4fdde4b-3418-c556-858c-10a31d47b222",
        "x-ms-date": "Thu, 20 Jan 2022 20:45:14 GMT",
        "x-ms-return-client-request-id": "true",
        "x-ms-version": "2021-06-08"
      },
      "RequestBody": "\uFEFF\u003CBlockList\u003E\u003CLatest\u003EAAIAAAAAAAAAAAAAAAAAAAAAAAAAAAAAAAAAAAAAAAAAAAAAAAAAAAAAAAAAAAAA\u003C/Latest\u003E\u003CLatest\u003EAAQAAAAAAAAAAAAAAAAAAAAAAAAAAAAAAAAAAAAAAAAAAAAAAAAAAAAAAAAAAAAA\u003C/Latest\u003E\u003C/BlockList\u003E",
      "StatusCode": 201,
      "ResponseHeaders": {
        "Content-Length": "0",
        "Date": "Thu, 20 Jan 2022 20:45:14 GMT",
        "ETag": "\u00220x8D9DC55C288CFB0\u0022",
        "Last-Modified": "Thu, 20 Jan 2022 20:45:14 GMT",
        "Server": "Windows-Azure-Blob/1.0 Microsoft-HTTPAPI/2.0",
        "x-ms-client-request-id": "d4fdde4b-3418-c556-858c-10a31d47b222",
        "x-ms-content-crc64": "3PffYG1sS48=",
        "x-ms-request-id": "6ce871ef-001e-0046-2b3e-0eee45000000",
        "x-ms-request-server-encrypted": "true",
<<<<<<< HEAD
        "x-ms-version": "2021-06-08",
        "x-ms-version-id": "2021-12-01T23:37:30.2493274Z"
=======
        "x-ms-version": "2021-04-10",
        "x-ms-version-id": "2022-01-20T20:45:14.3732681Z"
>>>>>>> bc50fe7b
      },
      "ResponseBody": []
    },
    {
      "RequestUri": "http://seanmcccanary3.blob.core.windows.net/test-container-7c737214-ebb1-5cd0-c561-73ac534fc4b1/test-blob-4f6eb7af-25da-b2da-db11-250006e3cf2d",
      "RequestMethod": "GET",
      "RequestHeaders": {
        "Accept": "application/xml",
        "Authorization": "Sanitized",
        "traceparent": "00-394a954154fec84bbf0ffc3c31dd3e81-a9081d7f58cb4d4d-00",
        "User-Agent": "azsdk-net-Storage.Blobs/12.11.0-alpha.20220118.1 (.NET Framework 4.8.4420.0; Microsoft Windows 10.0.19044 )",
        "x-ms-client-request-id": "9749d6f6-5d03-9b6b-e544-c9d29afdfb1a",
        "x-ms-date": "Thu, 20 Jan 2022 20:45:14 GMT",
        "x-ms-return-client-request-id": "true",
        "x-ms-version": "2021-06-08"
      },
      "RequestBody": null,
      "StatusCode": 200,
      "ResponseHeaders": {
        "Accept-Ranges": "bytes",
        "Content-Length": "1024",
        "Content-Type": "application/octet-stream",
        "Date": "Thu, 20 Jan 2022 20:45:14 GMT",
        "ETag": "\u00220x8D9DC55C288CFB0\u0022",
        "Last-Modified": "Thu, 20 Jan 2022 20:45:14 GMT",
        "Server": "Windows-Azure-Blob/1.0 Microsoft-HTTPAPI/2.0",
        "Vary": "Origin",
        "x-ms-blob-type": "BlockBlob",
        "x-ms-client-request-id": "9749d6f6-5d03-9b6b-e544-c9d29afdfb1a",
        "x-ms-creation-time": "Thu, 20 Jan 2022 20:45:14 GMT",
        "x-ms-is-current-version": "true",
        "x-ms-last-access-time": "Thu, 20 Jan 2022 20:45:14 GMT",
        "x-ms-lease-state": "available",
        "x-ms-lease-status": "unlocked",
        "x-ms-request-id": "6ce8720e-001e-0046-463e-0eee45000000",
        "x-ms-server-encrypted": "true",
<<<<<<< HEAD
        "x-ms-version": "2021-06-08",
        "x-ms-version-id": "2021-12-01T23:37:30.2493274Z"
=======
        "x-ms-version": "2021-04-10",
        "x-ms-version-id": "2022-01-20T20:45:14.3732681Z"
>>>>>>> bc50fe7b
      },
      "ResponseBody": "Tu656a7yXwbmJqzEAOn0kHCJPdUpw6rNj\u002B32QCSWvRrXM11/DVatvFdnaLR4FbLyHJSQfKX5BItD61rA\u002Bx/iT2mR7M2LdIMZ3IF9wVv2VHk6BCOQBkB13i7SPCL87MA4hRhK5ijlZqcRdqAkfEIwTZbghff8UkkoHA6euThgHe/ARTxCq21QVZ17fpCgUWHrou6LHGfJPDPPIsoaRq1vsFmwYzYG7aIojzBZgNO4iMqssxZJ1AGI9gkJc4mjNg7wDM438O0r5LVMY4w2b7tfFpoAbZOWJdtYKG0t/XoZhVgiaHQFgZfcgc5h/XF0UYdNqVzuosl6Wuby38eA/ec6M900FAZHWpQCI\u002BvFNChq49bl31MdKuKOpw6NEqLQW4PmJsmTQDyABk7H7H7etSW\u002BiPvwmx6THAn7pW34ukfxMshn3g1e1qOaZNkFVT1jsPLozoqn38BlUgrAmJvPiEwG1bq2dtYYYLJYVjZEjsfMl/R7EOu9SlIHAosDnj0Iy9yM/n\u002BCrDobz27YT4iKIMRD9ACnU3dhSYtor3NKFMF0T4tZuJBHSeu5YEB85fvJfeHHwKk9YHdlK7T0Gv3G0LusZP/9MGgz\u002B6oV7fM25GOQnjKSg1MYNu8T9IzbUi/u8o\u002BFz4H7y0x4lMT\u002BJ3KELkdRZHzKNE1nlC0Q6jzcV6l7J/tjsRTilNLlGe\u002BPGQ58jsZFiu6zI75CHTtT6\u002BEQnDwbgwB3IHwybs\u002Bp5Rpd2HselFt2l826yAQ9IJTZjqjx1Xyyc5UOBG1JEhseCT2j5EW/NVeFmQVuYbr8Ov/oWeAmuA\u002Beq2XlD4/uLISxm7/GmTxOGVlRbDt2RBHbEspuYLg7\u002BFEtBTng2iXHl22BvMX7NaDDmUCG1UvUJ2dTCv3Ff8vLdqNtmJQCbj8zidXO9YdM390pqsd4tCMFWd7SjNAnAhehtUYijZwLwCoBU0t2BjHgByogm9UEU8GAZz\u002B2MOJvC4e\u002BLUBAKVJAHumcd2HXj1Os8oWlB2ZBnGGEoiZdVJBIkkfDuNjwn93Y4H3raNxgqNjrCj5cyQQgfJDevIcr4slZU\u002BUaFNd6vFKozSfpVTOFJPlNckpS7MhCojtHEeNVrP20khX2RpQAcU3rtPzdNyZdWZeO3nB\u002BB2Yc13GbMqpvUiEpNMMejt1lTAH9ZjjMZWsV6rhLx86NNouu2m8jZT6jfGHaswNjP8q6KJFvgKAuUHEGhkjyI4pSm/04b7RuQufCWerW8bJnsavtkZ48HrXrf4r\u002BHd71sVjXiBcFKs8VTOaprCe1WF6\u002BntSdBJLrFX1ITe8qcCUJzKiS/2maYofb2EW4k3KONScrP34JWK3F63Kavd3f69vBoN9/Iln0JA=="
    },
    {
      "RequestUri": "http://seanmcccanary3.blob.core.windows.net/test-container-7c737214-ebb1-5cd0-c561-73ac534fc4b1?restype=container",
      "RequestMethod": "DELETE",
      "RequestHeaders": {
        "Accept": "application/xml",
        "Authorization": "Sanitized",
        "traceparent": "00-efbdbd3d7b08ae4d9b5802d6a90546c3-24bce731e89da748-00",
        "User-Agent": "azsdk-net-Storage.Blobs/12.11.0-alpha.20220118.1 (.NET Framework 4.8.4420.0; Microsoft Windows 10.0.19044 )",
        "x-ms-client-request-id": "46ac7578-1bfd-641e-a915-9d502c1073b7",
        "x-ms-date": "Thu, 20 Jan 2022 20:45:14 GMT",
        "x-ms-return-client-request-id": "true",
        "x-ms-version": "2021-06-08"
      },
      "RequestBody": null,
      "StatusCode": 202,
      "ResponseHeaders": {
        "Content-Length": "0",
        "Date": "Thu, 20 Jan 2022 20:45:14 GMT",
        "Server": "Windows-Azure-Blob/1.0 Microsoft-HTTPAPI/2.0",
        "x-ms-client-request-id": "46ac7578-1bfd-641e-a915-9d502c1073b7",
<<<<<<< HEAD
        "x-ms-request-id": "e55a1e5e-c01e-002b-330c-e75a0e000000",
        "x-ms-version": "2021-06-08"
=======
        "x-ms-request-id": "6ce87228-001e-0046-5d3e-0eee45000000",
        "x-ms-version": "2021-04-10"
>>>>>>> bc50fe7b
      },
      "ResponseBody": []
    }
  ],
  "Variables": {
    "RandomSeed": "1120089114",
    "Storage_TestConfigDefault": "ProductionTenant\nseanmcccanary3\nU2FuaXRpemVk\nhttp://seanmcccanary3.blob.core.windows.net\nhttp://seanmcccanary3.file.core.windows.net\nhttp://seanmcccanary3.queue.core.windows.net\nhttp://seanmcccanary3.table.core.windows.net\n\n\n\n\nhttp://seanmcccanary3-secondary.blob.core.windows.net\nhttp://seanmcccanary3-secondary.file.core.windows.net\nhttp://seanmcccanary3-secondary.queue.core.windows.net\nhttp://seanmcccanary3-secondary.table.core.windows.net\n\nSanitized\n\n\nCloud\nBlobEndpoint=http://seanmcccanary3.blob.core.windows.net/;QueueEndpoint=http://seanmcccanary3.queue.core.windows.net/;FileEndpoint=http://seanmcccanary3.file.core.windows.net/;BlobSecondaryEndpoint=http://seanmcccanary3-secondary.blob.core.windows.net/;QueueSecondaryEndpoint=http://seanmcccanary3-secondary.queue.core.windows.net/;FileSecondaryEndpoint=http://seanmcccanary3-secondary.file.core.windows.net/;AccountName=seanmcccanary3;AccountKey=Kg==;\n[encryption scope]\n\n"
  }
}<|MERGE_RESOLUTION|>--- conflicted
+++ resolved
@@ -23,13 +23,8 @@
         "Last-Modified": "Thu, 20 Jan 2022 20:45:13 GMT",
         "Server": "Windows-Azure-Blob/1.0 Microsoft-HTTPAPI/2.0",
         "x-ms-client-request-id": "d2a069f3-4951-c397-fea6-60ac6dc6405b",
-<<<<<<< HEAD
-        "x-ms-request-id": "e55a1ca0-c01e-002b-290c-e75a0e000000",
-        "x-ms-version": "2021-06-08"
-=======
         "x-ms-request-id": "6ce87114-001e-0046-6c3e-0eee45000000",
-        "x-ms-version": "2021-04-10"
->>>>>>> bc50fe7b
+        "x-ms-version": "2021-06-08"
       },
       "ResponseBody": []
     },
@@ -62,13 +57,8 @@
         "x-ms-content-crc64": "AAAAAAAAAAA=",
         "x-ms-request-id": "6ce87122-001e-0046-773e-0eee45000000",
         "x-ms-request-server-encrypted": "true",
-<<<<<<< HEAD
-        "x-ms-version": "2021-06-08",
-        "x-ms-version-id": "2021-12-01T23:37:29.4317936Z"
-=======
-        "x-ms-version": "2021-04-10",
+        "x-ms-version": "2021-06-08",
         "x-ms-version-id": "2022-01-20T20:45:13.5677241Z"
->>>>>>> bc50fe7b
       },
       "ResponseBody": []
     },
@@ -127,13 +117,8 @@
         "x-ms-content-crc64": "aeBFnShK27Y=",
         "x-ms-request-id": "6ce87169-001e-0046-363e-0eee45000000",
         "x-ms-request-server-encrypted": "true",
-<<<<<<< HEAD
-        "x-ms-version": "2021-06-08",
-        "x-ms-version-id": "2021-12-01T23:37:29.7576081Z"
-=======
-        "x-ms-version": "2021-04-10",
+        "x-ms-version": "2021-06-08",
         "x-ms-version-id": "2022-01-20T20:45:13.9005360Z"
->>>>>>> bc50fe7b
       },
       "ResponseBody": []
     },
@@ -192,13 +177,8 @@
         "x-ms-content-crc64": "3PffYG1sS48=",
         "x-ms-request-id": "6ce871c8-001e-0046-0c3e-0eee45000000",
         "x-ms-request-server-encrypted": "true",
-<<<<<<< HEAD
-        "x-ms-version": "2021-06-08",
-        "x-ms-version-id": "2021-12-01T23:37:30.0834222Z"
-=======
-        "x-ms-version": "2021-04-10",
+        "x-ms-version": "2021-06-08",
         "x-ms-version-id": "2022-01-20T20:45:14.2043637Z"
->>>>>>> bc50fe7b
       },
       "ResponseBody": []
     },
@@ -229,13 +209,8 @@
         "x-ms-content-crc64": "3PffYG1sS48=",
         "x-ms-request-id": "6ce871ef-001e-0046-2b3e-0eee45000000",
         "x-ms-request-server-encrypted": "true",
-<<<<<<< HEAD
-        "x-ms-version": "2021-06-08",
-        "x-ms-version-id": "2021-12-01T23:37:30.2493274Z"
-=======
-        "x-ms-version": "2021-04-10",
+        "x-ms-version": "2021-06-08",
         "x-ms-version-id": "2022-01-20T20:45:14.3732681Z"
->>>>>>> bc50fe7b
       },
       "ResponseBody": []
     },
@@ -272,13 +247,8 @@
         "x-ms-lease-status": "unlocked",
         "x-ms-request-id": "6ce8720e-001e-0046-463e-0eee45000000",
         "x-ms-server-encrypted": "true",
-<<<<<<< HEAD
-        "x-ms-version": "2021-06-08",
-        "x-ms-version-id": "2021-12-01T23:37:30.2493274Z"
-=======
-        "x-ms-version": "2021-04-10",
+        "x-ms-version": "2021-06-08",
         "x-ms-version-id": "2022-01-20T20:45:14.3732681Z"
->>>>>>> bc50fe7b
       },
       "ResponseBody": "Tu656a7yXwbmJqzEAOn0kHCJPdUpw6rNj\u002B32QCSWvRrXM11/DVatvFdnaLR4FbLyHJSQfKX5BItD61rA\u002Bx/iT2mR7M2LdIMZ3IF9wVv2VHk6BCOQBkB13i7SPCL87MA4hRhK5ijlZqcRdqAkfEIwTZbghff8UkkoHA6euThgHe/ARTxCq21QVZ17fpCgUWHrou6LHGfJPDPPIsoaRq1vsFmwYzYG7aIojzBZgNO4iMqssxZJ1AGI9gkJc4mjNg7wDM438O0r5LVMY4w2b7tfFpoAbZOWJdtYKG0t/XoZhVgiaHQFgZfcgc5h/XF0UYdNqVzuosl6Wuby38eA/ec6M900FAZHWpQCI\u002BvFNChq49bl31MdKuKOpw6NEqLQW4PmJsmTQDyABk7H7H7etSW\u002BiPvwmx6THAn7pW34ukfxMshn3g1e1qOaZNkFVT1jsPLozoqn38BlUgrAmJvPiEwG1bq2dtYYYLJYVjZEjsfMl/R7EOu9SlIHAosDnj0Iy9yM/n\u002BCrDobz27YT4iKIMRD9ACnU3dhSYtor3NKFMF0T4tZuJBHSeu5YEB85fvJfeHHwKk9YHdlK7T0Gv3G0LusZP/9MGgz\u002B6oV7fM25GOQnjKSg1MYNu8T9IzbUi/u8o\u002BFz4H7y0x4lMT\u002BJ3KELkdRZHzKNE1nlC0Q6jzcV6l7J/tjsRTilNLlGe\u002BPGQ58jsZFiu6zI75CHTtT6\u002BEQnDwbgwB3IHwybs\u002Bp5Rpd2HselFt2l826yAQ9IJTZjqjx1Xyyc5UOBG1JEhseCT2j5EW/NVeFmQVuYbr8Ov/oWeAmuA\u002Beq2XlD4/uLISxm7/GmTxOGVlRbDt2RBHbEspuYLg7\u002BFEtBTng2iXHl22BvMX7NaDDmUCG1UvUJ2dTCv3Ff8vLdqNtmJQCbj8zidXO9YdM390pqsd4tCMFWd7SjNAnAhehtUYijZwLwCoBU0t2BjHgByogm9UEU8GAZz\u002B2MOJvC4e\u002BLUBAKVJAHumcd2HXj1Os8oWlB2ZBnGGEoiZdVJBIkkfDuNjwn93Y4H3raNxgqNjrCj5cyQQgfJDevIcr4slZU\u002BUaFNd6vFKozSfpVTOFJPlNckpS7MhCojtHEeNVrP20khX2RpQAcU3rtPzdNyZdWZeO3nB\u002BB2Yc13GbMqpvUiEpNMMejt1lTAH9ZjjMZWsV6rhLx86NNouu2m8jZT6jfGHaswNjP8q6KJFvgKAuUHEGhkjyI4pSm/04b7RuQufCWerW8bJnsavtkZ48HrXrf4r\u002BHd71sVjXiBcFKs8VTOaprCe1WF6\u002BntSdBJLrFX1ITe8qcCUJzKiS/2maYofb2EW4k3KONScrP34JWK3F63Kavd3f69vBoN9/Iln0JA=="
     },
@@ -302,13 +272,8 @@
         "Date": "Thu, 20 Jan 2022 20:45:14 GMT",
         "Server": "Windows-Azure-Blob/1.0 Microsoft-HTTPAPI/2.0",
         "x-ms-client-request-id": "46ac7578-1bfd-641e-a915-9d502c1073b7",
-<<<<<<< HEAD
-        "x-ms-request-id": "e55a1e5e-c01e-002b-330c-e75a0e000000",
-        "x-ms-version": "2021-06-08"
-=======
         "x-ms-request-id": "6ce87228-001e-0046-5d3e-0eee45000000",
-        "x-ms-version": "2021-04-10"
->>>>>>> bc50fe7b
+        "x-ms-version": "2021-06-08"
       },
       "ResponseBody": []
     }
