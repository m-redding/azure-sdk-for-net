{
  "Entries": [
    {
      "RequestUri": "http://seanmcccanary3.blob.core.windows.net/test-container-3163fdc4-47d0-d3c8-2068-5f1ef6674513?restype=container",
      "RequestMethod": "PUT",
      "RequestHeaders": {
        "Accept": "application/xml",
        "Authorization": "Sanitized",
        "traceparent": "00-59c1afdc837909499c63261dad4e0fde-3344dd361901d842-00",
        "User-Agent": "azsdk-net-Storage.Blobs/12.11.0-alpha.20220118.1 (.NET Framework 4.8.4420.0; Microsoft Windows 10.0.19044 )",
        "x-ms-blob-public-access": "container",
        "x-ms-client-request-id": "0fbed0fd-1713-cdcc-6ebe-c7f14d11a9c1",
        "x-ms-date": "Thu, 20 Jan 2022 20:45:42 GMT",
        "x-ms-return-client-request-id": "true",
        "x-ms-version": "2021-06-08"
      },
      "RequestBody": null,
      "StatusCode": 201,
      "ResponseHeaders": {
        "Content-Length": "0",
        "Date": "Thu, 20 Jan 2022 20:45:42 GMT",
        "ETag": "\u00220x8D9DC55D3306180\u0022",
        "Last-Modified": "Thu, 20 Jan 2022 20:45:42 GMT",
        "Server": "Windows-Azure-Blob/1.0 Microsoft-HTTPAPI/2.0",
        "x-ms-client-request-id": "0fbed0fd-1713-cdcc-6ebe-c7f14d11a9c1",
<<<<<<< HEAD
        "x-ms-request-id": "07b59e9a-f01e-000f-477f-e1acae000000",
        "x-ms-version": "2021-06-08"
=======
        "x-ms-request-id": "6ce89460-001e-0046-293e-0eee45000000",
        "x-ms-version": "2021-04-10"
>>>>>>> bc50fe7b
      },
      "ResponseBody": []
    },
    {
      "RequestUri": "http://seanmcccanary3.blob.core.windows.net/test-container-3163fdc4-47d0-d3c8-2068-5f1ef6674513/test-blob-e71c70a3-0eb8-c94d-b705-0084e29b041c",
      "RequestMethod": "PUT",
      "RequestHeaders": {
        "Accept": "application/xml",
        "Authorization": "Sanitized",
        "Content-Length": "0",
        "Content-Type": "application/octet-stream",
        "traceparent": "00-312c7b213ea5fd4ea27646fa9f0942aa-c2d55654ee645541-00",
        "User-Agent": "azsdk-net-Storage.Blobs/12.11.0-alpha.20220118.1 (.NET Framework 4.8.4420.0; Microsoft Windows 10.0.19044 )",
        "x-ms-blob-type": "BlockBlob",
        "x-ms-client-request-id": "58f2f9dd-ae74-37f0-4948-da3cebdcd830",
        "x-ms-date": "Thu, 20 Jan 2022 20:45:42 GMT",
        "x-ms-return-client-request-id": "true",
        "x-ms-version": "2021-06-08"
      },
      "RequestBody": [],
      "StatusCode": 201,
      "ResponseHeaders": {
        "Content-Length": "0",
        "Content-MD5": "1B2M2Y8AsgTpgAmY7PhCfg==",
        "Date": "Thu, 20 Jan 2022 20:45:42 GMT",
        "ETag": "\u00220x8D9DC55D339E7BD\u0022",
        "Last-Modified": "Thu, 20 Jan 2022 20:45:42 GMT",
        "Server": "Windows-Azure-Blob/1.0 Microsoft-HTTPAPI/2.0",
        "x-ms-client-request-id": "58f2f9dd-ae74-37f0-4948-da3cebdcd830",
        "x-ms-content-crc64": "AAAAAAAAAAA=",
        "x-ms-request-id": "6ce89486-001e-0046-493e-0eee45000000",
        "x-ms-request-server-encrypted": "true",
<<<<<<< HEAD
        "x-ms-version": "2021-06-08",
        "x-ms-version-id": "2021-11-24T22:02:57.9477843Z"
=======
        "x-ms-version": "2021-04-10",
        "x-ms-version-id": "2022-01-20T20:45:42.3754173Z"
>>>>>>> bc50fe7b
      },
      "ResponseBody": []
    },
    {
      "RequestUri": "http://seanmcccanary3.blob.core.windows.net/test-container-3163fdc4-47d0-d3c8-2068-5f1ef6674513/test-blob-e71c70a3-0eb8-c94d-b705-0084e29b041c?comp=blocklist\u0026blocklisttype=all",
      "RequestMethod": "GET",
      "RequestHeaders": {
        "Accept": "application/xml",
        "Authorization": "Sanitized",
        "traceparent": "00-72e74758bc2bc244bf18836c6fba66e0-d1d2e55836eae64c-00",
        "User-Agent": "azsdk-net-Storage.Blobs/12.11.0-alpha.20220118.1 (.NET Framework 4.8.4420.0; Microsoft Windows 10.0.19044 )",
        "x-ms-client-request-id": "602bf542-6994-e9ec-5aaa-4d0730aac521",
        "x-ms-date": "Thu, 20 Jan 2022 20:45:42 GMT",
        "x-ms-return-client-request-id": "true",
        "x-ms-version": "2021-06-08"
      },
      "RequestBody": null,
      "StatusCode": 200,
      "ResponseHeaders": {
        "Content-Type": "application/xml",
        "Date": "Thu, 20 Jan 2022 20:45:42 GMT",
        "ETag": "\u00220x8D9DC55D339E7BD\u0022",
        "Last-Modified": "Thu, 20 Jan 2022 20:45:42 GMT",
        "Server": "Windows-Azure-Blob/1.0 Microsoft-HTTPAPI/2.0",
        "Transfer-Encoding": "chunked",
        "Vary": "Origin",
        "x-ms-blob-content-length": "0",
        "x-ms-client-request-id": "602bf542-6994-e9ec-5aaa-4d0730aac521",
<<<<<<< HEAD
        "x-ms-request-id": "07b59ebd-f01e-000f-637f-e1acae000000",
        "x-ms-version": "2021-06-08"
=======
        "x-ms-request-id": "6ce89499-001e-0046-593e-0eee45000000",
        "x-ms-version": "2021-04-10"
>>>>>>> bc50fe7b
      },
      "ResponseBody": "\uFEFF\u003C?xml version=\u00221.0\u0022 encoding=\u0022utf-8\u0022?\u003E\u003CBlockList\u003E\u003CCommittedBlocks /\u003E\u003CUncommittedBlocks /\u003E\u003C/BlockList\u003E"
    },
    {
      "RequestUri": "http://seanmcccanary3.blob.core.windows.net/test-container-3163fdc4-47d0-d3c8-2068-5f1ef6674513/test-blob-e71c70a3-0eb8-c94d-b705-0084e29b041c?comp=block\u0026blockid=AAAAAAAAAAAAAAAAAAAAAAAAAAAAAAAAAAAAAAAAAAAAAAAAAAAAAAAAAAAAAAAA",
      "RequestMethod": "PUT",
      "RequestHeaders": {
        "Accept": "application/xml",
        "Authorization": "Sanitized",
        "Content-Length": "1024",
        "Content-Type": "application/octet-stream",
        "traceparent": "00-7b529ec71fb2ed44a341fae9b14cfded-4ef3adc1f4bf8649-00",
        "User-Agent": "azsdk-net-Storage.Blobs/12.11.0-alpha.20220118.1 (.NET Framework 4.8.4420.0; Microsoft Windows 10.0.19044 )",
        "x-ms-client-request-id": "88fd303f-5dd2-e76e-b65d-fea3dbd1f910",
        "x-ms-date": "Thu, 20 Jan 2022 20:45:42 GMT",
        "x-ms-return-client-request-id": "true",
        "x-ms-version": "2021-06-08"
      },
      "RequestBody": "RpFuRr6gfMzyzaOkNCH4Fuy9dDfjdWMdPfeROGNFDFuSG\u002B/WcqGuPX0lZacLSwIoUMNPLWegTNAuUQnHDkNorcBIERkxIaNKDje6vg\u002B7EvH0aeif9d7z8c4fqCGY5y45vbjmwjro9y4fBR8w5o7Acj4X0qVbyLfiVB9KEnmCsScIgABX1U\u002B3DHK5gPC/wwpAXjXigRSJ3vQBA24anuS1nVT3KGaNaZzvX8YyoUjGIpAUCrRDny8Sf6EMVdHgnW2NA\u002BKcx5uks/SZ8iJOVjyrOuHdBZQwcf0k5anEgBPKD8FYpZ5mKlv1cFe/qqwMxChlYRrwApjZXZLkd\u002BLy3zLgzuNg9rGeRBCF55U8cMZRFyGAXx742gwpfkcLgbN4A5Ak39zJrM52xhwKahoDnOzLk1/BcYAT5/TXN3dpksJdDOQEGJHqh2tTCZgC7m/xJuFbQO5Tt5IQEffo8XRWDTRarV02/oRa4Qv0bmjnEfmE5RCVDlLUClVS9AaaApb2/Pxkp0ARuiddAF/iX0kqKP/9Ywtjwf7hhaMI5Ap9wN51/XFrg2m5cyvpOA3z8qoLKMwGnZ6Kkjv9giKdCNYd30CAbGLYvqSWRO/geonw7pP4/bw\u002BdiM/62o2bgBHG2tVy1jNcoVIM2kncFivqRixDJOPpAsZ32gdQIH3oVCkTyiEi68wI3wOr8pSFwbKkEFShGFtuHdgO\u002BzvsDIDUJEZgyEwKh5ogOkXgPRAx8diUq8/pRzuN5ewJFDCQXJJCl44OJTlmmUj6QR4VTeCH3MkjF6CxKt0KkyJfwbOpj93zXaVCI4zfbhKHLwYduFgLgXcnbQUx0azww5IWxpfVEPEAYfA7Bfl8A\u002BlOKfuXLRqKVEA8giKYgYw4kSA6yKe6sh5U3Van0Hu9qylbo\u002BexGdZ3THJX2I6OZ6BjwrSZQXsB07fdQg\u002BEIkQEvtb5fN3kR3dJg7w1ItlPhrX2RA2G5GnuGdBv09eG82ouExm3lSqCv3t9T73/DLCeTbuZzZ52fZqsyyMNdLOfgtASBs\u002B/1/FLM8SSSZSsLw0fkUYcLSWLt9W\u002BysnHtQrHnYztrQWhHrWKDpnZpDPFwNwV7eMtg5XqRk86AM0nQ775yqwH/oIHvnLQUd5L8hOhuQnt8Ycnmho3A2a2Zx2oossbH9lHvcJaDi\u002BwXTG3XpQ7WEfDOZH3knCSEPsbURcVZ\u002B7TcJJ6WfsHk\u002BOXt3zof6SSew7V5Wl5I01o9a0HPr0YWzVCo\u002B3BwT5Mu6WuYBrzqZFWiNYIf0JFmg1E0WQOAJUmf1xHpdu20HnQiSnDisNydUwb8HXmz9uzPQngvS\u002BaPrrQh\u002BD\u002BrAP1n/hcN/ZYgg9KElwYMlAff29Aw==",
      "StatusCode": 201,
      "ResponseHeaders": {
        "Content-Length": "0",
        "Date": "Thu, 20 Jan 2022 20:45:42 GMT",
        "Server": "Windows-Azure-Blob/1.0 Microsoft-HTTPAPI/2.0",
        "x-ms-client-request-id": "88fd303f-5dd2-e76e-b65d-fea3dbd1f910",
        "x-ms-content-crc64": "EccZFvZeGhI=",
        "x-ms-request-id": "6ce894ae-001e-0046-6b3e-0eee45000000",
        "x-ms-request-server-encrypted": "true",
        "x-ms-version": "2021-06-08"
      },
      "ResponseBody": []
    },
    {
      "RequestUri": "http://seanmcccanary3.blob.core.windows.net/test-container-3163fdc4-47d0-d3c8-2068-5f1ef6674513/test-blob-e71c70a3-0eb8-c94d-b705-0084e29b041c?comp=blocklist",
      "RequestMethod": "PUT",
      "RequestHeaders": {
        "Accept": "application/xml",
        "Authorization": "Sanitized",
        "Content-Length": "107",
        "Content-Type": "application/xml",
        "traceparent": "00-c6441cb8aa8186499969bda659fe46f5-2e35698c7146244b-00",
        "User-Agent": "azsdk-net-Storage.Blobs/12.11.0-alpha.20220118.1 (.NET Framework 4.8.4420.0; Microsoft Windows 10.0.19044 )",
        "x-ms-client-request-id": "ffc80130-3dad-684e-8976-b53127f16c34",
        "x-ms-date": "Thu, 20 Jan 2022 20:45:42 GMT",
        "x-ms-return-client-request-id": "true",
        "x-ms-version": "2021-06-08"
      },
      "RequestBody": "\uFEFF\u003CBlockList\u003E\u003CLatest\u003EAAAAAAAAAAAAAAAAAAAAAAAAAAAAAAAAAAAAAAAAAAAAAAAAAAAAAAAAAAAAAAAA\u003C/Latest\u003E\u003C/BlockList\u003E",
      "StatusCode": 201,
      "ResponseHeaders": {
        "Content-Length": "0",
        "Date": "Thu, 20 Jan 2022 20:45:42 GMT",
        "ETag": "\u00220x8D9DC55D370F558\u0022",
        "Last-Modified": "Thu, 20 Jan 2022 20:45:42 GMT",
        "Server": "Windows-Azure-Blob/1.0 Microsoft-HTTPAPI/2.0",
        "x-ms-client-request-id": "ffc80130-3dad-684e-8976-b53127f16c34",
        "x-ms-content-crc64": "2lljW2IaEzY=",
        "x-ms-request-id": "6ce894f1-001e-0046-2a3e-0eee45000000",
        "x-ms-request-server-encrypted": "true",
<<<<<<< HEAD
        "x-ms-version": "2021-06-08",
        "x-ms-version-id": "2021-11-24T22:02:58.2306243Z"
=======
        "x-ms-version": "2021-04-10",
        "x-ms-version-id": "2022-01-20T20:45:42.7372136Z"
>>>>>>> bc50fe7b
      },
      "ResponseBody": []
    },
    {
      "RequestUri": "http://seanmcccanary3.blob.core.windows.net/test-container-3163fdc4-47d0-d3c8-2068-5f1ef6674513/test-blob-e71c70a3-0eb8-c94d-b705-0084e29b041c?comp=block\u0026blockid=AAQAAAAAAAAAAAAAAAAAAAAAAAAAAAAAAAAAAAAAAAAAAAAAAAAAAAAAAAAAAAAA",
      "RequestMethod": "PUT",
      "RequestHeaders": {
        "Accept": "application/xml",
        "Authorization": "Sanitized",
        "Content-Length": "1024",
        "Content-Type": "application/octet-stream",
        "User-Agent": "azsdk-net-Storage.Blobs/12.11.0-alpha.20220118.1 (.NET Framework 4.8.4420.0; Microsoft Windows 10.0.19044 )",
        "x-ms-client-request-id": "d97242a5-f908-c963-9a5a-4d4f00d8f470",
        "x-ms-date": "Thu, 20 Jan 2022 20:45:42 GMT",
        "x-ms-return-client-request-id": "true",
        "x-ms-version": "2021-06-08"
      },
      "RequestBody": "KP8hJqg2APwdO94bMlUQH6OjiV7nWKfvgvVYDhZH69O5q8lN8IIZbW8gyX0vMpZh9OHhPhGlNM9XMaOy3fLl1U8LYYeMwy8gihvux48qwFBe9hk0Zq3BE3f59b7fZo99OvQtJNAP1TGywLT2tmxALXFTVOfYsW6iSU0Pks1wQCOLcYya/Zx/TiHogqX4y1wKuchNjBGopYmFi9qC/0NkQn\u002BQakXfpTDV0wbG7y7IqX3xBdkEI7QR48sDFXHB/E7dg0AlZ2EXKhSYd7gL4rVavOFckfpqYB/Lf4Z63JC\u002BE9e36Gvuo0Ec2drEa6v8BQAWqViQZWtUcyMhWujanU6D2mPhVPpJaxmfP7cfpfRzznmGYzM3La5sY3RIzUhZQTyMQJFHG7EFzD0\u002B8CWzNM4vrYtuUzkbTKy1dfCFAZ7RRv56kmRjK7PIgJf2\u002BD2JuC6mGB\u002B86\u002B4DcfTkkqXAf8qebaonOKJqzIHYptKhJFNvK7zC3\u002Bl/FFsQdyFvfpkNBwHMV4qSYoCMPEud5EQbYkygdGbp/qDhH1hPF8GB\u002Bk7oyp7R1c3I3Mk8NaOd4TAW9BXUzwkzJAlg6jgyQ0u\u002BC0L9tRmmSYx/15ecrcj9RD4oOCKsrCtEtKaVceqVlpl\u002BfSpgnysXcKuIVfdxlnZAY6b5CgooEl4WuQFyENeh6kH\u002BHi\u002BdnKUTEMh2I1cz0h4vVA5Em4yOVWrMSeYqpF/T5mq2c3hHosYA5vlCsu4G4ubiQrvJXU60b8jF0VK\u002B6Wtooj3sfV\u002Bl6LJHQ7STTKN7xWf/R2GkCokcAQOwgtFzQf2N2Q\u002BxGmSHPVoJgRmZISMkSQzrv6EJxJiz0Hxb9Wbh1AG3BXKTyqsCdwoHmolvgt/fizjEiIJbgxV3/UnoK0fzKK0X4hyxkX9h6UeXAikORE2ce2ouHEx/XIFcG8xhGUvCFHLbWKDDLvm5Y546w4HraLn8S7DdxQthmIaaVHaz/8/81O23M\u002But2E1wdLitRJgAcLISZc2b5U5mer8aKdmDBmTPPu\u002BTNDXNT3JjbFBSs1PtmuPDoJkBYO\u002BfULgrkq9z7W5U3gapbDx8RBZbOHn9FMZsLI/1v2XKzd3/9OR9obzD73/i/dVMRC2nR1uDpid2oTzxv2UgfS0IihEoqXdX/6NZl0j6GxbxIOhhTngKRia1iVOojOJWo3JR2XPEI5u1UEi4KQ/ffIUlAJ59vi\u002B1/kPqch8kr3PAAvTWqEKiLPxMq/0wUR0X1g3NgotD2eRCm9sv2rF7kKHV\u002BCYaCNNDgtOiMBIxhawm05wSViznfCkQkw1nc1JL0RtcW1n2/M06iv\u002B4oajRERUuCAYUaTp07Xv9CnXF2w\u002BAV1/31CpSMNbO1w==",
      "StatusCode": 201,
      "ResponseHeaders": {
        "Content-Length": "0",
        "Date": "Thu, 20 Jan 2022 20:45:42 GMT",
        "Server": "Windows-Azure-Blob/1.0 Microsoft-HTTPAPI/2.0",
        "x-ms-client-request-id": "d97242a5-f908-c963-9a5a-4d4f00d8f470",
        "x-ms-content-crc64": "VoXT8xVXwLk=",
        "x-ms-request-id": "6ce89534-001e-0046-673e-0eee45000000",
        "x-ms-request-server-encrypted": "true",
        "x-ms-version": "2021-06-08"
      },
      "ResponseBody": []
    },
    {
      "RequestUri": "http://seanmcccanary3.blob.core.windows.net/test-container-3163fdc4-47d0-d3c8-2068-5f1ef6674513/test-blob-e71c70a3-0eb8-c94d-b705-0084e29b041c?comp=blocklist",
      "RequestMethod": "PUT",
      "RequestHeaders": {
        "Accept": "application/xml",
        "Authorization": "Sanitized",
        "Content-Length": "107",
        "Content-Type": "application/xml",
        "If-Match": "\u00220x8D9DC55D339E7BD\u0022",
        "User-Agent": "azsdk-net-Storage.Blobs/12.11.0-alpha.20220118.1 (.NET Framework 4.8.4420.0; Microsoft Windows 10.0.19044 )",
        "x-ms-client-request-id": "e58cae52-927e-bb2b-316c-ac805535894e",
        "x-ms-date": "Thu, 20 Jan 2022 20:45:42 GMT",
        "x-ms-return-client-request-id": "true",
        "x-ms-version": "2021-06-08"
      },
      "RequestBody": "\uFEFF\u003CBlockList\u003E\u003CLatest\u003EAAQAAAAAAAAAAAAAAAAAAAAAAAAAAAAAAAAAAAAAAAAAAAAAAAAAAAAAAAAAAAAA\u003C/Latest\u003E\u003C/BlockList\u003E",
      "StatusCode": 412,
      "ResponseHeaders": {
        "Content-Length": "252",
        "Content-Type": "application/xml",
        "Date": "Thu, 20 Jan 2022 20:45:42 GMT",
        "Server": "Windows-Azure-Blob/1.0 Microsoft-HTTPAPI/2.0",
        "x-ms-client-request-id": "e58cae52-927e-bb2b-316c-ac805535894e",
        "x-ms-error-code": "ConditionNotMet",
<<<<<<< HEAD
        "x-ms-request-id": "07b59f0c-f01e-000f-207f-e1acae000000",
        "x-ms-version": "2021-06-08"
=======
        "x-ms-request-id": "6ce8955c-001e-0046-0b3e-0eee45000000",
        "x-ms-version": "2021-04-10"
>>>>>>> bc50fe7b
      },
      "ResponseBody": [
        "\uFEFF\u003C?xml version=\u00221.0\u0022 encoding=\u0022utf-8\u0022?\u003E\u003CError\u003E\u003CCode\u003EConditionNotMet\u003C/Code\u003E\u003CMessage\u003EThe condition specified using HTTP conditional header(s) is not met.\n",
        "RequestId:6ce8955c-001e-0046-0b3e-0eee45000000\n",
        "Time:2022-01-20T20:45:43.0395813Z\u003C/Message\u003E\u003C/Error\u003E"
      ]
    },
    {
      "RequestUri": "http://seanmcccanary3.blob.core.windows.net/test-container-3163fdc4-47d0-d3c8-2068-5f1ef6674513?restype=container",
      "RequestMethod": "DELETE",
      "RequestHeaders": {
        "Accept": "application/xml",
        "Authorization": "Sanitized",
        "traceparent": "00-34d49b621725cb45989dd562fb9e43d8-9bcb90f089e6464c-00",
        "User-Agent": "azsdk-net-Storage.Blobs/12.11.0-alpha.20220118.1 (.NET Framework 4.8.4420.0; Microsoft Windows 10.0.19044 )",
        "x-ms-client-request-id": "52fd4cf5-0e4c-e4f1-fa74-fc0dc3603746",
        "x-ms-date": "Thu, 20 Jan 2022 20:45:43 GMT",
        "x-ms-return-client-request-id": "true",
        "x-ms-version": "2021-06-08"
      },
      "RequestBody": null,
      "StatusCode": 202,
      "ResponseHeaders": {
        "Content-Length": "0",
        "Date": "Thu, 20 Jan 2022 20:45:42 GMT",
        "Server": "Windows-Azure-Blob/1.0 Microsoft-HTTPAPI/2.0",
        "x-ms-client-request-id": "52fd4cf5-0e4c-e4f1-fa74-fc0dc3603746",
<<<<<<< HEAD
        "x-ms-request-id": "07b59f1d-f01e-000f-2b7f-e1acae000000",
        "x-ms-version": "2021-06-08"
=======
        "x-ms-request-id": "6ce89596-001e-0046-3f3e-0eee45000000",
        "x-ms-version": "2021-04-10"
>>>>>>> bc50fe7b
      },
      "ResponseBody": []
    }
  ],
  "Variables": {
    "RandomSeed": "1437715723",
    "Storage_TestConfigDefault": "ProductionTenant\nseanmcccanary3\nU2FuaXRpemVk\nhttp://seanmcccanary3.blob.core.windows.net\nhttp://seanmcccanary3.file.core.windows.net\nhttp://seanmcccanary3.queue.core.windows.net\nhttp://seanmcccanary3.table.core.windows.net\n\n\n\n\nhttp://seanmcccanary3-secondary.blob.core.windows.net\nhttp://seanmcccanary3-secondary.file.core.windows.net\nhttp://seanmcccanary3-secondary.queue.core.windows.net\nhttp://seanmcccanary3-secondary.table.core.windows.net\n\nSanitized\n\n\nCloud\nBlobEndpoint=http://seanmcccanary3.blob.core.windows.net/;QueueEndpoint=http://seanmcccanary3.queue.core.windows.net/;FileEndpoint=http://seanmcccanary3.file.core.windows.net/;BlobSecondaryEndpoint=http://seanmcccanary3-secondary.blob.core.windows.net/;QueueSecondaryEndpoint=http://seanmcccanary3-secondary.queue.core.windows.net/;FileSecondaryEndpoint=http://seanmcccanary3-secondary.file.core.windows.net/;AccountName=seanmcccanary3;AccountKey=Kg==;\n[encryption scope]\n\n"
  }
}<|MERGE_RESOLUTION|>--- conflicted
+++ resolved
@@ -23,13 +23,8 @@
         "Last-Modified": "Thu, 20 Jan 2022 20:45:42 GMT",
         "Server": "Windows-Azure-Blob/1.0 Microsoft-HTTPAPI/2.0",
         "x-ms-client-request-id": "0fbed0fd-1713-cdcc-6ebe-c7f14d11a9c1",
-<<<<<<< HEAD
-        "x-ms-request-id": "07b59e9a-f01e-000f-477f-e1acae000000",
-        "x-ms-version": "2021-06-08"
-=======
         "x-ms-request-id": "6ce89460-001e-0046-293e-0eee45000000",
-        "x-ms-version": "2021-04-10"
->>>>>>> bc50fe7b
+        "x-ms-version": "2021-06-08"
       },
       "ResponseBody": []
     },
@@ -62,13 +57,8 @@
         "x-ms-content-crc64": "AAAAAAAAAAA=",
         "x-ms-request-id": "6ce89486-001e-0046-493e-0eee45000000",
         "x-ms-request-server-encrypted": "true",
-<<<<<<< HEAD
         "x-ms-version": "2021-06-08",
-        "x-ms-version-id": "2021-11-24T22:02:57.9477843Z"
-=======
-        "x-ms-version": "2021-04-10",
         "x-ms-version-id": "2022-01-20T20:45:42.3754173Z"
->>>>>>> bc50fe7b
       },
       "ResponseBody": []
     },
@@ -97,13 +87,8 @@
         "Vary": "Origin",
         "x-ms-blob-content-length": "0",
         "x-ms-client-request-id": "602bf542-6994-e9ec-5aaa-4d0730aac521",
-<<<<<<< HEAD
-        "x-ms-request-id": "07b59ebd-f01e-000f-637f-e1acae000000",
-        "x-ms-version": "2021-06-08"
-=======
         "x-ms-request-id": "6ce89499-001e-0046-593e-0eee45000000",
-        "x-ms-version": "2021-04-10"
->>>>>>> bc50fe7b
+        "x-ms-version": "2021-06-08"
       },
       "ResponseBody": "\uFEFF\u003C?xml version=\u00221.0\u0022 encoding=\u0022utf-8\u0022?\u003E\u003CBlockList\u003E\u003CCommittedBlocks /\u003E\u003CUncommittedBlocks /\u003E\u003C/BlockList\u003E"
     },
@@ -163,13 +148,8 @@
         "x-ms-content-crc64": "2lljW2IaEzY=",
         "x-ms-request-id": "6ce894f1-001e-0046-2a3e-0eee45000000",
         "x-ms-request-server-encrypted": "true",
-<<<<<<< HEAD
         "x-ms-version": "2021-06-08",
-        "x-ms-version-id": "2021-11-24T22:02:58.2306243Z"
-=======
-        "x-ms-version": "2021-04-10",
         "x-ms-version-id": "2022-01-20T20:45:42.7372136Z"
->>>>>>> bc50fe7b
       },
       "ResponseBody": []
     },
@@ -225,13 +205,8 @@
         "Server": "Windows-Azure-Blob/1.0 Microsoft-HTTPAPI/2.0",
         "x-ms-client-request-id": "e58cae52-927e-bb2b-316c-ac805535894e",
         "x-ms-error-code": "ConditionNotMet",
-<<<<<<< HEAD
-        "x-ms-request-id": "07b59f0c-f01e-000f-207f-e1acae000000",
-        "x-ms-version": "2021-06-08"
-=======
         "x-ms-request-id": "6ce8955c-001e-0046-0b3e-0eee45000000",
-        "x-ms-version": "2021-04-10"
->>>>>>> bc50fe7b
+        "x-ms-version": "2021-06-08"
       },
       "ResponseBody": [
         "\uFEFF\u003C?xml version=\u00221.0\u0022 encoding=\u0022utf-8\u0022?\u003E\u003CError\u003E\u003CCode\u003EConditionNotMet\u003C/Code\u003E\u003CMessage\u003EThe condition specified using HTTP conditional header(s) is not met.\n",
@@ -259,13 +234,8 @@
         "Date": "Thu, 20 Jan 2022 20:45:42 GMT",
         "Server": "Windows-Azure-Blob/1.0 Microsoft-HTTPAPI/2.0",
         "x-ms-client-request-id": "52fd4cf5-0e4c-e4f1-fa74-fc0dc3603746",
-<<<<<<< HEAD
-        "x-ms-request-id": "07b59f1d-f01e-000f-2b7f-e1acae000000",
-        "x-ms-version": "2021-06-08"
-=======
         "x-ms-request-id": "6ce89596-001e-0046-3f3e-0eee45000000",
-        "x-ms-version": "2021-04-10"
->>>>>>> bc50fe7b
+        "x-ms-version": "2021-06-08"
       },
       "ResponseBody": []
     }
