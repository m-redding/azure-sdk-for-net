{
  "Entries": [
    {
      "RequestUri": "http://seanmcccanary3.blob.core.windows.net/test-container-ec187fc9-d914-59e0-a422-0d44dee17750?restype=container",
      "RequestMethod": "PUT",
      "RequestHeaders": {
        "Accept": "application/xml",
        "Authorization": "Sanitized",
        "traceparent": "00-a5d57e03e9c4444eadf94cef846b0ec4-3fa7bb7843095c41-00",
        "User-Agent": "azsdk-net-Storage.Blobs/12.11.0-alpha.20220118.1 (.NET Framework 4.8.4420.0; Microsoft Windows 10.0.19044 )",
        "x-ms-blob-public-access": "container",
        "x-ms-client-request-id": "28f63d5a-9e92-2e2e-d4bd-d0860bdae1cb",
        "x-ms-date": "Thu, 20 Jan 2022 20:45:20 GMT",
        "x-ms-return-client-request-id": "true",
        "x-ms-version": "2021-06-08"
      },
      "RequestBody": null,
      "StatusCode": 201,
      "ResponseHeaders": {
        "Content-Length": "0",
        "Date": "Thu, 20 Jan 2022 20:45:20 GMT",
        "ETag": "\u00220x8D9DC55C6482876\u0022",
        "Last-Modified": "Thu, 20 Jan 2022 20:45:20 GMT",
        "Server": "Windows-Azure-Blob/1.0 Microsoft-HTTPAPI/2.0",
        "x-ms-client-request-id": "28f63d5a-9e92-2e2e-d4bd-d0860bdae1cb",
<<<<<<< HEAD
        "x-ms-request-id": "e55a2554-c01e-002b-740c-e75a0e000000",
        "x-ms-version": "2021-06-08"
=======
        "x-ms-request-id": "6ce87900-001e-0046-663e-0eee45000000",
        "x-ms-version": "2021-04-10"
>>>>>>> bc50fe7b
      },
      "ResponseBody": []
    },
    {
      "RequestUri": "http://seanmcccanary3.blob.core.windows.net/test-container-ec187fc9-d914-59e0-a422-0d44dee17750/test-blob-1efa5d8d-65e3-a667-6428-b0a0affcecfc",
      "RequestMethod": "PUT",
      "RequestHeaders": {
        "Accept": "application/xml",
        "Authorization": "Sanitized",
        "Content-Length": "0",
        "Content-Type": "application/octet-stream",
        "traceparent": "00-574a1161c2f6884981d2b626f4a97278-444eada19e6fc645-00",
        "User-Agent": "azsdk-net-Storage.Blobs/12.11.0-alpha.20220118.1 (.NET Framework 4.8.4420.0; Microsoft Windows 10.0.19044 )",
        "x-ms-blob-type": "BlockBlob",
        "x-ms-client-request-id": "10575e92-71ad-f5de-d650-c469ee8d7ed8",
<<<<<<< HEAD
        "x-ms-date": "Wed, 01 Dec 2021 23:37:35 GMT",
        "x-ms-return-client-request-id": "true",
        "x-ms-version": "2021-06-08"
      },
      "RequestBody": [],
      "StatusCode": 201,
      "ResponseHeaders": {
        "Content-Length": "0",
        "Content-MD5": "1B2M2Y8AsgTpgAmY7PhCfg==",
        "Date": "Wed, 01 Dec 2021 23:37:34 GMT",
        "ETag": "\u00220x8D9B5238D89EA62\u0022",
        "Last-Modified": "Wed, 01 Dec 2021 23:37:35 GMT",
        "Server": "Windows-Azure-Blob/1.0 Microsoft-HTTPAPI/2.0",
        "x-ms-client-request-id": "10575e92-71ad-f5de-d650-c469ee8d7ed8",
        "x-ms-content-crc64": "AAAAAAAAAAA=",
        "x-ms-request-id": "e55a255f-c01e-002b-7c0c-e75a0e000000",
        "x-ms-request-server-encrypted": "true",
        "x-ms-version": "2021-06-08",
        "x-ms-version-id": "2021-12-01T23:37:35.2754544Z"
      },
      "ResponseBody": []
    },
    {
      "RequestUri": "http://seanmcccanary3.blob.core.windows.net/test-container-ec187fc9-d914-59e0-a422-0d44dee17750/test-blob-1efa5d8d-65e3-a667-6428-b0a0affcecfc",
      "RequestMethod": "PUT",
      "RequestHeaders": {
        "Accept": "application/xml",
        "Authorization": "Sanitized",
        "Content-Length": "0",
        "Content-Type": "application/octet-stream",
        "traceparent": "00-1a0c2dae6630cb4397bb38917c3cd6a5-3f1ce5513f283041-00",
        "User-Agent": "azsdk-net-Storage.Blobs/12.11.0-alpha.20211201.1 (.NET Framework 4.8.4300.0; Microsoft Windows 10.0.19044 )",
        "x-ms-blob-type": "BlockBlob",
        "x-ms-client-request-id": "510d4e43-dba5-214f-6df3-c99b8b542fc4",
        "x-ms-date": "Wed, 01 Dec 2021 23:37:35 GMT",
=======
        "x-ms-date": "Thu, 20 Jan 2022 20:45:20 GMT",
>>>>>>> bc50fe7b
        "x-ms-meta-testkey": "testvalue",
        "x-ms-return-client-request-id": "true",
        "x-ms-version": "2021-06-08"
      },
      "RequestBody": [],
      "StatusCode": 201,
      "ResponseHeaders": {
        "Content-Length": "0",
        "Content-MD5": "1B2M2Y8AsgTpgAmY7PhCfg==",
        "Date": "Thu, 20 Jan 2022 20:45:20 GMT",
        "ETag": "\u00220x8D9DC55C651594E\u0022",
        "Last-Modified": "Thu, 20 Jan 2022 20:45:20 GMT",
        "Server": "Windows-Azure-Blob/1.0 Microsoft-HTTPAPI/2.0",
        "x-ms-client-request-id": "10575e92-71ad-f5de-d650-c469ee8d7ed8",
        "x-ms-content-crc64": "AAAAAAAAAAA=",
        "x-ms-request-id": "6ce87910-001e-0046-753e-0eee45000000",
        "x-ms-request-server-encrypted": "true",
<<<<<<< HEAD
        "x-ms-version": "2021-06-08",
        "x-ms-version-id": "2021-12-01T23:37:35.3374192Z"
=======
        "x-ms-version": "2021-04-10",
        "x-ms-version-id": "2022-01-20T20:45:20.7196758Z"
>>>>>>> bc50fe7b
      },
      "ResponseBody": []
    },
    {
      "RequestUri": "http://seanmcccanary3.blob.core.windows.net/test-container-ec187fc9-d914-59e0-a422-0d44dee17750/test-blob-1efa5d8d-65e3-a667-6428-b0a0affcecfc?comp=blocklist",
      "RequestMethod": "PUT",
      "RequestHeaders": {
        "Accept": "application/xml",
        "Authorization": "Sanitized",
        "Content-Length": "16",
        "Content-Type": "application/xml",
        "If-Match": "\u00220x8D9DC55C651594E\u0022",
        "User-Agent": "azsdk-net-Storage.Blobs/12.11.0-alpha.20220118.1 (.NET Framework 4.8.4420.0; Microsoft Windows 10.0.19044 )",
        "x-ms-client-request-id": "510d4e43-dba5-214f-6df3-c99b8b542fc4",
        "x-ms-date": "Thu, 20 Jan 2022 20:45:20 GMT",
        "x-ms-meta-testkey": "testvalue",
        "x-ms-return-client-request-id": "true",
        "x-ms-version": "2021-06-08"
      },
      "RequestBody": "\uFEFF\u003CBlockList /\u003E",
      "StatusCode": 201,
      "ResponseHeaders": {
        "Content-Length": "0",
        "Date": "Thu, 20 Jan 2022 20:45:20 GMT",
        "ETag": "\u00220x8D9DC55C66CCC8F\u0022",
        "Last-Modified": "Thu, 20 Jan 2022 20:45:20 GMT",
        "Server": "Windows-Azure-Blob/1.0 Microsoft-HTTPAPI/2.0",
        "x-ms-client-request-id": "510d4e43-dba5-214f-6df3-c99b8b542fc4",
        "x-ms-content-crc64": "g0vf2Kdg954=",
        "x-ms-request-id": "6ce8791d-001e-0046-7e3e-0eee45000000",
        "x-ms-request-server-encrypted": "true",
<<<<<<< HEAD
        "x-ms-version": "2021-06-08",
        "x-ms-version-id": "2021-12-01T23:37:35.4883330Z"
=======
        "x-ms-version": "2021-04-10",
        "x-ms-version-id": "2022-01-20T20:45:20.8995743Z"
>>>>>>> bc50fe7b
      },
      "ResponseBody": []
    },
    {
      "RequestUri": "http://seanmcccanary3.blob.core.windows.net/test-container-ec187fc9-d914-59e0-a422-0d44dee17750/test-blob-1efa5d8d-65e3-a667-6428-b0a0affcecfc?comp=blocklist",
      "RequestMethod": "PUT",
      "RequestHeaders": {
        "Accept": "application/xml",
        "Authorization": "Sanitized",
        "Content-Length": "16",
        "Content-Type": "application/xml",
        "If-Match": "\u00220x8D9DC55C66CCC8F\u0022",
        "User-Agent": "azsdk-net-Storage.Blobs/12.11.0-alpha.20220118.1 (.NET Framework 4.8.4420.0; Microsoft Windows 10.0.19044 )",
        "x-ms-client-request-id": "a026f4fc-2d7f-f532-84d1-51fd7844b24b",
        "x-ms-date": "Thu, 20 Jan 2022 20:45:20 GMT",
        "x-ms-meta-testkey": "testvalue",
        "x-ms-return-client-request-id": "true",
        "x-ms-version": "2021-06-08"
      },
      "RequestBody": "\uFEFF\u003CBlockList /\u003E",
      "StatusCode": 201,
      "ResponseHeaders": {
        "Content-Length": "0",
        "Date": "Thu, 20 Jan 2022 20:45:20 GMT",
        "ETag": "\u00220x8D9DC55C6864452\u0022",
        "Last-Modified": "Thu, 20 Jan 2022 20:45:21 GMT",
        "Server": "Windows-Azure-Blob/1.0 Microsoft-HTTPAPI/2.0",
        "x-ms-client-request-id": "a026f4fc-2d7f-f532-84d1-51fd7844b24b",
        "x-ms-content-crc64": "g0vf2Kdg954=",
        "x-ms-request-id": "6ce87944-001e-0046-1f3e-0eee45000000",
        "x-ms-request-server-encrypted": "true",
<<<<<<< HEAD
        "x-ms-version": "2021-06-08",
        "x-ms-version-id": "2021-12-01T23:37:35.6512394Z"
=======
        "x-ms-version": "2021-04-10",
        "x-ms-version-id": "2022-01-20T20:45:21.0664802Z"
>>>>>>> bc50fe7b
      },
      "ResponseBody": []
    },
    {
      "RequestUri": "http://seanmcccanary3.blob.core.windows.net/test-container-ec187fc9-d914-59e0-a422-0d44dee17750/test-blob-1efa5d8d-65e3-a667-6428-b0a0affcecfc",
      "RequestMethod": "HEAD",
      "RequestHeaders": {
        "Accept": "application/xml",
        "Authorization": "Sanitized",
        "traceparent": "00-412f7f492d968a4da0cfbf8403679eca-03e6a8eb9695464f-00",
        "User-Agent": "azsdk-net-Storage.Blobs/12.11.0-alpha.20220118.1 (.NET Framework 4.8.4420.0; Microsoft Windows 10.0.19044 )",
        "x-ms-client-request-id": "969e5d9f-8e2d-2544-b834-fad0d473d839",
        "x-ms-date": "Thu, 20 Jan 2022 20:45:21 GMT",
        "x-ms-return-client-request-id": "true",
        "x-ms-version": "2021-06-08"
      },
      "RequestBody": null,
      "StatusCode": 200,
      "ResponseHeaders": {
        "Accept-Ranges": "bytes",
        "Content-Length": "0",
        "Content-Type": "application/octet-stream",
        "Date": "Thu, 20 Jan 2022 20:45:21 GMT",
        "ETag": "\u00220x8D9DC55C6864452\u0022",
        "Last-Modified": "Thu, 20 Jan 2022 20:45:21 GMT",
        "Server": "Windows-Azure-Blob/1.0 Microsoft-HTTPAPI/2.0",
        "Vary": "Origin",
        "x-ms-access-tier": "Hot",
        "x-ms-access-tier-inferred": "true",
        "x-ms-blob-type": "BlockBlob",
        "x-ms-client-request-id": "969e5d9f-8e2d-2544-b834-fad0d473d839",
        "x-ms-creation-time": "Thu, 20 Jan 2022 20:45:21 GMT",
        "x-ms-is-current-version": "true",
        "x-ms-last-access-time": "Thu, 20 Jan 2022 20:45:21 GMT",
        "x-ms-lease-state": "available",
        "x-ms-lease-status": "unlocked",
        "x-ms-meta-testkey": "testvalue",
        "x-ms-request-id": "6ce87975-001e-0046-463e-0eee45000000",
        "x-ms-server-encrypted": "true",
<<<<<<< HEAD
        "x-ms-version": "2021-06-08",
        "x-ms-version-id": "2021-12-01T23:37:35.6512394Z"
=======
        "x-ms-version": "2021-04-10",
        "x-ms-version-id": "2022-01-20T20:45:21.0664802Z"
>>>>>>> bc50fe7b
      },
      "ResponseBody": []
    },
    {
      "RequestUri": "http://seanmcccanary3.blob.core.windows.net/test-container-ec187fc9-d914-59e0-a422-0d44dee17750?restype=container",
      "RequestMethod": "DELETE",
      "RequestHeaders": {
        "Accept": "application/xml",
        "Authorization": "Sanitized",
        "traceparent": "00-5d7387506be91b4fbb08b5bdfa34802c-975edac74973cf4d-00",
        "User-Agent": "azsdk-net-Storage.Blobs/12.11.0-alpha.20220118.1 (.NET Framework 4.8.4420.0; Microsoft Windows 10.0.19044 )",
        "x-ms-client-request-id": "1a5db056-1ca5-1e1d-c299-fc0bda5c486a",
        "x-ms-date": "Thu, 20 Jan 2022 20:45:21 GMT",
        "x-ms-return-client-request-id": "true",
        "x-ms-version": "2021-06-08"
      },
      "RequestBody": null,
      "StatusCode": 202,
      "ResponseHeaders": {
        "Content-Length": "0",
        "Date": "Thu, 20 Jan 2022 20:45:21 GMT",
        "Server": "Windows-Azure-Blob/1.0 Microsoft-HTTPAPI/2.0",
<<<<<<< HEAD
        "x-ms-client-request-id": "237af4aa-be15-4993-0805-dd74a21f4d6a",
        "x-ms-request-id": "e55a260e-c01e-002b-0a0c-e75a0e000000",
        "x-ms-version": "2021-06-08"
=======
        "x-ms-client-request-id": "1a5db056-1ca5-1e1d-c299-fc0bda5c486a",
        "x-ms-request-id": "6ce87988-001e-0046-563e-0eee45000000",
        "x-ms-version": "2021-04-10"
>>>>>>> bc50fe7b
      },
      "ResponseBody": []
    }
  ],
  "Variables": {
    "RandomSeed": "550299313",
    "Storage_TestConfigDefault": "ProductionTenant\nseanmcccanary3\nU2FuaXRpemVk\nhttp://seanmcccanary3.blob.core.windows.net\nhttp://seanmcccanary3.file.core.windows.net\nhttp://seanmcccanary3.queue.core.windows.net\nhttp://seanmcccanary3.table.core.windows.net\n\n\n\n\nhttp://seanmcccanary3-secondary.blob.core.windows.net\nhttp://seanmcccanary3-secondary.file.core.windows.net\nhttp://seanmcccanary3-secondary.queue.core.windows.net\nhttp://seanmcccanary3-secondary.table.core.windows.net\n\nSanitized\n\n\nCloud\nBlobEndpoint=http://seanmcccanary3.blob.core.windows.net/;QueueEndpoint=http://seanmcccanary3.queue.core.windows.net/;FileEndpoint=http://seanmcccanary3.file.core.windows.net/;BlobSecondaryEndpoint=http://seanmcccanary3-secondary.blob.core.windows.net/;QueueSecondaryEndpoint=http://seanmcccanary3-secondary.queue.core.windows.net/;FileSecondaryEndpoint=http://seanmcccanary3-secondary.file.core.windows.net/;AccountName=seanmcccanary3;AccountKey=Kg==;\n[encryption scope]\n\n"
  }
}<|MERGE_RESOLUTION|>--- conflicted
+++ resolved
@@ -23,13 +23,8 @@
         "Last-Modified": "Thu, 20 Jan 2022 20:45:20 GMT",
         "Server": "Windows-Azure-Blob/1.0 Microsoft-HTTPAPI/2.0",
         "x-ms-client-request-id": "28f63d5a-9e92-2e2e-d4bd-d0860bdae1cb",
-<<<<<<< HEAD
-        "x-ms-request-id": "e55a2554-c01e-002b-740c-e75a0e000000",
-        "x-ms-version": "2021-06-08"
-=======
         "x-ms-request-id": "6ce87900-001e-0046-663e-0eee45000000",
-        "x-ms-version": "2021-04-10"
->>>>>>> bc50fe7b
+        "x-ms-version": "2021-06-08"
       },
       "ResponseBody": []
     },
@@ -45,45 +40,7 @@
         "User-Agent": "azsdk-net-Storage.Blobs/12.11.0-alpha.20220118.1 (.NET Framework 4.8.4420.0; Microsoft Windows 10.0.19044 )",
         "x-ms-blob-type": "BlockBlob",
         "x-ms-client-request-id": "10575e92-71ad-f5de-d650-c469ee8d7ed8",
-<<<<<<< HEAD
-        "x-ms-date": "Wed, 01 Dec 2021 23:37:35 GMT",
-        "x-ms-return-client-request-id": "true",
-        "x-ms-version": "2021-06-08"
-      },
-      "RequestBody": [],
-      "StatusCode": 201,
-      "ResponseHeaders": {
-        "Content-Length": "0",
-        "Content-MD5": "1B2M2Y8AsgTpgAmY7PhCfg==",
-        "Date": "Wed, 01 Dec 2021 23:37:34 GMT",
-        "ETag": "\u00220x8D9B5238D89EA62\u0022",
-        "Last-Modified": "Wed, 01 Dec 2021 23:37:35 GMT",
-        "Server": "Windows-Azure-Blob/1.0 Microsoft-HTTPAPI/2.0",
-        "x-ms-client-request-id": "10575e92-71ad-f5de-d650-c469ee8d7ed8",
-        "x-ms-content-crc64": "AAAAAAAAAAA=",
-        "x-ms-request-id": "e55a255f-c01e-002b-7c0c-e75a0e000000",
-        "x-ms-request-server-encrypted": "true",
-        "x-ms-version": "2021-06-08",
-        "x-ms-version-id": "2021-12-01T23:37:35.2754544Z"
-      },
-      "ResponseBody": []
-    },
-    {
-      "RequestUri": "http://seanmcccanary3.blob.core.windows.net/test-container-ec187fc9-d914-59e0-a422-0d44dee17750/test-blob-1efa5d8d-65e3-a667-6428-b0a0affcecfc",
-      "RequestMethod": "PUT",
-      "RequestHeaders": {
-        "Accept": "application/xml",
-        "Authorization": "Sanitized",
-        "Content-Length": "0",
-        "Content-Type": "application/octet-stream",
-        "traceparent": "00-1a0c2dae6630cb4397bb38917c3cd6a5-3f1ce5513f283041-00",
-        "User-Agent": "azsdk-net-Storage.Blobs/12.11.0-alpha.20211201.1 (.NET Framework 4.8.4300.0; Microsoft Windows 10.0.19044 )",
-        "x-ms-blob-type": "BlockBlob",
-        "x-ms-client-request-id": "510d4e43-dba5-214f-6df3-c99b8b542fc4",
-        "x-ms-date": "Wed, 01 Dec 2021 23:37:35 GMT",
-=======
-        "x-ms-date": "Thu, 20 Jan 2022 20:45:20 GMT",
->>>>>>> bc50fe7b
+        "x-ms-date": "Thu, 20 Jan 2022 20:45:20 GMT",
         "x-ms-meta-testkey": "testvalue",
         "x-ms-return-client-request-id": "true",
         "x-ms-version": "2021-06-08"
@@ -101,13 +58,8 @@
         "x-ms-content-crc64": "AAAAAAAAAAA=",
         "x-ms-request-id": "6ce87910-001e-0046-753e-0eee45000000",
         "x-ms-request-server-encrypted": "true",
-<<<<<<< HEAD
-        "x-ms-version": "2021-06-08",
-        "x-ms-version-id": "2021-12-01T23:37:35.3374192Z"
-=======
-        "x-ms-version": "2021-04-10",
+        "x-ms-version": "2021-06-08",
         "x-ms-version-id": "2022-01-20T20:45:20.7196758Z"
->>>>>>> bc50fe7b
       },
       "ResponseBody": []
     },
@@ -139,13 +91,8 @@
         "x-ms-content-crc64": "g0vf2Kdg954=",
         "x-ms-request-id": "6ce8791d-001e-0046-7e3e-0eee45000000",
         "x-ms-request-server-encrypted": "true",
-<<<<<<< HEAD
-        "x-ms-version": "2021-06-08",
-        "x-ms-version-id": "2021-12-01T23:37:35.4883330Z"
-=======
-        "x-ms-version": "2021-04-10",
+        "x-ms-version": "2021-06-08",
         "x-ms-version-id": "2022-01-20T20:45:20.8995743Z"
->>>>>>> bc50fe7b
       },
       "ResponseBody": []
     },
@@ -177,13 +124,8 @@
         "x-ms-content-crc64": "g0vf2Kdg954=",
         "x-ms-request-id": "6ce87944-001e-0046-1f3e-0eee45000000",
         "x-ms-request-server-encrypted": "true",
-<<<<<<< HEAD
-        "x-ms-version": "2021-06-08",
-        "x-ms-version-id": "2021-12-01T23:37:35.6512394Z"
-=======
-        "x-ms-version": "2021-04-10",
+        "x-ms-version": "2021-06-08",
         "x-ms-version-id": "2022-01-20T20:45:21.0664802Z"
->>>>>>> bc50fe7b
       },
       "ResponseBody": []
     },
@@ -223,13 +165,8 @@
         "x-ms-meta-testkey": "testvalue",
         "x-ms-request-id": "6ce87975-001e-0046-463e-0eee45000000",
         "x-ms-server-encrypted": "true",
-<<<<<<< HEAD
-        "x-ms-version": "2021-06-08",
-        "x-ms-version-id": "2021-12-01T23:37:35.6512394Z"
-=======
-        "x-ms-version": "2021-04-10",
+        "x-ms-version": "2021-06-08",
         "x-ms-version-id": "2022-01-20T20:45:21.0664802Z"
->>>>>>> bc50fe7b
       },
       "ResponseBody": []
     },
@@ -252,15 +189,9 @@
         "Content-Length": "0",
         "Date": "Thu, 20 Jan 2022 20:45:21 GMT",
         "Server": "Windows-Azure-Blob/1.0 Microsoft-HTTPAPI/2.0",
-<<<<<<< HEAD
-        "x-ms-client-request-id": "237af4aa-be15-4993-0805-dd74a21f4d6a",
-        "x-ms-request-id": "e55a260e-c01e-002b-0a0c-e75a0e000000",
-        "x-ms-version": "2021-06-08"
-=======
         "x-ms-client-request-id": "1a5db056-1ca5-1e1d-c299-fc0bda5c486a",
         "x-ms-request-id": "6ce87988-001e-0046-563e-0eee45000000",
-        "x-ms-version": "2021-04-10"
->>>>>>> bc50fe7b
+        "x-ms-version": "2021-06-08"
       },
       "ResponseBody": []
     }
