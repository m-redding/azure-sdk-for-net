{
  "Entries": [
    {
      "RequestUri": "http://seanmcccanary3.blob.core.windows.net/test-container-c1fd80a3-7950-94e6-c19f-9b4f635aa49e?restype=container",
      "RequestMethod": "PUT",
      "RequestHeaders": {
        "Accept": "application/xml",
        "Authorization": "Sanitized",
        "traceparent": "00-61703987c70df6439cf07069b1d1a129-36db4b3afce7b444-00",
        "User-Agent": "azsdk-net-Storage.Blobs/12.11.0-alpha.20220118.1 (.NET Framework 4.8.4420.0; Microsoft Windows 10.0.19044 )",
        "x-ms-blob-public-access": "container",
        "x-ms-client-request-id": "ff577f8d-93bb-3da8-8273-2f370d1226b9",
        "x-ms-date": "Thu, 20 Jan 2022 20:45:21 GMT",
        "x-ms-return-client-request-id": "true",
        "x-ms-version": "2021-06-08"
      },
      "RequestBody": null,
      "StatusCode": 201,
      "ResponseHeaders": {
        "Content-Length": "0",
        "Date": "Thu, 20 Jan 2022 20:45:21 GMT",
        "ETag": "\u00220x8D9DC55C6A35A6C\u0022",
        "Last-Modified": "Thu, 20 Jan 2022 20:45:21 GMT",
        "Server": "Windows-Azure-Blob/1.0 Microsoft-HTTPAPI/2.0",
        "x-ms-client-request-id": "ff577f8d-93bb-3da8-8273-2f370d1226b9",
<<<<<<< HEAD
        "x-ms-request-id": "d3a3b5eb-d01e-007f-09d8-c5ea32000000",
        "x-ms-version": "2021-06-08"
=======
        "x-ms-request-id": "6ce87999-001e-0046-643e-0eee45000000",
        "x-ms-version": "2021-04-10"
>>>>>>> bc50fe7b
      },
      "ResponseBody": []
    },
    {
      "RequestUri": "http://seanmcccanary3.blob.core.windows.net/test-container-c1fd80a3-7950-94e6-c19f-9b4f635aa49e/test-blob-e9727d11-191a-09a8-a12a-417ee0b0759d",
      "RequestMethod": "PUT",
      "RequestHeaders": {
        "Accept": "application/xml",
        "Authorization": "Sanitized",
        "Content-Length": "0",
        "Content-Type": "application/octet-stream",
        "traceparent": "00-2b19a38c94a54846ab97c41628020663-e888d97e2bb71d40-00",
        "User-Agent": "azsdk-net-Storage.Blobs/12.11.0-alpha.20220118.1 (.NET Framework 4.8.4420.0; Microsoft Windows 10.0.19044 )",
        "x-ms-blob-type": "BlockBlob",
        "x-ms-client-request-id": "a023dfab-85b0-7452-d74e-5e91522a5cd1",
<<<<<<< HEAD
        "x-ms-date": "Wed, 20 Oct 2021 17:30:52 GMT",
        "x-ms-return-client-request-id": "true",
        "x-ms-version": "2021-06-08"
      },
      "RequestBody": [],
      "StatusCode": 201,
      "ResponseHeaders": {
        "Content-Length": "0",
        "Content-MD5": "1B2M2Y8AsgTpgAmY7PhCfg==",
        "Date": "Wed, 20 Oct 2021 17:30:51 GMT",
        "ETag": "\u00220x8D993EF5D946F48\u0022",
        "Last-Modified": "Wed, 20 Oct 2021 17:30:52 GMT",
        "Server": [
          "Windows-Azure-Blob/1.0",
          "Microsoft-HTTPAPI/2.0"
        ],
        "x-ms-client-request-id": "a023dfab-85b0-7452-d74e-5e91522a5cd1",
        "x-ms-content-crc64": "AAAAAAAAAAA=",
        "x-ms-request-id": "d3a3b5f0-d01e-007f-0dd8-c5ea32000000",
        "x-ms-request-server-encrypted": "true",
        "x-ms-version": "2021-06-08",
        "x-ms-version-id": "2021-10-20T17:30:52.6111560Z"
      },
      "ResponseBody": []
    },
    {
      "RequestUri": "https://amandacanary.blob.core.windows.net/test-container-c1fd80a3-7950-94e6-c19f-9b4f635aa49e/test-blob-e9727d11-191a-09a8-a12a-417ee0b0759d",
      "RequestMethod": "PUT",
      "RequestHeaders": {
        "Accept": "application/xml",
        "Authorization": "Sanitized",
        "Content-Length": "0",
        "Content-Type": "application/octet-stream",
        "traceparent": "00-cf8df68da04d9d46bbf73f9d19ab8a21-db1fcbe73ce6ad4a-00",
        "User-Agent": [
          "azsdk-net-Storage.Blobs/12.11.0-alpha.20211020.1",
          "(.NET 5.0.10; Microsoft Windows 10.0.19043)"
        ],
        "x-ms-blob-type": "BlockBlob",
        "x-ms-client-request-id": "01d2d366-d48c-abed-dc4d-0cb34651dbc3",
        "x-ms-date": "Wed, 20 Oct 2021 17:30:52 GMT",
=======
        "x-ms-date": "Thu, 20 Jan 2022 20:45:21 GMT",
>>>>>>> bc50fe7b
        "x-ms-return-client-request-id": "true",
        "x-ms-tags": "testkey=testvalue",
        "x-ms-version": "2021-06-08"
      },
      "RequestBody": [],
      "StatusCode": 201,
      "ResponseHeaders": {
        "Content-Length": "0",
        "Content-MD5": "1B2M2Y8AsgTpgAmY7PhCfg==",
        "Date": "Thu, 20 Jan 2022 20:45:21 GMT",
        "ETag": "\u00220x8D9DC55C6AD0092\u0022",
        "Last-Modified": "Thu, 20 Jan 2022 20:45:21 GMT",
        "Server": "Windows-Azure-Blob/1.0 Microsoft-HTTPAPI/2.0",
        "x-ms-client-request-id": "a023dfab-85b0-7452-d74e-5e91522a5cd1",
        "x-ms-content-crc64": "AAAAAAAAAAA=",
        "x-ms-request-id": "6ce879a3-001e-0046-6d3e-0eee45000000",
        "x-ms-request-server-encrypted": "true",
<<<<<<< HEAD
        "x-ms-version": "2021-06-08",
        "x-ms-version-id": "2021-10-20T17:30:52.7031065Z"
=======
        "x-ms-version": "2021-04-10",
        "x-ms-version-id": "2022-01-20T20:45:21.3193362Z"
>>>>>>> bc50fe7b
      },
      "ResponseBody": []
    },
    {
      "RequestUri": "http://seanmcccanary3.blob.core.windows.net/test-container-c1fd80a3-7950-94e6-c19f-9b4f635aa49e/test-blob-e9727d11-191a-09a8-a12a-417ee0b0759d?comp=blocklist",
      "RequestMethod": "PUT",
      "RequestHeaders": {
        "Accept": "application/xml",
        "Authorization": "Sanitized",
        "Content-Length": "16",
        "Content-Type": "application/xml",
        "If-Match": "\u00220x8D9DC55C6AD0092\u0022",
        "User-Agent": "azsdk-net-Storage.Blobs/12.11.0-alpha.20220118.1 (.NET Framework 4.8.4420.0; Microsoft Windows 10.0.19044 )",
        "x-ms-client-request-id": "01d2d366-d48c-abed-dc4d-0cb34651dbc3",
        "x-ms-date": "Thu, 20 Jan 2022 20:45:21 GMT",
        "x-ms-return-client-request-id": "true",
        "x-ms-tags": "testkey=testvalue",
        "x-ms-version": "2021-06-08"
      },
      "RequestBody": "\uFEFF\u003CBlockList /\u003E",
      "StatusCode": 201,
      "ResponseHeaders": {
        "Content-Length": "0",
        "Date": "Thu, 20 Jan 2022 20:45:21 GMT",
        "ETag": "\u00220x8D9DC55C6C4A3D5\u0022",
        "Last-Modified": "Thu, 20 Jan 2022 20:45:21 GMT",
        "Server": "Windows-Azure-Blob/1.0 Microsoft-HTTPAPI/2.0",
        "x-ms-client-request-id": "01d2d366-d48c-abed-dc4d-0cb34651dbc3",
        "x-ms-content-crc64": "g0vf2Kdg954=",
        "x-ms-request-id": "6ce879ad-001e-0046-753e-0eee45000000",
        "x-ms-request-server-encrypted": "true",
<<<<<<< HEAD
        "x-ms-version": "2021-06-08",
        "x-ms-version-id": "2021-10-20T17:30:52.7870608Z"
=======
        "x-ms-version": "2021-04-10",
        "x-ms-version-id": "2022-01-20T20:45:21.4752485Z"
>>>>>>> bc50fe7b
      },
      "ResponseBody": []
    },
    {
      "RequestUri": "http://seanmcccanary3.blob.core.windows.net/test-container-c1fd80a3-7950-94e6-c19f-9b4f635aa49e/test-blob-e9727d11-191a-09a8-a12a-417ee0b0759d?comp=tags",
      "RequestMethod": "GET",
      "RequestHeaders": {
        "Accept": "application/xml",
        "Authorization": "Sanitized",
        "traceparent": "00-36f0a9037f47224c994ca277957dcd87-c055db262d92524b-00",
        "User-Agent": "azsdk-net-Storage.Blobs/12.11.0-alpha.20220118.1 (.NET Framework 4.8.4420.0; Microsoft Windows 10.0.19044 )",
        "x-ms-client-request-id": "7f2a64b1-5b57-2845-a45b-020336032749",
        "x-ms-date": "Thu, 20 Jan 2022 20:45:21 GMT",
        "x-ms-return-client-request-id": "true",
        "x-ms-version": "2021-06-08"
      },
      "RequestBody": null,
      "StatusCode": 200,
      "ResponseHeaders": {
        "Content-Length": "125",
        "Content-Type": "application/xml",
<<<<<<< HEAD
        "Date": "Wed, 20 Oct 2021 17:30:52 GMT",
        "Server": [
          "Windows-Azure-Blob/1.0",
          "Microsoft-HTTPAPI/2.0"
        ],
        "x-ms-client-request-id": "e10257ab-5c26-636b-2f60-3544e3193324",
        "x-ms-request-id": "d3a3b600-d01e-007f-1ad8-c5ea32000000",
        "x-ms-version": "2021-06-08"
=======
        "Date": "Thu, 20 Jan 2022 20:45:21 GMT",
        "Server": "Windows-Azure-Blob/1.0 Microsoft-HTTPAPI/2.0",
        "Vary": "Origin",
        "x-ms-client-request-id": "7f2a64b1-5b57-2845-a45b-020336032749",
        "x-ms-request-id": "6ce879d0-001e-0046-123e-0eee45000000",
        "x-ms-version": "2021-04-10"
>>>>>>> bc50fe7b
      },
      "ResponseBody": [
        "\uFEFF\u003C?xml version=\u00221.0\u0022 encoding=\u0022utf-8\u0022?\u003E\n",
        "\u003CTags\u003E\u003CTagSet\u003E\u003CTag\u003E\u003CKey\u003Etestkey\u003C/Key\u003E\u003CValue\u003Etestvalue\u003C/Value\u003E\u003C/Tag\u003E\u003C/TagSet\u003E\u003C/Tags\u003E"
      ]
    },
    {
      "RequestUri": "http://seanmcccanary3.blob.core.windows.net/test-container-c1fd80a3-7950-94e6-c19f-9b4f635aa49e?restype=container",
      "RequestMethod": "DELETE",
      "RequestHeaders": {
        "Accept": "application/xml",
        "Authorization": "Sanitized",
        "traceparent": "00-1622896b7d8a5a42846bef61da5d04dc-904781a7f5aeb141-00",
        "User-Agent": "azsdk-net-Storage.Blobs/12.11.0-alpha.20220118.1 (.NET Framework 4.8.4420.0; Microsoft Windows 10.0.19044 )",
        "x-ms-client-request-id": "e10257ab-5c26-636b-2f60-3544e3193324",
        "x-ms-date": "Thu, 20 Jan 2022 20:45:21 GMT",
        "x-ms-return-client-request-id": "true",
        "x-ms-version": "2021-06-08"
      },
      "RequestBody": null,
      "StatusCode": 202,
      "ResponseHeaders": {
        "Content-Length": "0",
<<<<<<< HEAD
        "Date": "Wed, 20 Oct 2021 17:30:52 GMT",
        "Server": [
          "Windows-Azure-Blob/1.0",
          "Microsoft-HTTPAPI/2.0"
        ],
        "x-ms-client-request-id": "de57793b-4500-0c22-ccdc-2f388d149c9d",
        "x-ms-request-id": "d3a3b604-d01e-007f-1ed8-c5ea32000000",
        "x-ms-version": "2021-06-08"
=======
        "Date": "Thu, 20 Jan 2022 20:45:21 GMT",
        "Server": "Windows-Azure-Blob/1.0 Microsoft-HTTPAPI/2.0",
        "x-ms-client-request-id": "e10257ab-5c26-636b-2f60-3544e3193324",
        "x-ms-request-id": "6ce879e9-001e-0046-273e-0eee45000000",
        "x-ms-version": "2021-04-10"
>>>>>>> bc50fe7b
      },
      "ResponseBody": []
    }
  ],
  "Variables": {
    "RandomSeed": "796702351",
    "Storage_TestConfigDefault": "ProductionTenant\nseanmcccanary3\nU2FuaXRpemVk\nhttp://seanmcccanary3.blob.core.windows.net\nhttp://seanmcccanary3.file.core.windows.net\nhttp://seanmcccanary3.queue.core.windows.net\nhttp://seanmcccanary3.table.core.windows.net\n\n\n\n\nhttp://seanmcccanary3-secondary.blob.core.windows.net\nhttp://seanmcccanary3-secondary.file.core.windows.net\nhttp://seanmcccanary3-secondary.queue.core.windows.net\nhttp://seanmcccanary3-secondary.table.core.windows.net\n\nSanitized\n\n\nCloud\nBlobEndpoint=http://seanmcccanary3.blob.core.windows.net/;QueueEndpoint=http://seanmcccanary3.queue.core.windows.net/;FileEndpoint=http://seanmcccanary3.file.core.windows.net/;BlobSecondaryEndpoint=http://seanmcccanary3-secondary.blob.core.windows.net/;QueueSecondaryEndpoint=http://seanmcccanary3-secondary.queue.core.windows.net/;FileSecondaryEndpoint=http://seanmcccanary3-secondary.file.core.windows.net/;AccountName=seanmcccanary3;AccountKey=Kg==;\n[encryption scope]\n\n"
  }
}<|MERGE_RESOLUTION|>--- conflicted
+++ resolved
@@ -23,13 +23,8 @@
         "Last-Modified": "Thu, 20 Jan 2022 20:45:21 GMT",
         "Server": "Windows-Azure-Blob/1.0 Microsoft-HTTPAPI/2.0",
         "x-ms-client-request-id": "ff577f8d-93bb-3da8-8273-2f370d1226b9",
-<<<<<<< HEAD
-        "x-ms-request-id": "d3a3b5eb-d01e-007f-09d8-c5ea32000000",
+        "x-ms-request-id": "6ce87999-001e-0046-643e-0eee45000000",
         "x-ms-version": "2021-06-08"
-=======
-        "x-ms-request-id": "6ce87999-001e-0046-643e-0eee45000000",
-        "x-ms-version": "2021-04-10"
->>>>>>> bc50fe7b
       },
       "ResponseBody": []
     },
@@ -45,51 +40,7 @@
         "User-Agent": "azsdk-net-Storage.Blobs/12.11.0-alpha.20220118.1 (.NET Framework 4.8.4420.0; Microsoft Windows 10.0.19044 )",
         "x-ms-blob-type": "BlockBlob",
         "x-ms-client-request-id": "a023dfab-85b0-7452-d74e-5e91522a5cd1",
-<<<<<<< HEAD
-        "x-ms-date": "Wed, 20 Oct 2021 17:30:52 GMT",
-        "x-ms-return-client-request-id": "true",
-        "x-ms-version": "2021-06-08"
-      },
-      "RequestBody": [],
-      "StatusCode": 201,
-      "ResponseHeaders": {
-        "Content-Length": "0",
-        "Content-MD5": "1B2M2Y8AsgTpgAmY7PhCfg==",
-        "Date": "Wed, 20 Oct 2021 17:30:51 GMT",
-        "ETag": "\u00220x8D993EF5D946F48\u0022",
-        "Last-Modified": "Wed, 20 Oct 2021 17:30:52 GMT",
-        "Server": [
-          "Windows-Azure-Blob/1.0",
-          "Microsoft-HTTPAPI/2.0"
-        ],
-        "x-ms-client-request-id": "a023dfab-85b0-7452-d74e-5e91522a5cd1",
-        "x-ms-content-crc64": "AAAAAAAAAAA=",
-        "x-ms-request-id": "d3a3b5f0-d01e-007f-0dd8-c5ea32000000",
-        "x-ms-request-server-encrypted": "true",
-        "x-ms-version": "2021-06-08",
-        "x-ms-version-id": "2021-10-20T17:30:52.6111560Z"
-      },
-      "ResponseBody": []
-    },
-    {
-      "RequestUri": "https://amandacanary.blob.core.windows.net/test-container-c1fd80a3-7950-94e6-c19f-9b4f635aa49e/test-blob-e9727d11-191a-09a8-a12a-417ee0b0759d",
-      "RequestMethod": "PUT",
-      "RequestHeaders": {
-        "Accept": "application/xml",
-        "Authorization": "Sanitized",
-        "Content-Length": "0",
-        "Content-Type": "application/octet-stream",
-        "traceparent": "00-cf8df68da04d9d46bbf73f9d19ab8a21-db1fcbe73ce6ad4a-00",
-        "User-Agent": [
-          "azsdk-net-Storage.Blobs/12.11.0-alpha.20211020.1",
-          "(.NET 5.0.10; Microsoft Windows 10.0.19043)"
-        ],
-        "x-ms-blob-type": "BlockBlob",
-        "x-ms-client-request-id": "01d2d366-d48c-abed-dc4d-0cb34651dbc3",
-        "x-ms-date": "Wed, 20 Oct 2021 17:30:52 GMT",
-=======
         "x-ms-date": "Thu, 20 Jan 2022 20:45:21 GMT",
->>>>>>> bc50fe7b
         "x-ms-return-client-request-id": "true",
         "x-ms-tags": "testkey=testvalue",
         "x-ms-version": "2021-06-08"
@@ -107,13 +58,8 @@
         "x-ms-content-crc64": "AAAAAAAAAAA=",
         "x-ms-request-id": "6ce879a3-001e-0046-6d3e-0eee45000000",
         "x-ms-request-server-encrypted": "true",
-<<<<<<< HEAD
         "x-ms-version": "2021-06-08",
-        "x-ms-version-id": "2021-10-20T17:30:52.7031065Z"
-=======
-        "x-ms-version": "2021-04-10",
         "x-ms-version-id": "2022-01-20T20:45:21.3193362Z"
->>>>>>> bc50fe7b
       },
       "ResponseBody": []
     },
@@ -145,13 +91,8 @@
         "x-ms-content-crc64": "g0vf2Kdg954=",
         "x-ms-request-id": "6ce879ad-001e-0046-753e-0eee45000000",
         "x-ms-request-server-encrypted": "true",
-<<<<<<< HEAD
         "x-ms-version": "2021-06-08",
-        "x-ms-version-id": "2021-10-20T17:30:52.7870608Z"
-=======
-        "x-ms-version": "2021-04-10",
         "x-ms-version-id": "2022-01-20T20:45:21.4752485Z"
->>>>>>> bc50fe7b
       },
       "ResponseBody": []
     },
@@ -173,23 +114,12 @@
       "ResponseHeaders": {
         "Content-Length": "125",
         "Content-Type": "application/xml",
-<<<<<<< HEAD
-        "Date": "Wed, 20 Oct 2021 17:30:52 GMT",
-        "Server": [
-          "Windows-Azure-Blob/1.0",
-          "Microsoft-HTTPAPI/2.0"
-        ],
-        "x-ms-client-request-id": "e10257ab-5c26-636b-2f60-3544e3193324",
-        "x-ms-request-id": "d3a3b600-d01e-007f-1ad8-c5ea32000000",
-        "x-ms-version": "2021-06-08"
-=======
         "Date": "Thu, 20 Jan 2022 20:45:21 GMT",
         "Server": "Windows-Azure-Blob/1.0 Microsoft-HTTPAPI/2.0",
         "Vary": "Origin",
         "x-ms-client-request-id": "7f2a64b1-5b57-2845-a45b-020336032749",
         "x-ms-request-id": "6ce879d0-001e-0046-123e-0eee45000000",
-        "x-ms-version": "2021-04-10"
->>>>>>> bc50fe7b
+        "x-ms-version": "2021-06-08"
       },
       "ResponseBody": [
         "\uFEFF\u003C?xml version=\u00221.0\u0022 encoding=\u0022utf-8\u0022?\u003E\n",
@@ -213,22 +143,11 @@
       "StatusCode": 202,
       "ResponseHeaders": {
         "Content-Length": "0",
-<<<<<<< HEAD
-        "Date": "Wed, 20 Oct 2021 17:30:52 GMT",
-        "Server": [
-          "Windows-Azure-Blob/1.0",
-          "Microsoft-HTTPAPI/2.0"
-        ],
-        "x-ms-client-request-id": "de57793b-4500-0c22-ccdc-2f388d149c9d",
-        "x-ms-request-id": "d3a3b604-d01e-007f-1ed8-c5ea32000000",
-        "x-ms-version": "2021-06-08"
-=======
         "Date": "Thu, 20 Jan 2022 20:45:21 GMT",
         "Server": "Windows-Azure-Blob/1.0 Microsoft-HTTPAPI/2.0",
         "x-ms-client-request-id": "e10257ab-5c26-636b-2f60-3544e3193324",
         "x-ms-request-id": "6ce879e9-001e-0046-273e-0eee45000000",
-        "x-ms-version": "2021-04-10"
->>>>>>> bc50fe7b
+        "x-ms-version": "2021-06-08"
       },
       "ResponseBody": []
     }
