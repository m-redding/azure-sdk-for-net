{
  "Entries": [
    {
      "RequestUri": "https://seanmcccanary.blob.core.windows.net/test-container-17e1544a-2dbb-b4b4-9546-518e65aa99c8?restype=container",
      "RequestMethod": "PUT",
      "RequestHeaders": {
        "Authorization": "Sanitized",
        "traceparent": "00-9bbadbc26791324a9aaea59a0d8e1090-87f9c8501ea44242-00",
        "User-Agent": [
          "azsdk-net-Storage.Blobs/12.5.0-dev.20200403.1",
          "(.NET Core 4.6.28325.01; Microsoft Windows 10.0.18362 )"
        ],
        "x-ms-blob-public-access": "container",
        "x-ms-client-request-id": "f36888e8-fc99-28ef-6ea3-84a90b5753a6",
        "x-ms-date": "Sat, 04 Apr 2020 01:41:03 GMT",
        "x-ms-return-client-request-id": "true",
        "x-ms-version": "2019-12-12"
      },
      "RequestBody": null,
      "StatusCode": 201,
      "ResponseHeaders": {
        "Content-Length": "0",
        "Date": "Sat, 04 Apr 2020 01:41:03 GMT",
        "ETag": "\u00220x8D7D8393C77BADD\u0022",
        "Last-Modified": "Sat, 04 Apr 2020 01:41:03 GMT",
        "Server": [
          "Windows-Azure-Blob/1.0",
          "Microsoft-HTTPAPI/2.0"
        ],
<<<<<<< HEAD
        "x-ms-client-request-id": "7857c30d-a348-79f8-0ac0-52b03f991dcd",
        "x-ms-request-id": "c8d713df-701e-000c-0832-f30533000000",
=======
        "x-ms-client-request-id": "f36888e8-fc99-28ef-6ea3-84a90b5753a6",
        "x-ms-request-id": "d538e283-201e-005c-6122-0a18f8000000",
>>>>>>> 8d420312
        "x-ms-version": "2019-12-12"
      },
      "ResponseBody": []
    },
    {
      "RequestUri": "https://seanmcccanary.blob.core.windows.net/test-container-17e1544a-2dbb-b4b4-9546-518e65aa99c8/test-blob-a0142497-5e45-9a34-376e-2e77ea7b2fc9",
      "RequestMethod": "PUT",
      "RequestHeaders": {
        "Authorization": "Sanitized",
        "Content-Length": "1024",
        "traceparent": "00-2b50ac08e692e44e97b730abef681783-8abf5c34c2361d40-00",
        "User-Agent": [
          "azsdk-net-Storage.Blobs/12.5.0-dev.20200403.1",
          "(.NET Core 4.6.28325.01; Microsoft Windows 10.0.18362 )"
        ],
        "x-ms-blob-type": "BlockBlob",
        "x-ms-client-request-id": "bd56d1ae-1861-9d5f-cc79-14b23c1ab6d4",
        "x-ms-date": "Sat, 04 Apr 2020 01:41:03 GMT",
        "x-ms-return-client-request-id": "true",
        "x-ms-version": "2019-12-12"
      },
      "RequestBody": "pDqm3EKlL/yeYKXJK3RmkvCbol\u002B2AdGKVM28Ks53PvNzugTQsHZj8vUYAuS4am/DCJyGTtjQE6NpG4d16QQuJiKxVXBvleF6N7Bpnv/s0eld\u002BCIx8O8ao6dhZ5Xu7gnw6dvBBxX/VHK7DBYoZnSjfEqdGPDi/TYzl7LIDi5MjEmnebQkK8rUXqSvdeTZ8jwyvepKUNYYDeykjm9iNkZEb4DMge3Af1F/yblMM4dSWqV1llBDATtzjmvHf5xacSheagVjDHBPcj6ZyoYczNplUjTK7aD1AW5EWfKB\u002BAC0JVeR7cmB7k00JiMRqja0V8KRYixoj4SIaGmXHrJ\u002BzXo\u002B5KUvit4Q42TmlsZ85FY4kAIw8JXTS5bSCYVg6s\u002BbtVio08aQhczjgH7Igvi9C4QSXo6wTdzka5gPXIFZsPmUS\u002BBu0xGQpwo1THAXCsmdFP0BTYtB6mh7xGgtgShKis\u002BFNDcYTzdygreDewFszWDPckiDV2JtUmB48g\u002BoYyXi6sKgkdaRhcTGjsvTvW9mD/YHXQ/gxjJsF\u002BHWn10oyR6RoZA\u002ByzuJPuyDvcmXmpXxEeIYoQYWAiSPNHn0uuVmnsSsQhzfJ0S7fh8iXAlp1X1M5Y17DygYe55rr5fBlIMHHB8E6ld4EumdXSLn86UbJl78qNVY646blMZ9c3it\u002BembG0DpZOol09Kj3bEFMYj5UIg4xeytrzCQaVaR\u002Bp9x8GQ5S9dkMcF01tQCtA3dlWI\u002BhCLvdTP97WwPWPuTlNkzMu1NzOawlB/Hw\u002B4Xq/ojs9P0U3V8gXowPF1rVdnG4EL7z4EfkMl8jvACKLFE5UJx7KQnn0FjtrFyHI\u002BIRD9GAOKsG9t5AyMKeMSFeljI61Ya\u002BWg0n0EBmBjQrHM580mxvCjPmMpm\u002BOiAHCZ83TxYqjA5bkvWEWCgqoLDqFaw0YV71L0w\u002BVKMswF/s4MahbvbeAJDAIT\u002B2qvHLu5Ho0\u002BS0EuhAQh/J7DdrLpJVl3dhiXH5zBTbNEAfPkRaMtkRRCx7eM3eYOyXFBSZVPKtIRN6qjJf7sePmN5oYQPbb7keGeql2h6pQyhFYvfAQZ\u002BNsh1xH4jm8VUk69/vtf/o\u002B\u002BRbu3sHxwb00SbJ2ovPj1c\u002B2u8malAwN2hVQS5\u002Buc0onGcTpIZkharWfA5iHRbJVRxIsJsQglFUa0PSskYYdlcZoX4k/CqQ2lUET\u002B4BjhpRTCwSNglyF9oVv3lCkdMk/cX3SLuY5Jjx99YGDHKjEp0pgSZZxkAN54mkDzzxDgiB35HoSkWeuKeTYD4zK8tnsqycGNCsyvdFqWEyNNVbwKmNhGzguohXisi\u002BxqYCGru\u002BfJyQVTV31RSaYuDkrIOSN1\u002BUpaeeQ==",
      "StatusCode": 201,
      "ResponseHeaders": {
        "Content-Length": "0",
        "Content-MD5": "kMjvTIkpfErcNVPmvqy0ig==",
        "Date": "Sat, 04 Apr 2020 01:41:03 GMT",
        "ETag": "\u00220x8D7D8393C8591D9\u0022",
        "Last-Modified": "Sat, 04 Apr 2020 01:41:03 GMT",
        "Server": [
          "Windows-Azure-Blob/1.0",
          "Microsoft-HTTPAPI/2.0"
        ],
        "x-ms-client-request-id": "bd56d1ae-1861-9d5f-cc79-14b23c1ab6d4",
        "x-ms-content-crc64": "F99Xed4VTvY=",
        "x-ms-request-id": "d538e28a-201e-005c-6522-0a18f8000000",
        "x-ms-request-server-encrypted": "true",
        "x-ms-version": "2019-12-12"
      },
      "ResponseBody": []
    },
    {
      "RequestUri": "https://seanmcccanary.blob.core.windows.net/test-container-17e1544a-2dbb-b4b4-9546-518e65aa99c8/test-blob-a0142497-5e45-9a34-376e-2e77ea7b2fc9",
      "RequestMethod": "GET",
      "RequestHeaders": {
        "Authorization": "Sanitized",
        "traceparent": "00-1f7f5e97a095c44fa30c3c4a3648792d-40dccd77abbd7a49-00",
        "User-Agent": [
          "azsdk-net-Storage.Blobs/12.5.0-dev.20200403.1",
          "(.NET Core 4.6.28325.01; Microsoft Windows 10.0.18362 )"
        ],
        "x-ms-client-request-id": "80d0af64-e13f-0318-7ff4-45be0b05d52a",
        "x-ms-date": "Sat, 04 Apr 2020 01:41:03 GMT",
        "x-ms-return-client-request-id": "true",
        "x-ms-version": "2019-12-12"
      },
      "RequestBody": null,
      "StatusCode": 200,
      "ResponseHeaders": {
        "Accept-Ranges": "bytes",
        "Content-Length": "1024",
        "Content-MD5": "kMjvTIkpfErcNVPmvqy0ig==",
        "Content-Type": "application/octet-stream",
        "Date": "Sat, 04 Apr 2020 01:41:03 GMT",
        "ETag": "\u00220x8D7D8393C8591D9\u0022",
        "Last-Modified": "Sat, 04 Apr 2020 01:41:03 GMT",
        "Server": [
          "Windows-Azure-Blob/1.0",
          "Microsoft-HTTPAPI/2.0"
        ],
        "x-ms-blob-type": "BlockBlob",
        "x-ms-client-request-id": "80d0af64-e13f-0318-7ff4-45be0b05d52a",
        "x-ms-creation-time": "Sat, 04 Apr 2020 01:41:03 GMT",
        "x-ms-lease-state": "available",
        "x-ms-lease-status": "unlocked",
        "x-ms-request-id": "d538e29f-201e-005c-7522-0a18f8000000",
        "x-ms-server-encrypted": "true",
        "x-ms-version": "2019-12-12"
      },
      "ResponseBody": "pDqm3EKlL/yeYKXJK3RmkvCbol\u002B2AdGKVM28Ks53PvNzugTQsHZj8vUYAuS4am/DCJyGTtjQE6NpG4d16QQuJiKxVXBvleF6N7Bpnv/s0eld\u002BCIx8O8ao6dhZ5Xu7gnw6dvBBxX/VHK7DBYoZnSjfEqdGPDi/TYzl7LIDi5MjEmnebQkK8rUXqSvdeTZ8jwyvepKUNYYDeykjm9iNkZEb4DMge3Af1F/yblMM4dSWqV1llBDATtzjmvHf5xacSheagVjDHBPcj6ZyoYczNplUjTK7aD1AW5EWfKB\u002BAC0JVeR7cmB7k00JiMRqja0V8KRYixoj4SIaGmXHrJ\u002BzXo\u002B5KUvit4Q42TmlsZ85FY4kAIw8JXTS5bSCYVg6s\u002BbtVio08aQhczjgH7Igvi9C4QSXo6wTdzka5gPXIFZsPmUS\u002BBu0xGQpwo1THAXCsmdFP0BTYtB6mh7xGgtgShKis\u002BFNDcYTzdygreDewFszWDPckiDV2JtUmB48g\u002BoYyXi6sKgkdaRhcTGjsvTvW9mD/YHXQ/gxjJsF\u002BHWn10oyR6RoZA\u002ByzuJPuyDvcmXmpXxEeIYoQYWAiSPNHn0uuVmnsSsQhzfJ0S7fh8iXAlp1X1M5Y17DygYe55rr5fBlIMHHB8E6ld4EumdXSLn86UbJl78qNVY646blMZ9c3it\u002BembG0DpZOol09Kj3bEFMYj5UIg4xeytrzCQaVaR\u002Bp9x8GQ5S9dkMcF01tQCtA3dlWI\u002BhCLvdTP97WwPWPuTlNkzMu1NzOawlB/Hw\u002B4Xq/ojs9P0U3V8gXowPF1rVdnG4EL7z4EfkMl8jvACKLFE5UJx7KQnn0FjtrFyHI\u002BIRD9GAOKsG9t5AyMKeMSFeljI61Ya\u002BWg0n0EBmBjQrHM580mxvCjPmMpm\u002BOiAHCZ83TxYqjA5bkvWEWCgqoLDqFaw0YV71L0w\u002BVKMswF/s4MahbvbeAJDAIT\u002B2qvHLu5Ho0\u002BS0EuhAQh/J7DdrLpJVl3dhiXH5zBTbNEAfPkRaMtkRRCx7eM3eYOyXFBSZVPKtIRN6qjJf7sePmN5oYQPbb7keGeql2h6pQyhFYvfAQZ\u002BNsh1xH4jm8VUk69/vtf/o\u002B\u002BRbu3sHxwb00SbJ2ovPj1c\u002B2u8malAwN2hVQS5\u002Buc0onGcTpIZkharWfA5iHRbJVRxIsJsQglFUa0PSskYYdlcZoX4k/CqQ2lUET\u002B4BjhpRTCwSNglyF9oVv3lCkdMk/cX3SLuY5Jjx99YGDHKjEp0pgSZZxkAN54mkDzzxDgiB35HoSkWeuKeTYD4zK8tnsqycGNCsyvdFqWEyNNVbwKmNhGzguohXisi\u002BxqYCGru\u002BfJyQVTV31RSaYuDkrIOSN1\u002BUpaeeQ=="
    },
    {
      "RequestUri": "https://seanmcccanary.blob.core.windows.net/test-container-17e1544a-2dbb-b4b4-9546-518e65aa99c8/test-blob-a0142497-5e45-9a34-376e-2e77ea7b2fc9",
      "RequestMethod": "HEAD",
      "RequestHeaders": {
        "Authorization": "Sanitized",
        "traceparent": "00-3128bdd374a82d459ec0699f1df546f6-5f8d31d8bb043c48-00",
        "User-Agent": [
          "azsdk-net-Storage.Blobs/12.5.0-dev.20200403.1",
          "(.NET Core 4.6.28325.01; Microsoft Windows 10.0.18362 )"
        ],
        "x-ms-client-request-id": "8d4de696-3549-6f94-67d2-13bbfcdfb497",
        "x-ms-date": "Sat, 04 Apr 2020 01:41:04 GMT",
        "x-ms-return-client-request-id": "true",
        "x-ms-version": "2019-12-12"
      },
      "RequestBody": null,
      "StatusCode": 200,
      "ResponseHeaders": {
        "Accept-Ranges": "bytes",
        "Content-Length": "1024",
        "Content-MD5": "kMjvTIkpfErcNVPmvqy0ig==",
        "Content-Type": "application/octet-stream",
        "Date": "Sat, 04 Apr 2020 01:41:03 GMT",
        "ETag": "\u00220x8D7D8393C8591D9\u0022",
        "Last-Modified": "Sat, 04 Apr 2020 01:41:03 GMT",
        "Server": [
          "Windows-Azure-Blob/1.0",
          "Microsoft-HTTPAPI/2.0"
        ],
        "x-ms-access-tier": "Hot",
        "x-ms-access-tier-inferred": "true",
        "x-ms-blob-type": "BlockBlob",
        "x-ms-client-request-id": "8d4de696-3549-6f94-67d2-13bbfcdfb497",
        "x-ms-creation-time": "Sat, 04 Apr 2020 01:41:03 GMT",
        "x-ms-lease-state": "available",
        "x-ms-lease-status": "unlocked",
        "x-ms-request-id": "d538e2b7-201e-005c-0c22-0a18f8000000",
        "x-ms-server-encrypted": "true",
        "x-ms-version": "2019-12-12"
      },
      "ResponseBody": []
    },
    {
      "RequestUri": "https://seanmcccanary.blob.core.windows.net/test-container-17e1544a-2dbb-b4b4-9546-518e65aa99c8?restype=container",
      "RequestMethod": "DELETE",
      "RequestHeaders": {
        "Authorization": "Sanitized",
        "traceparent": "00-464cfba21c754b408d644d1c84b220d1-65f92a2c6b378f40-00",
        "User-Agent": [
          "azsdk-net-Storage.Blobs/12.5.0-dev.20200403.1",
          "(.NET Core 4.6.28325.01; Microsoft Windows 10.0.18362 )"
        ],
        "x-ms-client-request-id": "2528759f-47b7-22e0-d2d6-e8383dc26f54",
        "x-ms-date": "Sat, 04 Apr 2020 01:41:04 GMT",
        "x-ms-return-client-request-id": "true",
        "x-ms-version": "2019-12-12"
      },
      "RequestBody": null,
      "StatusCode": 202,
      "ResponseHeaders": {
        "Content-Length": "0",
        "Date": "Sat, 04 Apr 2020 01:41:03 GMT",
        "Server": [
          "Windows-Azure-Blob/1.0",
          "Microsoft-HTTPAPI/2.0"
        ],
<<<<<<< HEAD
        "x-ms-client-request-id": "9cc8d667-a345-8b6c-b8e9-e4216e5252e2",
        "x-ms-request-id": "c8d713e8-701e-000c-0d32-f30533000000",
=======
        "x-ms-client-request-id": "2528759f-47b7-22e0-d2d6-e8383dc26f54",
        "x-ms-request-id": "d538e2c1-201e-005c-1522-0a18f8000000",
>>>>>>> 8d420312
        "x-ms-version": "2019-12-12"
      },
      "ResponseBody": []
    }
  ],
  "Variables": {
    "RandomSeed": "1863212449",
    "Storage_TestConfigDefault": "ProductionTenant\nseanmcccanary\nU2FuaXRpemVk\nhttps://seanmcccanary.blob.core.windows.net\nhttps://seanmcccanary.file.core.windows.net\nhttps://seanmcccanary.queue.core.windows.net\nhttps://seanmcccanary.table.core.windows.net\n\n\n\n\nhttps://seanmcccanary-secondary.blob.core.windows.net\nhttps://seanmcccanary-secondary.file.core.windows.net\nhttps://seanmcccanary-secondary.queue.core.windows.net\nhttps://seanmcccanary-secondary.table.core.windows.net\n\nSanitized\n\n\nCloud\nBlobEndpoint=https://seanmcccanary.blob.core.windows.net/;QueueEndpoint=https://seanmcccanary.queue.core.windows.net/;FileEndpoint=https://seanmcccanary.file.core.windows.net/;BlobSecondaryEndpoint=https://seanmcccanary-secondary.blob.core.windows.net/;QueueSecondaryEndpoint=https://seanmcccanary-secondary.queue.core.windows.net/;FileSecondaryEndpoint=https://seanmcccanary-secondary.file.core.windows.net/;AccountName=seanmcccanary;AccountKey=Sanitized\nseanscope1"
  }
}<|MERGE_RESOLUTION|>--- conflicted
+++ resolved
@@ -27,13 +27,8 @@
           "Windows-Azure-Blob/1.0",
           "Microsoft-HTTPAPI/2.0"
         ],
-<<<<<<< HEAD
-        "x-ms-client-request-id": "7857c30d-a348-79f8-0ac0-52b03f991dcd",
-        "x-ms-request-id": "c8d713df-701e-000c-0832-f30533000000",
-=======
         "x-ms-client-request-id": "f36888e8-fc99-28ef-6ea3-84a90b5753a6",
         "x-ms-request-id": "d538e283-201e-005c-6122-0a18f8000000",
->>>>>>> 8d420312
         "x-ms-version": "2019-12-12"
       },
       "ResponseBody": []
@@ -181,13 +176,8 @@
           "Windows-Azure-Blob/1.0",
           "Microsoft-HTTPAPI/2.0"
         ],
-<<<<<<< HEAD
-        "x-ms-client-request-id": "9cc8d667-a345-8b6c-b8e9-e4216e5252e2",
-        "x-ms-request-id": "c8d713e8-701e-000c-0d32-f30533000000",
-=======
         "x-ms-client-request-id": "2528759f-47b7-22e0-d2d6-e8383dc26f54",
         "x-ms-request-id": "d538e2c1-201e-005c-1522-0a18f8000000",
->>>>>>> 8d420312
         "x-ms-version": "2019-12-12"
       },
       "ResponseBody": []
