--- conflicted
+++ resolved
@@ -27,13 +27,8 @@
           "Windows-Azure-Blob/1.0",
           "Microsoft-HTTPAPI/2.0"
         ],
-<<<<<<< HEAD
-        "x-ms-client-request-id": "af226880-449e-4877-6778-6f6ee50730c2",
-        "x-ms-request-id": "ffaa6b86-301e-0040-0a32-f39503000000",
-=======
         "x-ms-client-request-id": "60a0b80b-2fdc-030a-cafd-965d282ba787",
         "x-ms-request-id": "49d140a3-801e-0045-7321-0a9843000000",
->>>>>>> 8d420312
         "x-ms-version": "2019-12-12"
       },
       "ResponseBody": []
@@ -100,14 +95,8 @@
           "Microsoft-HTTPAPI/2.0"
         ],
         "Transfer-Encoding": "chunked",
-<<<<<<< HEAD
-        "Vary": "Origin",
-        "x-ms-client-request-id": "af93cfa7-3efb-529f-28cc-7b199b68e532",
-        "x-ms-request-id": "ffaa6b8b-301e-0040-0e32-f39503000000",
-=======
         "x-ms-client-request-id": "73921ce5-a6f1-4db1-8679-05bc4c4db83b",
         "x-ms-request-id": "49d140bd-801e-0045-0b21-0a9843000000",
->>>>>>> 8d420312
         "x-ms-version": "2019-12-12"
       },
       "ResponseBody": "\uFEFF\u003C?xml version=\u00221.0\u0022 encoding=\u0022utf-8\u0022?\u003E\u003CEnumerationResults ServiceEndpoint=\u0022https://seanmcccanary.blob.core.windows.net/\u0022 ContainerName=\u0022test-container-3be1421d-8aef-bb97-ae8a-7f1a3d4160e1\u0022\u003E\u003CBlobs\u003E\u003CBlob\u003E\u003CName\u003Etest-blob-f01a5c87-dda6-677c-a6a3-40c2f88376d6\u003C/Name\u003E\u003CProperties\u003E\u003CCreation-Time\u003ESat, 04 Apr 2020 01:40:04 GMT\u003C/Creation-Time\u003E\u003CLast-Modified\u003ESat, 04 Apr 2020 01:40:04 GMT\u003C/Last-Modified\u003E\u003CEtag\u003E0x8D7D8391945FB29\u003C/Etag\u003E\u003CContent-Length\u003E1024\u003C/Content-Length\u003E\u003CContent-Type\u003Eapplication/octet-stream\u003C/Content-Type\u003E\u003CContent-Encoding /\u003E\u003CContent-Language /\u003E\u003CContent-CRC64 /\u003E\u003CContent-MD5\u003EEdNXnm21WgEzw28g/ENxTQ==\u003C/Content-MD5\u003E\u003CCache-Control /\u003E\u003CContent-Disposition /\u003E\u003CBlobType\u003EBlockBlob\u003C/BlobType\u003E\u003CAccessTier\u003EHot\u003C/AccessTier\u003E\u003CAccessTierInferred\u003Etrue\u003C/AccessTierInferred\u003E\u003CLeaseStatus\u003Eunlocked\u003C/LeaseStatus\u003E\u003CLeaseState\u003Eavailable\u003C/LeaseState\u003E\u003CServerEncrypted\u003Etrue\u003C/ServerEncrypted\u003E\u003C/Properties\u003E\u003C/Blob\u003E\u003C/Blobs\u003E\u003CNextMarker /\u003E\u003C/EnumerationResults\u003E"
@@ -176,13 +165,8 @@
           "Windows-Azure-Blob/1.0",
           "Microsoft-HTTPAPI/2.0"
         ],
-<<<<<<< HEAD
-        "x-ms-client-request-id": "87ac4bf9-e820-dade-8cc8-92e909f8cc9f",
-        "x-ms-request-id": "ffaa6b8f-301e-0040-1232-f39503000000",
-=======
         "x-ms-client-request-id": "4fc9cb2a-62aa-60e3-f780-9d1f16156cbd",
         "x-ms-request-id": "49d140cf-801e-0045-1a21-0a9843000000",
->>>>>>> 8d420312
         "x-ms-version": "2019-12-12"
       },
       "ResponseBody": []
