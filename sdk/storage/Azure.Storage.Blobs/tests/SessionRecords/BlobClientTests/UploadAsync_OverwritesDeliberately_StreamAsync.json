--- conflicted
+++ resolved
@@ -28,11 +28,7 @@
           "Microsoft-HTTPAPI/2.0"
         ],
         "x-ms-client-request-id": "12b6027f-0c84-a06e-59ed-083df7583811",
-<<<<<<< HEAD
-        "x-ms-request-id": "c0f35ef0-a01e-0020-3332-f3e99c000000",
-=======
         "x-ms-request-id": "c3385b30-701e-0041-2249-091544000000",
->>>>>>> 8d420312
         "x-ms-version": "2019-12-12"
       },
       "ResponseBody": []
@@ -137,11 +133,7 @@
           "Microsoft-HTTPAPI/2.0"
         ],
         "x-ms-client-request-id": "c8176a95-062c-d5fa-b8e9-4a1a2010c32a",
-<<<<<<< HEAD
-        "x-ms-request-id": "c0f35ef4-a01e-0020-3632-f3e99c000000",
-=======
         "x-ms-request-id": "c3385b4b-701e-0041-3649-091544000000",
->>>>>>> 8d420312
         "x-ms-version": "2019-12-12"
       },
       "ResponseBody": []
