--- conflicted
+++ resolved
@@ -28,11 +28,7 @@
           "Microsoft-HTTPAPI/2.0"
         ],
         "x-ms-client-request-id": "ce1b7269-2507-9096-6479-4c1615ab030d",
-<<<<<<< HEAD
-        "x-ms-request-id": "ffaa6b2b-301e-0040-3932-f39503000000",
-=======
         "x-ms-request-id": "df672720-201e-0011-6149-09d714000000",
->>>>>>> 8d420312
         "x-ms-version": "2019-12-12"
       },
       "ResponseBody": []
@@ -105,11 +101,7 @@
         ],
         "x-ms-client-request-id": "1352c1f4-60dc-38a3-01ae-862797ece058",
         "x-ms-error-code": "BlobAlreadyExists",
-<<<<<<< HEAD
-        "x-ms-request-id": "ffaa6b36-301e-0040-4232-f39503000000",
-=======
         "x-ms-request-id": "df672735-201e-0011-7049-09d714000000",
->>>>>>> 8d420312
         "x-ms-version": "2019-12-12"
       },
       "ResponseBody": [
@@ -143,11 +135,7 @@
           "Microsoft-HTTPAPI/2.0"
         ],
         "x-ms-client-request-id": "9cc87639-5a58-c988-248d-a7eda52f3063",
-<<<<<<< HEAD
-        "x-ms-request-id": "ffaa6b3b-301e-0040-4732-f39503000000",
-=======
         "x-ms-request-id": "df67275b-201e-0011-1449-09d714000000",
->>>>>>> 8d420312
         "x-ms-version": "2019-12-12"
       },
       "ResponseBody": []
