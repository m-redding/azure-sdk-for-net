--- conflicted
+++ resolved
@@ -5,16 +5,6 @@
       "RequestMethod": "PUT",
       "RequestHeaders": {
         "Authorization": "Sanitized",
-<<<<<<< HEAD
-        "traceparent": "00-386bac7c4ec12442836622ece7f5a31f-6624ad8ff3c05e45-00",
-        "User-Agent": [
-          "azsdk-net-Storage.Blobs/12.5.0-dev.20200402.1",
-          "(.NET Core 4.6.28325.01; Microsoft Windows 10.0.18362 )"
-        ],
-        "x-ms-blob-public-access": "container",
-        "x-ms-client-request-id": "ddd116e4-1178-f94f-e1a7-27f26cec5a86",
-        "x-ms-date": "Thu, 02 Apr 2020 23:39:41 GMT",
-=======
         "traceparent": "00-30cc8b1c9644ca4793cde5c9f3537a37-0b66234e55f60a41-00",
         "User-Agent": [
           "azsdk-net-Storage.Blobs/12.5.0-dev.20200619.1",
@@ -23,7 +13,6 @@
         "x-ms-blob-public-access": "container",
         "x-ms-client-request-id": "ddd116e4-1178-f94f-e1a7-27f26cec5a86",
         "x-ms-date": "Fri, 19 Jun 2020 19:20:59 GMT",
->>>>>>> 994efc63
         "x-ms-return-client-request-id": "true",
         "x-ms-version": "2019-12-12"
       },
@@ -31,49 +20,25 @@
       "StatusCode": 201,
       "ResponseHeaders": {
         "Content-Length": "0",
-<<<<<<< HEAD
-        "Date": "Thu, 02 Apr 2020 23:39:39 GMT",
-        "ETag": "\u00220x8D7D75F1D4CACE3\u0022",
-        "Last-Modified": "Thu, 02 Apr 2020 23:39:40 GMT",
-=======
         "Date": "Fri, 19 Jun 2020 19:20:59 GMT",
         "ETag": "\u00220x8D81485E6C61C51\u0022",
         "Last-Modified": "Fri, 19 Jun 2020 19:21:00 GMT",
->>>>>>> 994efc63
         "Server": [
           "Windows-Azure-Blob/1.0",
           "Microsoft-HTTPAPI/2.0"
         ],
         "x-ms-client-request-id": "ddd116e4-1178-f94f-e1a7-27f26cec5a86",
-<<<<<<< HEAD
-        "x-ms-request-id": "217a4aa2-601e-002f-4c47-09406b000000",
-=======
         "x-ms-request-id": "8291616e-f01e-002d-606e-46fed3000000",
->>>>>>> 994efc63
         "x-ms-version": "2019-12-12"
       },
       "ResponseBody": []
     },
     {
-<<<<<<< HEAD
-      "RequestUri": "https://seanmcccanary.blob.core.windows.net/test-container-0ef97e30-3d22-f48c-32f4-054fbdeb7318/",
-=======
       "RequestUri": "https://seanmcccanary.blob.core.windows.net/test-container-0ef97e30-3d22-f48c-32f4-054fbdeb7318",
->>>>>>> 994efc63
       "RequestMethod": "PUT",
       "RequestHeaders": {
         "Authorization": "Sanitized",
         "Content-Length": "0",
-<<<<<<< HEAD
-        "traceparent": "00-b74e07003d31824988901c56faee8662-5ee2fa2b81698d40-00",
-        "User-Agent": [
-          "azsdk-net-Storage.Blobs/12.5.0-dev.20200402.1",
-          "(.NET Core 4.6.28325.01; Microsoft Windows 10.0.18362 )"
-        ],
-        "x-ms-blob-type": "AppendBlob",
-        "x-ms-client-request-id": "a66a02a5-9619-47a0-166e-f7f0ea9dafae",
-        "x-ms-date": "Thu, 02 Apr 2020 23:39:41 GMT",
-=======
         "traceparent": "00-555adc58e9ec3e4fa55e947ea9783e56-da18ff0fa0af124c-00",
         "User-Agent": [
           "azsdk-net-Storage.Blobs/12.5.0-dev.20200619.1",
@@ -82,26 +47,12 @@
         "x-ms-blob-type": "AppendBlob",
         "x-ms-client-request-id": "a66a02a5-9619-47a0-166e-f7f0ea9dafae",
         "x-ms-date": "Fri, 19 Jun 2020 19:20:59 GMT",
->>>>>>> 994efc63
         "x-ms-return-client-request-id": "true",
         "x-ms-version": "2019-12-12"
       },
       "RequestBody": null,
       "StatusCode": 404,
       "ResponseHeaders": {
-<<<<<<< HEAD
-        "Content-Length": "358",
-        "Content-Type": "application/xml",
-        "Date": "Thu, 02 Apr 2020 23:39:40 GMT",
-        "Server": "Microsoft-HTTPAPI/2.0",
-        "x-ms-error-code": "InvalidUri",
-        "x-ms-request-id": "217a4aad-601e-002f-5447-09406b000000"
-      },
-      "ResponseBody": [
-        "\uFEFF\u003C?xml version=\u00221.0\u0022 encoding=\u0022utf-8\u0022?\u003E\u003CError\u003E\u003CCode\u003EInvalidUri\u003C/Code\u003E\u003CMessage\u003EThe requested URI does not represent any resource on the server.\n",
-        "RequestId:217a4aad-601e-002f-5447-09406b000000\n",
-        "Time:2020-04-02T23:39:41.0534385Z\u003C/Message\u003E\u003CUriPath\u003Ehttps://seanmcccanary.blob.core.windows.net/test-container-0ef97e30-3d22-f48c-32f4-054fbdeb7318/\u003C/UriPath\u003E\u003C/Error\u003E"
-=======
         "Content-Length": "225",
         "Content-Type": "application/xml",
         "Date": "Fri, 19 Jun 2020 19:20:59 GMT",
@@ -118,7 +69,6 @@
         "\uFEFF\u003C?xml version=\u00221.0\u0022 encoding=\u0022utf-8\u0022?\u003E\u003CError\u003E\u003CCode\u003EContainerNotFound\u003C/Code\u003E\u003CMessage\u003EThe specified container does not exist.\n",
         "RequestId:8291617c-f01e-002d-696e-46fed3000000\n",
         "Time:2020-06-19T19:21:00.9034961Z\u003C/Message\u003E\u003C/Error\u003E"
->>>>>>> 994efc63
       ]
     },
     {
@@ -126,15 +76,6 @@
       "RequestMethod": "DELETE",
       "RequestHeaders": {
         "Authorization": "Sanitized",
-<<<<<<< HEAD
-        "traceparent": "00-dbb4c89996e3f140a0b0377b51e50444-29a071e83b38e442-00",
-        "User-Agent": [
-          "azsdk-net-Storage.Blobs/12.5.0-dev.20200402.1",
-          "(.NET Core 4.6.28325.01; Microsoft Windows 10.0.18362 )"
-        ],
-        "x-ms-client-request-id": "6a4de531-b381-976d-18a2-faf4417e3450",
-        "x-ms-date": "Thu, 02 Apr 2020 23:39:41 GMT",
-=======
         "traceparent": "00-82911be62082b444b9c7c37ccaab374e-a3d26052f5c68a47-00",
         "User-Agent": [
           "azsdk-net-Storage.Blobs/12.5.0-dev.20200619.1",
@@ -142,7 +83,6 @@
         ],
         "x-ms-client-request-id": "6a4de531-b381-976d-18a2-faf4417e3450",
         "x-ms-date": "Fri, 19 Jun 2020 19:20:59 GMT",
->>>>>>> 994efc63
         "x-ms-return-client-request-id": "true",
         "x-ms-version": "2019-12-12"
       },
@@ -150,21 +90,13 @@
       "StatusCode": 202,
       "ResponseHeaders": {
         "Content-Length": "0",
-<<<<<<< HEAD
-        "Date": "Thu, 02 Apr 2020 23:39:40 GMT",
-=======
         "Date": "Fri, 19 Jun 2020 19:21:00 GMT",
->>>>>>> 994efc63
         "Server": [
           "Windows-Azure-Blob/1.0",
           "Microsoft-HTTPAPI/2.0"
         ],
         "x-ms-client-request-id": "6a4de531-b381-976d-18a2-faf4417e3450",
-<<<<<<< HEAD
-        "x-ms-request-id": "217a4ab7-601e-002f-5d47-09406b000000",
-=======
         "x-ms-request-id": "82916182-f01e-002d-6f6e-46fed3000000",
->>>>>>> 994efc63
         "x-ms-version": "2019-12-12"
       },
       "ResponseBody": []
