--- conflicted
+++ resolved
@@ -28,11 +28,7 @@
           "Microsoft-HTTPAPI/2.0"
         ],
         "x-ms-client-request-id": "67c1ee56-887f-6b26-faed-d91890939ef1",
-<<<<<<< HEAD
-        "x-ms-request-id": "33b9bd48-201e-002e-122f-f3c02c000000",
-=======
         "x-ms-request-id": "e9adec66-801e-0045-5c47-099843000000",
->>>>>>> 8d420312
         "x-ms-version": "2019-12-12"
       },
       "ResponseBody": []
@@ -67,11 +63,7 @@
           "Microsoft-HTTPAPI/2.0"
         ],
         "x-ms-client-request-id": "c1f945fe-07f7-b6e4-8b28-9da67e96f571",
-<<<<<<< HEAD
-        "x-ms-request-id": "33b9bd4b-201e-002e-132f-f3c02c000000",
-=======
         "x-ms-request-id": "e9adec73-801e-0045-6547-099843000000",
->>>>>>> 8d420312
         "x-ms-version": "2019-12-12"
       },
       "ResponseBody": []
@@ -248,11 +240,7 @@
           "Microsoft-HTTPAPI/2.0"
         ],
         "x-ms-client-request-id": "b9c8342c-17af-68fc-b3ab-995763ab4977",
-<<<<<<< HEAD
-        "x-ms-request-id": "33b9bd54-201e-002e-1a2f-f3c02c000000",
-=======
         "x-ms-request-id": "e9adeca8-801e-0045-1547-099843000000",
->>>>>>> 8d420312
         "x-ms-version": "2019-12-12"
       },
       "ResponseBody": []
