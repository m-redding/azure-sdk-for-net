{
  "Entries": [
    {
      "RequestUri": "https://seanoauthcanary.blob.core.windows.net/test-container-9f295737-02ab-c9da-dccc-e30888d49f31?restype=container",
      "RequestMethod": "PUT",
      "RequestHeaders": {
        "Authorization": "Sanitized",
        "traceparent": "00-c555b974f912b647827311bfa08e8019-e14daf79cc43114b-00",
        "User-Agent": [
          "azsdk-net-Storage.Blobs/12.7.0-alpha.20201028.1",
          "(.NET Core 4.6.29220.03; Microsoft Windows 10.0.19042 )"
        ],
        "x-ms-blob-public-access": "container",
        "x-ms-client-request-id": "62c4d295-37e7-982a-a9b5-5efe5b12d3b4",
        "x-ms-return-client-request-id": "true",
        "x-ms-version": "2020-06-12"
      },
      "RequestBody": null,
      "StatusCode": 201,
      "ResponseHeaders": {
        "Content-Length": "0",
        "Date": "Wed, 28 Oct 2020 07:12:27 GMT",
        "ETag": "\u00220x8D87B10D44D0BD0\u0022",
        "Last-Modified": "Wed, 28 Oct 2020 07:12:28 GMT",
        "Server": [
          "Windows-Azure-Blob/1.0",
          "Microsoft-HTTPAPI/2.0"
        ],
        "x-ms-client-request-id": "62c4d295-37e7-982a-a9b5-5efe5b12d3b4",
<<<<<<< HEAD
        "x-ms-request-id": "0db47c95-901e-000c-40ae-55b2a1000000",
        "x-ms-version": "2020-06-12"
=======
        "x-ms-request-id": "fe3dd611-a01e-004a-58f9-ac8626000000",
        "x-ms-version": "2020-04-08"
>>>>>>> 8bdff7ef
      },
      "ResponseBody": []
    },
    {
      "RequestUri": "https://seanoauthcanary.blob.core.windows.net/test-container-9f295737-02ab-c9da-dccc-e30888d49f31/test-blob-4e954627-9738-f033-ad67-fe000749b8d4",
      "RequestMethod": "PUT",
      "RequestHeaders": {
        "Authorization": "Sanitized",
        "Content-Length": "0",
        "traceparent": "00-71768483c0fd9141ba51e57a694ac69e-6849f1f8afdb4143-00",
        "User-Agent": [
          "azsdk-net-Storage.Blobs/12.7.0-alpha.20201028.1",
          "(.NET Core 4.6.29220.03; Microsoft Windows 10.0.19042 )"
        ],
        "x-ms-blob-type": "AppendBlob",
        "x-ms-client-request-id": "ca6946d8-4c72-fe03-9ed3-b480392a9060",
        "x-ms-return-client-request-id": "true",
        "x-ms-version": "2020-06-12"
      },
      "RequestBody": null,
      "StatusCode": 201,
      "ResponseHeaders": {
        "Content-Length": "0",
        "Date": "Wed, 28 Oct 2020 07:12:27 GMT",
        "ETag": "\u00220x8D87B10D465FA7A\u0022",
        "Last-Modified": "Wed, 28 Oct 2020 07:12:28 GMT",
        "Server": [
          "Windows-Azure-Blob/1.0",
          "Microsoft-HTTPAPI/2.0"
        ],
        "x-ms-client-request-id": "ca6946d8-4c72-fe03-9ed3-b480392a9060",
        "x-ms-request-id": "fe3dd62a-a01e-004a-6cf9-ac8626000000",
        "x-ms-request-server-encrypted": "true",
<<<<<<< HEAD
        "x-ms-version": "2020-06-12",
        "x-ms-version-id": "2020-07-09T05:02:18.8843463Z"
=======
        "x-ms-version": "2020-04-08",
        "x-ms-version-id": "2020-10-28T07:12:28.6071418Z"
>>>>>>> 8bdff7ef
      },
      "ResponseBody": []
    },
    {
      "RequestUri": "https://seanoauthcanary.blob.core.windows.net/test-container-9f295737-02ab-c9da-dccc-e30888d49f31/test-blob-4e954627-9738-f033-ad67-fe000749b8d4?comp=metadata",
      "RequestMethod": "PUT",
      "RequestHeaders": {
        "Authorization": "Sanitized",
        "traceparent": "00-f44cf7815263a14094a16c5c42c093a6-438c5de372915343-00",
        "User-Agent": [
          "azsdk-net-Storage.Blobs/12.7.0-alpha.20201028.1",
          "(.NET Core 4.6.29220.03; Microsoft Windows 10.0.19042 )"
        ],
        "x-ms-client-request-id": "c1276e00-eee0-e562-a574-173b88c845ab",
        "x-ms-meta-Capital": "letter",
        "x-ms-meta-foo": "bar",
        "x-ms-meta-meta": "data",
        "x-ms-meta-UPPER": "case",
        "x-ms-return-client-request-id": "true",
        "x-ms-version": "2020-06-12"
      },
      "RequestBody": null,
      "StatusCode": 200,
      "ResponseHeaders": {
        "Content-Length": "0",
        "Date": "Wed, 28 Oct 2020 07:12:27 GMT",
        "ETag": "\u00220x8D87B10D4733F1F\u0022",
        "Last-Modified": "Wed, 28 Oct 2020 07:12:28 GMT",
        "Server": [
          "Windows-Azure-Blob/1.0",
          "Microsoft-HTTPAPI/2.0"
        ],
        "x-ms-client-request-id": "c1276e00-eee0-e562-a574-173b88c845ab",
        "x-ms-request-id": "fe3dd637-a01e-004a-78f9-ac8626000000",
        "x-ms-request-server-encrypted": "true",
<<<<<<< HEAD
        "x-ms-version": "2020-06-12",
        "x-ms-version-id": "2020-07-09T05:02:18.9782958Z"
=======
        "x-ms-version": "2020-04-08",
        "x-ms-version-id": "2020-10-28T07:12:28.6950959Z"
>>>>>>> 8bdff7ef
      },
      "ResponseBody": []
    },
    {
      "RequestUri": "https://seanoauthcanary.blob.core.windows.net/?restype=service\u0026comp=userdelegationkey",
      "RequestMethod": "POST",
      "RequestHeaders": {
        "Authorization": "Sanitized",
        "Content-Length": "56",
        "Content-Type": "application/xml",
        "traceparent": "00-032bc66c3c4b364ab821f34d81eec4cf-8408f78ac75c2f49-00",
        "User-Agent": [
          "azsdk-net-Storage.Blobs/12.7.0-alpha.20201028.1",
          "(.NET Core 4.6.29220.03; Microsoft Windows 10.0.19042 )"
        ],
        "x-ms-client-request-id": "cb7fb2c9-cf02-0e80-28e6-0d2b05696034",
        "x-ms-return-client-request-id": "true",
        "x-ms-version": "2020-06-12"
      },
      "RequestBody": "\u003CKeyInfo\u003E\u003CExpiry\u003E2020-10-28T08:12:28Z\u003C/Expiry\u003E\u003C/KeyInfo\u003E",
      "StatusCode": 200,
      "ResponseHeaders": {
        "Content-Type": "application/xml",
        "Date": "Wed, 28 Oct 2020 07:12:27 GMT",
        "Server": [
          "Windows-Azure-Blob/1.0",
          "Microsoft-HTTPAPI/2.0"
        ],
        "Transfer-Encoding": "chunked",
        "x-ms-client-request-id": "cb7fb2c9-cf02-0e80-28e6-0d2b05696034",
<<<<<<< HEAD
        "x-ms-request-id": "0db47cc4-901e-000c-6dae-55b2a1000000",
        "x-ms-version": "2020-06-12"
=======
        "x-ms-request-id": "fe3dd646-a01e-004a-05f9-ac8626000000",
        "x-ms-version": "2020-04-08"
>>>>>>> 8bdff7ef
      },
      "ResponseBody": "\uFEFF\u003C?xml version=\u00221.0\u0022 encoding=\u0022utf-8\u0022?\u003E\u003CUserDelegationKey\u003E\u003CSignedOid\u003Ec4f48289-bb84-4086-b250-6f94a8f64cee\u003C/SignedOid\u003E\u003CSignedTid\u003E72f988bf-86f1-41af-91ab-2d7cd011db47\u003C/SignedTid\u003E\u003CSignedStart\u003E2020-10-28T07:12:28Z\u003C/SignedStart\u003E\u003CSignedExpiry\u003E2020-10-28T08:12:28Z\u003C/SignedExpiry\u003E\u003CSignedService\u003Eb\u003C/SignedService\u003E\u003CSignedVersion\u003E2020-02-10\u003C/SignedVersion\u003E\u003CValue\u003ElQytf3eqgpEVgtYDp8J0Nl2WxTr341NP2Imbsr/QyrY=\u003C/Value\u003E\u003C/UserDelegationKey\u003E"
    },
    {
<<<<<<< HEAD
      "RequestUri": "https://seanoauthcanary.blob.core.windows.net/test-container-9f295737-02ab-c9da-dccc-e30888d49f31/test-blob-4e954627-9738-f033-ad67-fe000749b8d4?versionid=2020-07-09T05%3A02%3A18.8843463Z\u0026skoid=c4f48289-bb84-4086-b250-6f94a8f64cee\u0026sktid=72f988bf-86f1-41af-91ab-2d7cd011db47\u0026skt=2020-07-09T05%3A02%3A19Z\u0026ske=2020-07-09T06%3A02%3A19Z\u0026sks=b\u0026skv=2019-12-12\u0026sv=2020-06-12\u0026st=2020-07-09T04%3A02%3A19Z\u0026se=2020-07-09T06%3A02%3A19Z\u0026sr=b\u0026sp=racwdxt\u0026sig=Sanitized",
=======
      "RequestUri": "https://seanoauthcanary.blob.core.windows.net/test-container-9f295737-02ab-c9da-dccc-e30888d49f31/test-blob-4e954627-9738-f033-ad67-fe000749b8d4?versionid=2020-10-28T07%3A12%3A28.6071418Z\u0026skoid=c4f48289-bb84-4086-b250-6f94a8f64cee\u0026sktid=72f988bf-86f1-41af-91ab-2d7cd011db47\u0026skt=2020-10-28T07%3A12%3A28Z\u0026ske=2020-10-28T08%3A12%3A28Z\u0026sks=b\u0026skv=2020-02-10\u0026sv=2020-04-08\u0026st=2020-10-28T06%3A12%3A28Z\u0026se=2020-10-28T08%3A12%3A28Z\u0026sr=b\u0026sp=racwdxltme\u0026sig=Sanitized",
>>>>>>> 8bdff7ef
      "RequestMethod": "DELETE",
      "RequestHeaders": {
        "User-Agent": [
          "azsdk-net-Storage.Blobs/12.7.0-alpha.20201028.1",
          "(.NET Core 4.6.29220.03; Microsoft Windows 10.0.19042 )"
        ],
        "x-ms-client-request-id": "d6720ad1-7949-a2a8-5b96-34f8a6c4b538",
        "x-ms-return-client-request-id": "true",
        "x-ms-version": "2020-06-12"
      },
      "RequestBody": null,
      "StatusCode": 202,
      "ResponseHeaders": {
        "Content-Length": "0",
        "Date": "Wed, 28 Oct 2020 07:12:28 GMT",
        "Server": [
          "Windows-Azure-Blob/1.0",
          "Microsoft-HTTPAPI/2.0"
        ],
        "x-ms-client-request-id": "d6720ad1-7949-a2a8-5b96-34f8a6c4b538",
        "x-ms-delete-type-permanent": "true",
<<<<<<< HEAD
        "x-ms-request-id": "04ef88a2-c01e-002e-7dae-5577be000000",
        "x-ms-version": "2020-06-12"
=======
        "x-ms-request-id": "589cb6d3-401e-007d-2ef9-ac548a000000",
        "x-ms-version": "2020-04-08"
>>>>>>> 8bdff7ef
      },
      "ResponseBody": []
    },
    {
      "RequestUri": "https://seanoauthcanary.blob.core.windows.net/test-container-9f295737-02ab-c9da-dccc-e30888d49f31/test-blob-4e954627-9738-f033-ad67-fe000749b8d4",
      "RequestMethod": "HEAD",
      "RequestHeaders": {
        "Authorization": "Sanitized",
        "traceparent": "00-d1fe1f87c1c5b54b92ad63f852e39ece-e48cc0251bbbf741-00",
        "User-Agent": [
          "azsdk-net-Storage.Blobs/12.7.0-alpha.20201028.1",
          "(.NET Core 4.6.29220.03; Microsoft Windows 10.0.19042 )"
        ],
        "x-ms-client-request-id": "fa5935d4-8af7-57ea-2422-2357782ba6b9",
        "x-ms-return-client-request-id": "true",
        "x-ms-version": "2020-06-12"
      },
      "RequestBody": null,
      "StatusCode": 200,
      "ResponseHeaders": {
        "Accept-Ranges": "bytes",
        "Content-Length": "0",
        "Content-Type": "application/octet-stream",
        "Date": "Wed, 28 Oct 2020 07:12:28 GMT",
        "ETag": "\u00220x8D87B10D4733F1F\u0022",
        "Last-Modified": "Wed, 28 Oct 2020 07:12:28 GMT",
        "Server": [
          "Windows-Azure-Blob/1.0",
          "Microsoft-HTTPAPI/2.0"
        ],
        "x-ms-blob-committed-block-count": "0",
        "x-ms-blob-type": "AppendBlob",
        "x-ms-client-request-id": "fa5935d4-8af7-57ea-2422-2357782ba6b9",
        "x-ms-creation-time": "Wed, 28 Oct 2020 07:12:28 GMT",
        "x-ms-is-current-version": "true",
        "x-ms-lease-state": "available",
        "x-ms-lease-status": "unlocked",
        "x-ms-meta-Capital": "letter",
        "x-ms-meta-foo": "bar",
        "x-ms-meta-meta": "data",
        "x-ms-meta-UPPER": "case",
        "x-ms-request-id": "589cb6ed-401e-007d-46f9-ac548a000000",
        "x-ms-server-encrypted": "true",
<<<<<<< HEAD
        "x-ms-version": "2020-06-12",
        "x-ms-version-id": "2020-07-09T05:02:18.9782958Z"
=======
        "x-ms-version": "2020-04-08",
        "x-ms-version-id": "2020-10-28T07:12:28.6950959Z"
>>>>>>> 8bdff7ef
      },
      "ResponseBody": []
    },
    {
      "RequestUri": "https://seanoauthcanary.blob.core.windows.net/test-container-9f295737-02ab-c9da-dccc-e30888d49f31?restype=container",
      "RequestMethod": "DELETE",
      "RequestHeaders": {
        "Authorization": "Sanitized",
        "traceparent": "00-7ac43e4618cc094aa734fc6b5c940844-cf55270400613d4f-00",
        "User-Agent": [
          "azsdk-net-Storage.Blobs/12.7.0-alpha.20201028.1",
          "(.NET Core 4.6.29220.03; Microsoft Windows 10.0.19042 )"
        ],
        "x-ms-client-request-id": "702312a9-bb6b-9441-ad33-e2e600c6a463",
        "x-ms-return-client-request-id": "true",
        "x-ms-version": "2020-06-12"
      },
      "RequestBody": null,
      "StatusCode": 202,
      "ResponseHeaders": {
        "Content-Length": "0",
        "Date": "Wed, 28 Oct 2020 07:12:28 GMT",
        "Server": [
          "Windows-Azure-Blob/1.0",
          "Microsoft-HTTPAPI/2.0"
        ],
        "x-ms-client-request-id": "702312a9-bb6b-9441-ad33-e2e600c6a463",
<<<<<<< HEAD
        "x-ms-request-id": "0db47d0a-901e-000c-30ae-55b2a1000000",
        "x-ms-version": "2020-06-12"
=======
        "x-ms-request-id": "589cb6f4-401e-007d-4df9-ac548a000000",
        "x-ms-version": "2020-04-08"
>>>>>>> 8bdff7ef
      },
      "ResponseBody": []
    }
  ],
  "Variables": {
    "DateTimeOffsetNow": "2020-10-28T00:12:28.7459061-07:00",
    "RandomSeed": "885818541",
    "Storage_TestConfigOAuth": "OAuthTenant\nseanoauthcanary\nU2FuaXRpemVk\nhttps://seanoauthcanary.blob.core.windows.net\nhttps://seanoauthcanary.file.core.windows.net\nhttps://seanoauthcanary.queue.core.windows.net\nhttps://seanoauthcanary.table.core.windows.net\n\n\n\n\nhttps://seanoauthcanary-secondary.blob.core.windows.net\nhttps://seanoauthcanary-secondary.file.core.windows.net\nhttps://seanoauthcanary-secondary.queue.core.windows.net\n\n68390a19-a643-458b-b726-408abf67b4fc\nSanitized\n72f988bf-86f1-41af-91ab-2d7cd011db47\nhttps://login.microsoftonline.com/\nCloud\nBlobEndpoint=https://seanoauthcanary.blob.core.windows.net/;QueueEndpoint=https://seanoauthcanary.queue.core.windows.net/;FileEndpoint=https://seanoauthcanary.file.core.windows.net/;BlobSecondaryEndpoint=https://seanoauthcanary-secondary.blob.core.windows.net/;QueueSecondaryEndpoint=https://seanoauthcanary-secondary.queue.core.windows.net/;FileSecondaryEndpoint=https://seanoauthcanary-secondary.file.core.windows.net/;AccountName=seanoauthcanary;AccountKey=Sanitized\n"
  }
}<|MERGE_RESOLUTION|>--- conflicted
+++ resolved
@@ -27,13 +27,8 @@
           "Microsoft-HTTPAPI/2.0"
         ],
         "x-ms-client-request-id": "62c4d295-37e7-982a-a9b5-5efe5b12d3b4",
-<<<<<<< HEAD
-        "x-ms-request-id": "0db47c95-901e-000c-40ae-55b2a1000000",
-        "x-ms-version": "2020-06-12"
-=======
         "x-ms-request-id": "fe3dd611-a01e-004a-58f9-ac8626000000",
-        "x-ms-version": "2020-04-08"
->>>>>>> 8bdff7ef
+        "x-ms-version": "2020-06-12"
       },
       "ResponseBody": []
     },
@@ -67,13 +62,8 @@
         "x-ms-client-request-id": "ca6946d8-4c72-fe03-9ed3-b480392a9060",
         "x-ms-request-id": "fe3dd62a-a01e-004a-6cf9-ac8626000000",
         "x-ms-request-server-encrypted": "true",
-<<<<<<< HEAD
         "x-ms-version": "2020-06-12",
-        "x-ms-version-id": "2020-07-09T05:02:18.8843463Z"
-=======
-        "x-ms-version": "2020-04-08",
         "x-ms-version-id": "2020-10-28T07:12:28.6071418Z"
->>>>>>> 8bdff7ef
       },
       "ResponseBody": []
     },
@@ -109,13 +99,8 @@
         "x-ms-client-request-id": "c1276e00-eee0-e562-a574-173b88c845ab",
         "x-ms-request-id": "fe3dd637-a01e-004a-78f9-ac8626000000",
         "x-ms-request-server-encrypted": "true",
-<<<<<<< HEAD
         "x-ms-version": "2020-06-12",
-        "x-ms-version-id": "2020-07-09T05:02:18.9782958Z"
-=======
-        "x-ms-version": "2020-04-08",
         "x-ms-version-id": "2020-10-28T07:12:28.6950959Z"
->>>>>>> 8bdff7ef
       },
       "ResponseBody": []
     },
@@ -146,22 +131,13 @@
         ],
         "Transfer-Encoding": "chunked",
         "x-ms-client-request-id": "cb7fb2c9-cf02-0e80-28e6-0d2b05696034",
-<<<<<<< HEAD
-        "x-ms-request-id": "0db47cc4-901e-000c-6dae-55b2a1000000",
-        "x-ms-version": "2020-06-12"
-=======
         "x-ms-request-id": "fe3dd646-a01e-004a-05f9-ac8626000000",
-        "x-ms-version": "2020-04-08"
->>>>>>> 8bdff7ef
+        "x-ms-version": "2020-06-12"
       },
       "ResponseBody": "\uFEFF\u003C?xml version=\u00221.0\u0022 encoding=\u0022utf-8\u0022?\u003E\u003CUserDelegationKey\u003E\u003CSignedOid\u003Ec4f48289-bb84-4086-b250-6f94a8f64cee\u003C/SignedOid\u003E\u003CSignedTid\u003E72f988bf-86f1-41af-91ab-2d7cd011db47\u003C/SignedTid\u003E\u003CSignedStart\u003E2020-10-28T07:12:28Z\u003C/SignedStart\u003E\u003CSignedExpiry\u003E2020-10-28T08:12:28Z\u003C/SignedExpiry\u003E\u003CSignedService\u003Eb\u003C/SignedService\u003E\u003CSignedVersion\u003E2020-02-10\u003C/SignedVersion\u003E\u003CValue\u003ElQytf3eqgpEVgtYDp8J0Nl2WxTr341NP2Imbsr/QyrY=\u003C/Value\u003E\u003C/UserDelegationKey\u003E"
     },
     {
-<<<<<<< HEAD
-      "RequestUri": "https://seanoauthcanary.blob.core.windows.net/test-container-9f295737-02ab-c9da-dccc-e30888d49f31/test-blob-4e954627-9738-f033-ad67-fe000749b8d4?versionid=2020-07-09T05%3A02%3A18.8843463Z\u0026skoid=c4f48289-bb84-4086-b250-6f94a8f64cee\u0026sktid=72f988bf-86f1-41af-91ab-2d7cd011db47\u0026skt=2020-07-09T05%3A02%3A19Z\u0026ske=2020-07-09T06%3A02%3A19Z\u0026sks=b\u0026skv=2019-12-12\u0026sv=2020-06-12\u0026st=2020-07-09T04%3A02%3A19Z\u0026se=2020-07-09T06%3A02%3A19Z\u0026sr=b\u0026sp=racwdxt\u0026sig=Sanitized",
-=======
-      "RequestUri": "https://seanoauthcanary.blob.core.windows.net/test-container-9f295737-02ab-c9da-dccc-e30888d49f31/test-blob-4e954627-9738-f033-ad67-fe000749b8d4?versionid=2020-10-28T07%3A12%3A28.6071418Z\u0026skoid=c4f48289-bb84-4086-b250-6f94a8f64cee\u0026sktid=72f988bf-86f1-41af-91ab-2d7cd011db47\u0026skt=2020-10-28T07%3A12%3A28Z\u0026ske=2020-10-28T08%3A12%3A28Z\u0026sks=b\u0026skv=2020-02-10\u0026sv=2020-04-08\u0026st=2020-10-28T06%3A12%3A28Z\u0026se=2020-10-28T08%3A12%3A28Z\u0026sr=b\u0026sp=racwdxltme\u0026sig=Sanitized",
->>>>>>> 8bdff7ef
+      "RequestUri": "https://seanoauthcanary.blob.core.windows.net/test-container-9f295737-02ab-c9da-dccc-e30888d49f31/test-blob-4e954627-9738-f033-ad67-fe000749b8d4?versionid=2020-10-28T07%3A12%3A28.6071418Z\u0026skoid=c4f48289-bb84-4086-b250-6f94a8f64cee\u0026sktid=72f988bf-86f1-41af-91ab-2d7cd011db47\u0026skt=2020-10-28T07%3A12%3A28Z\u0026ske=2020-10-28T08%3A12%3A28Z\u0026sks=b\u0026skv=2020-02-10\u0026sv=2020-06-12\u0026st=2020-10-28T06%3A12%3A28Z\u0026se=2020-10-28T08%3A12%3A28Z\u0026sr=b\u0026sp=racwdxltme\u0026sig=Sanitized",
       "RequestMethod": "DELETE",
       "RequestHeaders": {
         "User-Agent": [
@@ -183,13 +159,8 @@
         ],
         "x-ms-client-request-id": "d6720ad1-7949-a2a8-5b96-34f8a6c4b538",
         "x-ms-delete-type-permanent": "true",
-<<<<<<< HEAD
-        "x-ms-request-id": "04ef88a2-c01e-002e-7dae-5577be000000",
-        "x-ms-version": "2020-06-12"
-=======
         "x-ms-request-id": "589cb6d3-401e-007d-2ef9-ac548a000000",
-        "x-ms-version": "2020-04-08"
->>>>>>> 8bdff7ef
+        "x-ms-version": "2020-06-12"
       },
       "ResponseBody": []
     },
@@ -233,13 +204,8 @@
         "x-ms-meta-UPPER": "case",
         "x-ms-request-id": "589cb6ed-401e-007d-46f9-ac548a000000",
         "x-ms-server-encrypted": "true",
-<<<<<<< HEAD
         "x-ms-version": "2020-06-12",
-        "x-ms-version-id": "2020-07-09T05:02:18.9782958Z"
-=======
-        "x-ms-version": "2020-04-08",
         "x-ms-version-id": "2020-10-28T07:12:28.6950959Z"
->>>>>>> 8bdff7ef
       },
       "ResponseBody": []
     },
@@ -267,13 +233,8 @@
           "Microsoft-HTTPAPI/2.0"
         ],
         "x-ms-client-request-id": "702312a9-bb6b-9441-ad33-e2e600c6a463",
-<<<<<<< HEAD
-        "x-ms-request-id": "0db47d0a-901e-000c-30ae-55b2a1000000",
-        "x-ms-version": "2020-06-12"
-=======
         "x-ms-request-id": "589cb6f4-401e-007d-4df9-ac548a000000",
-        "x-ms-version": "2020-04-08"
->>>>>>> 8bdff7ef
+        "x-ms-version": "2020-06-12"
       },
       "ResponseBody": []
     }
