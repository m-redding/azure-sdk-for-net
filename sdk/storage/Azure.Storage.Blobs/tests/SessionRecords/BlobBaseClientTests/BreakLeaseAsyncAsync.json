{
  "Entries": [
    {
      "RequestUri": "https://seanmcccanary.blob.core.windows.net/test-container-1311c67a-8c39-283a-6ce2-fb9be514d9eb?restype=container",
      "RequestMethod": "PUT",
      "RequestHeaders": {
        "Authorization": "Sanitized",
        "traceparent": "00-3191db0076319e458f29599e035026a5-eb8d6f9dce1ae840-00",
        "User-Agent": [
          "azsdk-net-Storage.Blobs/12.5.0-dev.20200402.1",
          "(.NET Core 4.6.28325.01; Microsoft Windows 10.0.18362 )"
        ],
        "x-ms-blob-public-access": "container",
        "x-ms-client-request-id": "8bdd5c97-3b76-8264-88a6-ec708d23dfb2",
        "x-ms-date": "Thu, 02 Apr 2020 23:44:06 GMT",
        "x-ms-return-client-request-id": "true",
        "x-ms-version": "2019-12-12"
      },
      "RequestBody": null,
      "StatusCode": 201,
      "ResponseHeaders": {
        "Content-Length": "0",
        "Date": "Thu, 02 Apr 2020 23:44:05 GMT",
        "ETag": "\u00220x8D7D75FBAF4055B\u0022",
        "Last-Modified": "Thu, 02 Apr 2020 23:44:05 GMT",
        "Server": [
          "Windows-Azure-Blob/1.0",
          "Microsoft-HTTPAPI/2.0"
        ],
        "x-ms-client-request-id": "8bdd5c97-3b76-8264-88a6-ec708d23dfb2",
<<<<<<< HEAD
        "x-ms-request-id": "815dd361-d01e-002a-7c31-f34d2b000000",
=======
        "x-ms-request-id": "8921be16-201e-004c-4b48-09dd90000000",
>>>>>>> 8d420312
        "x-ms-version": "2019-12-12"
      },
      "ResponseBody": []
    },
    {
      "RequestUri": "https://seanmcccanary.blob.core.windows.net/test-container-1311c67a-8c39-283a-6ce2-fb9be514d9eb/test-blob-70eb8699-fd10-d9fa-3f5d-f33f583dc475",
      "RequestMethod": "PUT",
      "RequestHeaders": {
        "Authorization": "Sanitized",
        "Content-Length": "1024",
        "traceparent": "00-26e605af8f32384fa957eb92dbf6c7fc-9ad186a071e37341-00",
        "User-Agent": [
          "azsdk-net-Storage.Blobs/12.5.0-dev.20200402.1",
          "(.NET Core 4.6.28325.01; Microsoft Windows 10.0.18362 )"
        ],
        "x-ms-blob-type": "BlockBlob",
        "x-ms-client-request-id": "13a3a7dc-fff2-008f-58df-166cc9ba99a2",
        "x-ms-date": "Thu, 02 Apr 2020 23:44:06 GMT",
        "x-ms-return-client-request-id": "true",
        "x-ms-version": "2019-12-12"
      },
      "RequestBody": "uVIEiTZOdJPJywrNtBYn/BqBY90MuJiaYQRMGUclKkridrY6H1Z7ShJYpkTyLSUoNfcl19nmaQC5aScyAlpLpKHA6j1g7N3EBRjLsxJTqDPfI\u002BRQ/1Nw/A21gbUuSUi3DAKjMUPnx0kaYNHBGrXuZcHzUt52\u002B6RNUO0vqmsnlrzQFKcPsHbw91uaNZ\u002BCr\u002BJYxhvzOvZpQRFdVeFWtxze88oU8AYO3rVLA1qC28UFy6AK1\u002BRQM1vFZtKVslqUmj8\u002BvELUbb7cSuhlqDeb5mVMWIpBS\u002BA4jb9uT4ozeCxbtmkbRB6CMV7hLo376ookKX9sSVrPU05fBS6DZR00qNG7CfHNgKJHySYrXxxTPaM0SiUKxi/Si2Mauz7w/8tArYa7QOGZVqncJX8zpPQyC8iLThv4KeGi6H2Os8RkVspb6rKWl/zCm/N8LaGvn\u002Bdv5691ZLCvSIOkGVdjCqPkeM6117lCnHTMybIofPxA8kmVH8sU7vIZq6Iu8X6lXpFPl7XS\u002BscuLUs7qZv\u002Bh8yHZCYNzevX0IrcmywWE6r2Jmsh2ORHbveBZ/F/2URXGyTWp41Xl5Cld8cq9V\u002BbFxmgRYMv3K7nQPYvi2X5V/dFhYAIQGsdn4/ae2AdHHiY5lDY35PBJz517meXKAsqrB/Q5XDfk9atg6XzVWBNySN9lqUVIXhjg11BklIEhneDr89BTTYHuVN5KlvtzdHdJyRDGZFmFYqnbWETnQCEqfwucKaRDHzsdtxSnPccdbWLZGstwG3lHZpFmuDV9BxS9YBfv10rTBqoVqO0FHmTiverhzmVVumPSFMMTHKcF4HA/6Z2vbVYYBdQhWnKMQghsQ/oKW3jvZ6X0HYKHwCoDD4h8xTSHMxBUyYhRNF/xRdK65pis\u002B4U3UEI3\u002B0/TUEXqHkqqD3zTpRCptVGwXjMGAtevzRlRVhQDRbTyT3fAgXlCZxYVBzaVpwFIAwYzRzJO8bi4Y4NsmMg2psnIIVXY6TQYbfcdMTuhGmXXyVLNz/6CY12/SF32Fc5N3mAszUWrrxnSGxk7ccC81wkdVI91KJcLRf34GaDWIhfojxKbdEzgLBo4\u002B/SlRzGdAnEUmIF\u002B2LWJIUeH85W5O/jBEqKt4WL8fSh1fCziZf6MGtcvwUmWqfZc0lLFGHiEf//7pHSPLyDOGFuYyVyI5ruI\u002B5i\u002BiXqvamisEQ8QNyTv8PxtJoGKPSv2IakuPaBZ1CuXfByfxfaFTHnL4t4R/iF26RigW//6Pv6siGeRgWyIUjzjePrID\u002BsFp5pHvloN5CNHt1SH\u002Bbhr3T1eMz2O88rNA5DhLoVmbpktWrQlskBkXuQEScoYAFiEt5u9adytdvPPenrJbLWeIQi7Q==",
      "StatusCode": 201,
      "ResponseHeaders": {
        "Content-Length": "0",
        "Content-MD5": "GNgMP748gmmyuje9tFk9jg==",
        "Date": "Thu, 02 Apr 2020 23:44:05 GMT",
        "ETag": "\u00220x8D7D75FBB0268DE\u0022",
        "Last-Modified": "Thu, 02 Apr 2020 23:44:05 GMT",
        "Server": [
          "Windows-Azure-Blob/1.0",
          "Microsoft-HTTPAPI/2.0"
        ],
        "x-ms-client-request-id": "13a3a7dc-fff2-008f-58df-166cc9ba99a2",
        "x-ms-content-crc64": "LSVThHOe6Ww=",
        "x-ms-request-id": "8921be20-201e-004c-5148-09dd90000000",
        "x-ms-request-server-encrypted": "true",
        "x-ms-version": "2019-12-12"
      },
      "ResponseBody": []
    },
    {
      "RequestUri": "https://seanmcccanary.blob.core.windows.net/test-container-1311c67a-8c39-283a-6ce2-fb9be514d9eb/test-blob-70eb8699-fd10-d9fa-3f5d-f33f583dc475?comp=lease",
      "RequestMethod": "PUT",
      "RequestHeaders": {
        "Authorization": "Sanitized",
        "traceparent": "00-a039519fd73127408b43ca6520d5abec-0ccfd94925ad4f41-00",
        "User-Agent": [
          "azsdk-net-Storage.Blobs/12.5.0-dev.20200402.1",
          "(.NET Core 4.6.28325.01; Microsoft Windows 10.0.18362 )"
        ],
        "x-ms-client-request-id": "62fc0591-fb75-1771-e5a1-54d0afded81d",
        "x-ms-date": "Thu, 02 Apr 2020 23:44:06 GMT",
        "x-ms-lease-action": "acquire",
        "x-ms-lease-duration": "15",
        "x-ms-proposed-lease-id": "e5977206-c401-02c2-bf21-50b0273a15de",
        "x-ms-return-client-request-id": "true",
        "x-ms-version": "2019-12-12"
      },
      "RequestBody": null,
      "StatusCode": 201,
      "ResponseHeaders": {
        "Content-Length": "0",
        "Date": "Thu, 02 Apr 2020 23:44:05 GMT",
        "ETag": "\u00220x8D7D75FBB0268DE\u0022",
        "Last-Modified": "Thu, 02 Apr 2020 23:44:05 GMT",
        "Server": [
          "Windows-Azure-Blob/1.0",
          "Microsoft-HTTPAPI/2.0"
        ],
        "x-ms-client-request-id": "62fc0591-fb75-1771-e5a1-54d0afded81d",
        "x-ms-lease-id": "e5977206-c401-02c2-bf21-50b0273a15de",
<<<<<<< HEAD
        "x-ms-request-id": "815dd36b-d01e-002a-0431-f34d2b000000",
=======
        "x-ms-request-id": "8921be23-201e-004c-5448-09dd90000000",
>>>>>>> 8d420312
        "x-ms-version": "2019-12-12"
      },
      "ResponseBody": []
    },
    {
      "RequestUri": "https://seanmcccanary.blob.core.windows.net/test-container-1311c67a-8c39-283a-6ce2-fb9be514d9eb/test-blob-70eb8699-fd10-d9fa-3f5d-f33f583dc475?comp=lease",
      "RequestMethod": "PUT",
      "RequestHeaders": {
        "Authorization": "Sanitized",
        "traceparent": "00-7931bf92a4d01b4da7a568f260699c61-454daf0988ba6940-00",
        "User-Agent": [
          "azsdk-net-Storage.Blobs/12.5.0-dev.20200402.1",
          "(.NET Core 4.6.28325.01; Microsoft Windows 10.0.18362 )"
        ],
        "x-ms-client-request-id": "221ea599-b33d-4969-cee2-eb3fba2aba0d",
        "x-ms-date": "Thu, 02 Apr 2020 23:44:06 GMT",
        "x-ms-lease-action": "break",
        "x-ms-return-client-request-id": "true",
        "x-ms-version": "2019-12-12"
      },
      "RequestBody": null,
      "StatusCode": 202,
      "ResponseHeaders": {
        "Content-Length": "0",
        "Date": "Thu, 02 Apr 2020 23:44:05 GMT",
        "ETag": "\u00220x8D7D75FBB0268DE\u0022",
        "Last-Modified": "Thu, 02 Apr 2020 23:44:05 GMT",
        "Server": [
          "Windows-Azure-Blob/1.0",
          "Microsoft-HTTPAPI/2.0"
        ],
        "x-ms-client-request-id": "221ea599-b33d-4969-cee2-eb3fba2aba0d",
        "x-ms-lease-time": "14",
<<<<<<< HEAD
        "x-ms-request-id": "815dd36f-d01e-002a-0831-f34d2b000000",
=======
        "x-ms-request-id": "8921be27-201e-004c-5748-09dd90000000",
>>>>>>> 8d420312
        "x-ms-version": "2019-12-12"
      },
      "ResponseBody": []
    },
    {
      "RequestUri": "https://seanmcccanary.blob.core.windows.net/test-container-1311c67a-8c39-283a-6ce2-fb9be514d9eb?restype=container",
      "RequestMethod": "DELETE",
      "RequestHeaders": {
        "Authorization": "Sanitized",
        "traceparent": "00-9cce6fd70d71964aa2bcbcc9bf05a798-86e0b08bb0e17644-00",
        "User-Agent": [
          "azsdk-net-Storage.Blobs/12.5.0-dev.20200402.1",
          "(.NET Core 4.6.28325.01; Microsoft Windows 10.0.18362 )"
        ],
        "x-ms-client-request-id": "09370f7c-b6c0-16df-cede-b9dedd823e4c",
        "x-ms-date": "Thu, 02 Apr 2020 23:44:06 GMT",
        "x-ms-return-client-request-id": "true",
        "x-ms-version": "2019-12-12"
      },
      "RequestBody": null,
      "StatusCode": 202,
      "ResponseHeaders": {
        "Content-Length": "0",
        "Date": "Thu, 02 Apr 2020 23:44:05 GMT",
        "Server": [
          "Windows-Azure-Blob/1.0",
          "Microsoft-HTTPAPI/2.0"
        ],
        "x-ms-client-request-id": "09370f7c-b6c0-16df-cede-b9dedd823e4c",
<<<<<<< HEAD
        "x-ms-request-id": "815dd374-d01e-002a-0b31-f34d2b000000",
=======
        "x-ms-request-id": "8921be2c-201e-004c-5a48-09dd90000000",
>>>>>>> 8d420312
        "x-ms-version": "2019-12-12"
      },
      "ResponseBody": []
    }
  ],
  "Variables": {
    "RandomSeed": "1143391953",
    "Storage_TestConfigDefault": "ProductionTenant\nseanmcccanary\nU2FuaXRpemVk\nhttps://seanmcccanary.blob.core.windows.net\nhttps://seanmcccanary.file.core.windows.net\nhttps://seanmcccanary.queue.core.windows.net\nhttps://seanmcccanary.table.core.windows.net\n\n\n\n\nhttps://seanmcccanary-secondary.blob.core.windows.net\nhttps://seanmcccanary-secondary.file.core.windows.net\nhttps://seanmcccanary-secondary.queue.core.windows.net\nhttps://seanmcccanary-secondary.table.core.windows.net\n\nSanitized\n\n\nCloud\nBlobEndpoint=https://seanmcccanary.blob.core.windows.net/;QueueEndpoint=https://seanmcccanary.queue.core.windows.net/;FileEndpoint=https://seanmcccanary.file.core.windows.net/;BlobSecondaryEndpoint=https://seanmcccanary-secondary.blob.core.windows.net/;QueueSecondaryEndpoint=https://seanmcccanary-secondary.queue.core.windows.net/;FileSecondaryEndpoint=https://seanmcccanary-secondary.file.core.windows.net/;AccountName=seanmcccanary;AccountKey=Sanitized\nseanscope1"
  }
}<|MERGE_RESOLUTION|>--- conflicted
+++ resolved
@@ -28,11 +28,7 @@
           "Microsoft-HTTPAPI/2.0"
         ],
         "x-ms-client-request-id": "8bdd5c97-3b76-8264-88a6-ec708d23dfb2",
-<<<<<<< HEAD
-        "x-ms-request-id": "815dd361-d01e-002a-7c31-f34d2b000000",
-=======
         "x-ms-request-id": "8921be16-201e-004c-4b48-09dd90000000",
->>>>>>> 8d420312
         "x-ms-version": "2019-12-12"
       },
       "ResponseBody": []
@@ -105,11 +101,7 @@
         ],
         "x-ms-client-request-id": "62fc0591-fb75-1771-e5a1-54d0afded81d",
         "x-ms-lease-id": "e5977206-c401-02c2-bf21-50b0273a15de",
-<<<<<<< HEAD
-        "x-ms-request-id": "815dd36b-d01e-002a-0431-f34d2b000000",
-=======
         "x-ms-request-id": "8921be23-201e-004c-5448-09dd90000000",
->>>>>>> 8d420312
         "x-ms-version": "2019-12-12"
       },
       "ResponseBody": []
@@ -143,11 +135,7 @@
         ],
         "x-ms-client-request-id": "221ea599-b33d-4969-cee2-eb3fba2aba0d",
         "x-ms-lease-time": "14",
-<<<<<<< HEAD
-        "x-ms-request-id": "815dd36f-d01e-002a-0831-f34d2b000000",
-=======
         "x-ms-request-id": "8921be27-201e-004c-5748-09dd90000000",
->>>>>>> 8d420312
         "x-ms-version": "2019-12-12"
       },
       "ResponseBody": []
@@ -177,11 +165,7 @@
           "Microsoft-HTTPAPI/2.0"
         ],
         "x-ms-client-request-id": "09370f7c-b6c0-16df-cede-b9dedd823e4c",
-<<<<<<< HEAD
-        "x-ms-request-id": "815dd374-d01e-002a-0b31-f34d2b000000",
-=======
         "x-ms-request-id": "8921be2c-201e-004c-5a48-09dd90000000",
->>>>>>> 8d420312
         "x-ms-version": "2019-12-12"
       },
       "ResponseBody": []
