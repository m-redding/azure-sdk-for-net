{
  "Entries": [
    {
      "RequestUri": "https://seanmcccanary.blob.core.windows.net/test-container-7236ae4a-5808-d6c3-29f7-e1be85e92bd7?restype=container",
      "RequestMethod": "PUT",
      "RequestHeaders": {
        "Authorization": "Sanitized",
        "traceparent": "00-0422dd3202befc4da158b3181c622f87-5f3925c65c36764e-00",
        "User-Agent": [
          "azsdk-net-Storage.Blobs/12.5.0-dev.20200402.1",
          "(.NET Core 4.6.28325.01; Microsoft Windows 10.0.18362 )"
        ],
        "x-ms-blob-public-access": "container",
        "x-ms-client-request-id": "2e04c995-82dc-227f-e578-d50dc6e5826e",
        "x-ms-date": "Thu, 02 Apr 2020 23:42:14 GMT",
        "x-ms-return-client-request-id": "true",
        "x-ms-version": "2019-12-12"
      },
      "RequestBody": null,
      "StatusCode": 201,
      "ResponseHeaders": {
        "Content-Length": "0",
        "Date": "Thu, 02 Apr 2020 23:42:13 GMT",
        "ETag": "\u00220x8D7D75F784A1FA3\u0022",
        "Last-Modified": "Thu, 02 Apr 2020 23:42:13 GMT",
        "Server": [
          "Windows-Azure-Blob/1.0",
          "Microsoft-HTTPAPI/2.0"
        ],
        "x-ms-client-request-id": "2e04c995-82dc-227f-e578-d50dc6e5826e",
<<<<<<< HEAD
        "x-ms-request-id": "6ca00d29-901e-0014-7530-f3da54000000",
=======
        "x-ms-request-id": "45f9b1d3-a01e-0099-5948-09321d000000",
>>>>>>> 8d420312
        "x-ms-version": "2019-12-12"
      },
      "ResponseBody": []
    },
    {
      "RequestUri": "https://seanmcccanary.blob.core.windows.net/test-container-7236ae4a-5808-d6c3-29f7-e1be85e92bd7/test-blob-6e12cdbf-2e08-9308-48f0-e0b0c3d41eaa",
      "RequestMethod": "PUT",
      "RequestHeaders": {
        "Authorization": "Sanitized",
        "Content-Length": "10240",
        "traceparent": "00-0f5106218bef404592169a7fc7896bea-851bd40a324ab743-00",
        "User-Agent": [
          "azsdk-net-Storage.Blobs/12.5.0-dev.20200402.1",
          "(.NET Core 4.6.28325.01; Microsoft Windows 10.0.18362 )"
        ],
        "x-ms-blob-type": "BlockBlob",
        "x-ms-client-request-id": "2a5a06a6-d126-15a8-9410-a50f613d08e3",
        "x-ms-date": "Thu, 02 Apr 2020 23:42:14 GMT",
        "x-ms-return-client-request-id": "true",
        "x-ms-version": "2019-12-12"
      },
      "RequestBody": "HaOMHi\u002BEZezEvh4ug\u002BFkj2dvKbzk/fvnoOg/h4fcsW5XZsTODXFCEWMYaR5jUJ4DFEalV7vGih\u002BopX1HRN5k6Ayv1xwdlYH2LBhYzJPcg09JPHJBN1qykNykJmfz\u002B8yEtIEStHmC5n7Eryujbr2LyyIt/QdrI7Gy/EY/eW8aAjFL0xgSys7Wx1b0fIcvDyIeGFpFxv7FGZHQYLczQmwOqqz5WJqleQBTVzWxdqYpgu0kIWAV1DwzhrqHQmoXooXp5tLbNbeHeZ5Z8m/IE6Lqp93KDyEM\u002BdVwxtHgHjeWPLSwyJDUTU01nKfBu\u002BLManIYnJqNTJNj3e38am7lp1pnw7W6F0sSFlmPlHN5Sj3zo1teyIKcCO8hTOqj2OPeUPRNWvgsElInBoZB/bgg6pOvCMcTh9/Yy7rGmctgbj52sUR\u002BLPBFx5EJNsL8Wgs3AGJX888cy8kUdI89ZnmHx5dHy0xzob6jakE2ClAd3HCvjphoCHtuWuZ7abdgB2EXgW8qtI\u002B\u002Bw1\u002BktIiO5sF495gejtfgH74b2HFm\u002BDcGQmPgHojg8ijg8Ms5w1Py4HQlAnIeQXiKN2KwD9seWMonnXIlrcc4lwRwPp0Lp1trKPf8QfbF6ADqVucmMONMwpgAEiXhzTOs7GpurgPbfpAGRefjIRfUYrVyO1fgEWchI3wECpQ1iVvEUFSMVjn8DtdXH\u002Br8aaCBLLBwb5Hby9sCTIqH1nP70buLHtHCSAt7dSx/ifJ8Jbrbg93kxRrJ6YR5iQqvdThjW04ucErPvuSk9PllXELohSfPq1OWFgyhwjVMSb4AzP/0Gy2jTbVwDMT5QNEgZIxCkAPj4MrkzUVCja0Ug3Uloyj6cEAURTdxXp6PnNY6gF2oCbi7Hes0D03nYcAHXIlO05ypJvNMLUvLcYIrVTFvBw1Qa3m8aoY8xWDyLON3agIVQMg6kVpqXNxt76xpCboceFqyt/APkWkVbGCTWgFnUwZ/FRRoNXWz5g\u002BdT3ra0rym1bSJxbMRBa5fJCX51gHbBZul6fOltEPl/9HhckLuO5mk7YRM3o5TbhBmCBBPuQ8NwkneNenIACFwpMXiL5JsceiLVOl9jicMUXrjP6wylUXB1LD5Dwaw2\u002Bxj3DrJcT59\u002Bpcnw2UljzQh0uNu5cF1PQ6AIFvicmHi23j9GbHtQ\u002BA8ZUUUC9Hgm0R82D0iQfUq7p4rSFDjm4c1ROjsKHaCNI4DMoB8YDI9oIQXZZokwJqD0isSwfuPWMq938bp83PO\u002BaOvHw91ro5s7ajMyzXtEYRNaVZKb3KTc9m1v4FsVKwRSWv2dKGLDSSdptNSw4yVz81Bm4odg4owHKs1v\u002B4NAJn8uoLJ9pzjwlsyrcmfQLBMIO\u002BzKrgh9MXhxlj1VU01j6Y6VQgJy9kwXtgv69bAkdv76J//WdXg2sa95zBE7W0N/B0iZeunQlQVgszg8gnvIDV8\u002BmyuNTbQWXpBTOSp7HBrIe64nizwU6VL6dcJAOi9zsb6x/MAX8fnUQtwZvZwbJZbdNAaNoIJjKfHY0tex1iShH4driV9a8In0EwggO2v231BrYsXopdE8TpLOfx7iIqy3eF4Ur1x3gkO82Y16Ay6F4fOHRrNeuHm2L3qMTLGq0jCbaILNoi/z8\u002BCCa8xDggukSF0rGpv5WIAkXkAhqzXSEcec3tpruH/Dk1KSnEytcq0vKAQUv/dUoc/CqUOv0kiqsBnE5qNxOJAdJ4dJZvxztuvTMoLxvZIQCHzKqQ78E4EJ5\u002BwyqIvJve\u002B0N1gwC3sTjzKX3J\u002BF\u002BTKH9J5mZk\u002BBINPGP37QAM4gCXSTfUY6ID0B9xncZHbhhC75avQtYxdf8tZEKcv8Q04kd9Nq8nusjZRhZK91pPyc5LsQFtYZ8qYdM0pv9fZxBbOL9\u002ByjtpHzDN0fzD6oKk4Z50VQ7Gy4CkUtDb7xPJfd8F876ezP\u002BW4pXMn5OiantQk8Vc6xIBkHE\u002B2ndqjSwhAFAdufbABhCe3XZ09i/xBehVh19ObJbNAF9NY/aIKFFpr5s/gKyAkImwvgmfiJ5BSdCLEQXM1pe9ULWXdqYaFrUhD0qQtYE/1PbRma6JMXfBCBYl/RtLmNUDfjP26RnnlqtUen1TsJRPTzwS/zjpNB891m6P9BmZ2XZxkTdRROvc7gMDNLr6cVt91q3fOJ2cGkYQtRarV56Nvp0K3h9c/gZUMg055gNkR2EXEiFrupzY1XrxPJPRMZpgdXoZ85c4HNSriwaMYjBGrHGxlEF9JgAALgSkb8F2gwB21XCJSlfN2vFMwC\u002BWSHNGqoweH5lU5092GcGOk60XMQQGGYi/vWYd471QMGXQaeGRXcUxVGdnHfIlEzCSQ0dANY8rjDLqiukqADvcBLbpoa/f\u002BTXr5digovuamq4xi6B2D/rWqNmyqtbcB1QrhxU/O22AskYRWFOyhu03U\u002Bw\u002B9HSbafi4EvjWLVJfC96EeRvmW2M8sNlaYLOrICXse1rqnRLfkB0chyR0roT3tkxxLgnRUPSNAkefPQVJDPLS5bH3cG7PpOj6ydA6xAZQZq5jNfYYGypiWZ7PQFMb03Y1ocTS/EHhpYUg1osgVjpBStpa5db4us6LlRrQAGSV4vZeASY9gWZogZBs90SfPgdgjfV4wO2fOOr6R2srEaUgjveUxlEQA8V37mRGj8OF7FcTb3ZvHR4Ivsg/Rz37QW/rTGhNCne2TIosBNaFWK0ncFsQG6IysXHViAuE1LiLeKz0W0NXOOHfWR7oQxRLg2YbF9bm6ynNuJr6d35sLXvNpIwljP1pzDd1ML6HSnJZjgilabzlpI2DKqKkXMFjcyunGpqIIfJkrUufbbZrRnIooOl1ysO66//\u002BpmZaxXN2FcGS4C/XzWgWPLx1SjrbG\u002BAwe7/b6ahn6DKajX\u002BMDevUKVfw1GZCVNOBY4oHRZ3FI4qCKkmzmigZKvf9OUPohjLQnSDi5kN58iboVooeYKaQ1Wn1DeOeJI8r26lyQR\u002BTlNlXNqR85jlHBDgmy0eh\u002BspRbGfV93hPMniVtw6aC60LWMGsyyn\u002BE\u002B8wrgWre1lLieDfINC7vaFhCAAv6y8urPyLH3KB8TOgU1h0oUl2p7sfSi0tuubYT5scT78p0ijABf0FHF/qxZStPs14Qxhb6mBJDJ0B/PYVrs/XYaVwdoEztJ9IcYdbMISUfHgVYAiCxGFe3MGLvgUK73GMF2PzPMRMRI55D3jc7dwYbYB5/E7DVJlAFZm/q/aaQYIVyx0koT\u002BzyR9\u002BBbjofe7lc0yAjO8izL7GrysukJyX4s36yyK\u002B88hAxjczRU7gW5eq2jSmFbCS8v5eXfIUhTiC5ibu7bbIJn\u002BEP8a784tv4leTg7Zn8ckZa9QkXJXaLED\u002BrF8r9Wng3rO1IdXt1wN27nuegQGCGvBd0YXep8nprhOBvUMoR\u002BzprqUGrs/zL5DUrW4aO6tDeJVuziPkBjbpz3fGaBm8TqqOsNZcf2wkbqX1BfZb03JkQkCtvXnJBahuHONYKMd3GGLHi4rU5v0pRmN98vw8jfgFYiXZDpEwwa8p7l6IzEHife2XlEfnj19DhHcaTxaoLY7nUsqdngnRlsnbqvSenHodm3ESqPm0HdLGlYoaGnKYgbzTpXl7QOPjwgF\u002BD\u002BBmoOv4\u002BLOhlYSVLzT31wSDt3hXQyk3zvcAplqRMub0NhHuX/CeHR3C9ug4OnZEh2nbXA6FKsi7MtX0\u002BFZZEGadnPUjBXcT4ZZelEg8\u002B5B8vCLstdLYcw9FNy0eqSTHZeaFmp19IX32y350KpKAejdBdDw3bF6XxSnl3dJJ8Thxly5lu1z2/5qg\u002BepUZEh8wLj13TTok/mH8dVzm0evqNZGApNkHsLWTnihknJwQ2DhaRkVUBQDiQM03cWLg2RW9U0UDmG1GKX6I468Rv2HE7J0ki4qmli\u002BQnmMLzz5TssQSp0lXDD/KFBzHyyJR0IFrcoXEvE6LF7wVc/oKOlk/NDDq/xcYbeBdWnZt3soNPs7ioF25jvZ2h5CMQZhFwNrDh5fxZ9FpUgWlZ2LXHTjyCDUrJ5n8hqU6dHeHjCtHGJmcqlczHNb9eE5XEyeTnmpYmTljGZhBxgHxtvNZ4cXZXU7IO3LgvuxeLq5LpHJ\u002BptUNL/Lx5P4BW\u002BNVQWXjo5eIfbXYy2P3d9pNBOrp9SKOcxAeS7LT6HlQxuCOin2Ge4sXwia8pdpxFbcXo98TGGXBx85UxVfktZU8iASDaOxdxolf0TP70s01rDX6u0SZPK57zcOuMbUzMw2RgB3W7q3LudxWtEcxxvUBHxkh6flQoktWCJsor5XTLJ0lalGwX72ILwFnQohnSQbOrBKcEUoTQN7Rf\u002BURoglHg4epC1ujUcBbmbn46F/D77\u002BUWQOCNhpTEipz3uDYdoz3IL8AvT2rK1tRQXiQG1d\u002BDo8mfUgGxE1sVfkxMHLggiIsAMigwjGB6S6nMPSiwvbT9M9QsflD8VtxlGdDefrocb5WZBuO3UxdpJMaX5NYypMCXjyij9Eo6A9tLi7KPW80v781TF7bRBaD8wxlKZHHGMnUQRu\u002BReLtLXsMIa8ek2cj5qDUI340JholH5zFw799pRVk9fxUdXndSB/jzyJnZV\u002BlQUPx8/VLnxoAmCZFJ2m8jnyZuZ5qz3Am99peUVf3vro8H4F7i7IgGVXhVNxSlyC1JkCmzqvBOnLSy/sb7E7DCdpsCQjnQAPKeaBIiHuT1F\u002B6qSoWUfAOeuQPqcC2BCwHHkoC5Y4YzeY93FQKebL3PvacYUMjrbfqXo4j2JdDE3RzQWowke7RodtE2XWbAwEyGGrJGaPp43GTF4f/9fVP\u002BcjgljdHx6wIy79n3tNCT1qM8MAsefrQil35nXpm0azm9d\u002BtumzK6lC9wU7kggWdUMctcwQ0In/NDwzaTioyofkTgOn0lZTtwgZvbrir7AhYW0yyOF2ostJg36pg75smix9V0QEbqbszP7D\u002BxbPGIiMEgfLdf2ibas4XlLXpjdJqSOOZVhsGPLKQf/mtqewembyHW22oSQu2uWYzBBQFSbLdlHzQLcwH/UVATABv7sDh\u002BPv5YTFlwf/Y4py10zedijVGzxVwTmvwf10oaPwKR8qlUQwZDOeAeNJ990svUioNosLLKB6rcamPCOLTPFgDzZrSD4Irg31NxlZC81YfwCwzGsY6Px6s\u002BuBiiQQFrDx6eiqxXUOo4R5EfWLHaH5TcEi1oCGSyI18JhWhyfl5SBkayHgsbmPpizmn9cK85JJhDxm8UAwa6LGdNTctBhgkyjVIrZ8FJgLkyxXo6tLKv0GDQLngvfcNAODHjzksvIQggyuNczfyXOgW14T3Mf7e0nX1qsZeQw09O6y/PZfJuA\u002BQx2anPUwKkOPRyeVzFs7h6L3ENxG\u002Bwj8eUDiKMh5QTR91ZmqXNpQo6hrjjXonySXd3VTaBYH\u002B0gUnie0UgF3EgHvG/q9kSrIom0z32zXE9oYTrFXJdkied5Rkb62mFGm8Hgz\u002BYMt1eZOismk0BvbQYpJnAdMI\u002BgozKIcaANoFgYbiO7woxpa6nTPBJ8TeaXCdlA0aPxOWsyMCyzhEWnm5nTDjUcs6p5z8rGOgR9NGVL4WfWvN60JzTIeYJvtddkK6CImT\u002BxikY\u002BxxHZKv9WxQu3Z5Ld0N67LubwREoYCgnzYh5j5JslimcRl\u002BXM2vw1caSGqE5EhlrBzXpYsTYMJr0H1bjg8uBwkd0rvEjo/kPqutKVgWHLruuzkicQ3MkxFWEotQUzVH7EFhZhGMoB2M8mbgZTZqVbTDbdLVC5X7UT6qbXsElOt2Zj0XtLWpYRoblX6n7C7a7L3XjeZicuCrZRXS4jOiiF57af/4UqD/GQy3uXYWVGQQz4C\u002BLQcEFPNdbE\u002Bf1n7neQwgK4Mv4Zoc13PaqrlqlBGxwhOy41tXdlULm\u002BZRX0ON0D9p9ijh4O3moVWUKmk689c\u002B7hNrNJaxybUtJEWzy3gvTNp5AJ7o0OIlzEEGwkvs0agPE3EwIpupuC1zs7ynMtbcZd6OwPI4VR0xRWhUqgZqQVKdpLcG/yo/0EdxdR0lfplqKV1tXRC11r1T/twzVA0mCXFpCo0e1mWzTvCqx\u002BAADMfO6YGo/ONC5876sgBNDHs6Smuru3MMS1P3uQ4gCw/cU/IVZGuMfgyNJyK/JCNlZUJ0cH10VFBTwp0tsEPUIty/Hl8NOKcQrctfHpRQTCcwklPMq5qRZ/6iwaHNXs3IuAVGAAbDVyyaZMOxFTa7AnZ2/R7wCHZCLbZha3cGQk/\u002Bl2WPCkwhbDsmMUbX4FLI574rV2Cv2LCOBNNPYuu1lCFzs37QK/gqVJHiytYwakxkmIS42uvuTr60AQV40QpPcJwkYy3U97vGAQLPzQ7ZXZmG68ln/Lo2hWS/HCrysYOHk1k6Cwcfj6HJ8tjpH4Gw26Nr8uVA6HTi7t7IFNuR01B\u002BSDm1n1KSZ1wongrhTWXjD0CGh7\u002BeRqrlVxwpVnvFNx\u002BIatdH\u002BztR2YuJF0ppAKF45AWaCkyR4AGPz0c1aRDgY2brWeKOnBMFNa00FS9ge1d7sHJ1KyzS9orVuCvzG296qLTjfqa\u002B6kjxldWeXcvSLlTwubieazc5GGJYuOPoERk\u002BuWx6fPywvcYpg5ZXNJm/A4nWA2G23D18qWZEZTFkCYO7YKNeV7FYP/zydOeh4uPImbVaEQ24h9wv/dOVbFeUxHoSm9T1YKvYfsRlxGdW2seCe8x8Cvh2A9nHL1rewtOkXbBsj0cP0jgJgpNJUsJ12SMLE/GLGLmCnJf6LjFR\u002BbvwwGa26Ut/cqiUcohkLLEWUlY20q7iGUX36vOwFaQGuIjXWJFcvu/Yi6FI96UwHW/m5NzbGiYMDqcgv/5Yz10Ejbr/jNQfupNmXkYNmSKgxs2DyTHHKp1iy0nqO/7xgLxDRGnrMJCbxilIdbvf/nWFgPgx1AUsPGIcncGKNX6Vdd6KyVS4tJU85wMHfrXigszUZLoFv6u2FwcHzpPPEZGrswDcVTUgzMti9ewCJL6tOhv1ttDEj7Uz1LFMseYCbNZxXMq0BS2Xs5juo8q\u002Bs/NJWZR32lvB5iRLqYCD0xvlYIgWkMjz\u002BDXuXQI41ezqdCC\u002BA1dSi5J7sHWlaVusFN98CUJCqCMqVWBeiXxYiBE4YDVgxNDEk9T2mt9TTo/ZQUkiu8ypqMv9lK728wEWIihjbAgmS1APuHVtTA5D1gbRhUcyNcxFj7hpYy8hzaDT4Hi38OGGsvb5EwNWO1y9ub6nJG264\u002BxbHtxQvegg7erVmmyWjOYlS9JROCLJ7lRcq6pxeqgyGPyLXNIENvUN2SUYgKDwJyzXgtmaaarKki\u002BI9BE\u002Br3NCo4FvCjAUIBXdQ1/9sG2za4R9mffOl69RwMmifEHkzymx1t0egBz8w2LEvSVLzeHB1IiNwRZ8cwvSHUpmcaPT\u002BHQ1S9qQlOtngNWVCdmKBvPo4ae5Vw4TNWLSTGLSllK\u002B8cWxFYEHMT\u002BdJUBA5mkxRxZWfZD7GqFlIhZ3vUiIleqD1hgU2fFy4K9nGzHN0074oAVLexjCwtYjS/NqkHP3FJBWvQ9RHW4l5JzglP5wl0/Hfh1DPBnSwBRB8Y3\u002BB1A8cAagdxU/p4OWJpZ74S7Xs7OkoxFWtNh2hPz7DyzgJt1MoyT4zyA5iNaarBWCVt/laT7aWmQ/5rsuKvMYRJhXtv\u002B5Lz4K3\u002BOTahs6vAjC8y0dFaXtBcx5DL1oyqQsIEQ\u002BQ/YVySeg24paR\u002B9JBCqzazbG\u002By7yabAzQCKAoRU\u002BZkrW\u002B3gSrSoGfDkbk77cMAiTtV5uZiUVTNpF4okEIDl0G\u002BClcgixob0Mv37019XxVg8a7Oy20P8lwa\u002BezMqgAVsApnjdNr7/4hOhYaamIHUEU4t56jNMvUrggLFZEtTza74i9DBcFCBRGwrYFW5ZfqA6mng/Jhcns\u002Bkt/LYNpdA/rfbogyxEpz9rKM4pc6jchwEQHnhbtEWm\u002BkFGLxdqRHU6mWd4cPt09fI50/5I/j9BUXW0/IdY4/mxQojr/XgoAeNZ79pAYxcGnCmFIuBGXfwBBd2itkju4bZuxy5zifd5ENIb7w5lAe1drWBe0sAZauSL6fiahkubag0j0ZzpkxMxDBINK27unATwRAjnkA/1VFxK55//3oqHf4QAQS9QdBpNLMauCz91nE3zqkFCs9r\u002BLX1AnqtzMS2Hhqvp7VrVn9DtmmNJR0gc1EpSDDRIRMyqAhOxENVv2fuYJoWUjK/yHQpxVRh3tOY0I8pgICT4PkLeP\u002BtHI4/6fsFnsSHDiEebX\u002B4q1\u002B\u002BzMk0tfe0LDrjXn\u002BdCtUzDq/p7d9ZXDwPFcJqCxME1zmdTKgydGaah7m8IkBE5gdL72LT0r2AYXCJKaA1SiEn3odGA74s/JZFT2YhmT3/yi\u002B7Ih\u002BwMQR8GOs7qU7GZTmYmEO5AuJJHu7IioNXYsg2iWNweigFd62CxebS8VdLguoohQD6RstJcgcw66qBJLojAR/vUesRlyCWOjj/dimXfQuVLtnHOEaYKwQg0IgC/aEor/A7XCz/FvHcZAiOTfvdmWqi7/XgX8jVVyrm7MKYkzyX1so5XCDalhfn5tA6CdkIRzsdYBGvRFAnYgUCGCozR9TP\u002BnsxpDlJxFXd/HT0n01N2qWHey8u6I56Ef4b1H3tsKL/bg9h2qL915u7zUvbLsK7tD2Aq8yloQ3ou5I/LfPX7EvV\u002BS096AAGhaeXcx9Cnuc7XCBAbQTSWckBeR8QwqWr59z8BTWVfcg5eiYpEjHyqhirA83Pl4NDA6NgPHLg8cb964s\u002BQpWxpeJYBvLiqUubDs8CZcLX3ExdvQGSMUFVVIhfKyamtGeG\u002BV3vd4yMXFZXyS2j4owEKg8\u002B4IWUH3SdArJqh4Ig8FZrf2hg6GS/zVyvPmQTsXX4WwEba9Pd8t3lTnTeIdjUNtTXOGMjo0GmfxMo5OEMjU04bih9CYiGjYyOf5nz4a\u002BD1weTOHkW2LvDcOzAtQn82MEnpbOsWy1MUKrSkSentp1npRHZfVDUJZVwvZSfxdSGkabYzDv/03/aRufOQEeQG75TXQ/0J1tsU3weP5mUrI7SSAOAzuphZ9GV/zppBeFN3KHaSGjIkm5LbHi74ZfiRZZY//hEE0zX8fU6XiQdA02ezF77vmAmCbmVNV5tpYY9t7mkEAnpCc1RBlpzjjRGKmkvHRE45ocyNvJCrt3yZkhu/KZuePNDtcaRqrgJsnuFUwr1PoRxBNEyddkXqlrvYpwOBJGN17F562dOpzvLJIR2vV/S/SvH\u002BfvVPAcWLA9vokgf\u002B6np939Ze1MdJl2VZ01UoOz7GGV0SgqZtJuuZ79b4wTzryzaiMXgeYHUpteaP9S1vY8icIXiq62jUD7nrxeXxUdYobQcfhQnGqLjn6c2/3jC9KYwOXJ/DQd/NziG/MpuQN2QQZ4clUN2\u002B1XnAwgKbFTGILptY4/U2ZCwoUbfoB3UdV7Forneol9muT4YlA3/dMrjvNgQAN1Ru2QJb/f4m1s4Do2pQMma635bBqpNuEWGsSh/\u002B\u002BNBwHB9d\u002BtV0TZnbh3m3IWAUjP9SNVduPo3AAMihrrLeKN7\u002Bk4ZK8ziQRZL95iIatu8AmL4fq8J5At6SnPkM057m/F\u002BauY7ayZjHwe/EcFhrpknZoBb0v3wbhJCnuFc\u002Bg3LzFunCf/xgJc4lWOnStJGGJ/WwMzKI8j3ifzX9MxFAiD190FpuqCZMeHtIzmaTSM//IZFhjlA/aySs3wDHY/K85M\u002BrVeQ2GH7PY7q3QCPWTzZl/hGA3/rtPmU2wcglhRWIi\u002BmW5/PryAkSkiqVhyoA1pDKYWThPAXVvhZ\u002BAFa1qd6lL7U5P2dCejUIbU3QWLY6Nes4WyOwp07kwSncbMeyXehL8Fh1xpYoh\u002Bcu2M\u002B4BGZgRMprfU279IdmVX0\u002BZg1uVQ9khGddxG5UD9Q7gc5/K7zDfCj8R\u002BCaj/vQD3EY6iHawIO/U4D\u002BAn9cFm15gHK55inBe\u002BnkcQ0vyfRsjLT9PCWzYMFLwNc8xXmooDFyIQ\u002BJFylHV2839U91j4qLkXXKXtpIxh\u002BxbiVRhLVwO9DcvKjl4nWLteS2e2px1TBNsTMD3kJXKlrw16kD9tO5x7p/mdLhpq4AP6n1kkq0QJj1A9KCbF2OhZJN9ArLiL8R/LOw8TxebAuEAp\u002BYYZcPPJcQDvIAN1tc8RM/k7GjNbbp45WWA05cl5fG/Wm\u002B9SP7PrdzunrNEMVYVAAoHtlZ4M3orn0CeTlJs3daOTnxnfvwRFX6MHo8HNPPPa5NNHi\u002BbRyc1kal\u002BMR\u002BKQYCctaMZ7YFN9mDX69TrJKqMjuK/H/\u002BnMwcVce0SkyQewdzOar8Qtb4R/yfOg1tSSq0\u002BsWJ9CyHBNYKcBHvUOyN8\u002BSo33Loru9kkrWCXmG/rwydAFCGBofb6zTT8tLECfcQEkcpxWm3y0zVJWJ3BaZ1S8AFUU\u002BcBuxczPM9FLscn4i\u002Bckwaleqi5TQDsOElZOaOXqcSv7encwtazPh1ebeQuIXZuZJZW7XWYmsbmVYLN2gMr7YUCuDRFv5Av8jxLGx9cvdbTKtUNAPxO1xLjNq1T5WQacoBe62lCKKUGZvt5TX/nSZer\u002Bu9uHqyI8\u002BEhYoki28yYcOhfPZJtkMIwBtnBFYmTO6zVqCq0rBPTljeIIIXb44suoNxXSEvFfintPhfSh95XTibcTTPiI8TUi2ea5XB8FCMO0nStO/Ng0GoAx237wM5ZMNKe/5ZXTL0Xgrzkali5sOo0w/Vp6lJzu3zJoRxW2IqZQbSdnVRMt4X3VXk2vKXRR1ZDxz0Y70ZAK0RZjatgwOoyCyjj29OVqAwvclTZfP7W\u002BBnF0tGNQFJuHbHQMynalpSOxHG9LauC7l8w6X0xpu6FQtVRmu3YpIqWdb5hxXTiVNvACnhNGYquQyRyXJbVfLaDSvAUiPum9l/m5rftIOkqDpRhMVx2OClKoxfJZggzgTkHnrpEjYvgGVPYpnLSgSI7SA3CtAsaTRKGyeXjnVAXs2W\u002B5YJupYDIQRgIXZH2eCI1zh46MQ0t7RFn/YPmPLvDgPLNU5tfjKKM\u002BjLy0e\u002BAkJHD7c8yHYJYUThxBuf9IkScBJyfKSRGlgG7bTcaOtth5y0yIk7s0aNwtQKi7oX6z9euVs1S4adtfReNtvBLPhYdDx\u002B6iz/173M5LnQh46e7gJ1fa\u002BQODsWFhKU3HxqzJXbshd9mQESXuKdaGbNzS5mv0jZS69JxzwAZ9MaavpBYRgj9NR3IFUAYx7M8s/VSUjkLhwzkYDmkurbfTEt9/ToXAZOqdlZ7p/z2OiQfdRsKx6KNTvdDdCYPWLqnKMj02sq45bIhqBvikB9QLmXVRQVblESo8G4Ck42tWt2b1L8zwV9Zpk9pKR\u002BGqv7YMwXAOdN1C1SETCpctlHktA0\u002BRvtgHGzGu9718qslIgWvKqBH7WDKJslqr3V0/PA9hHUSiGPDt9aY\u002BX40vxjpX2nkrUuxXMbsNCAyNaz3kf8u\u002BG42Epmh63KJ7vPi1aewQRALUA9kTCeuJlRD0YJp4Se\u002Bxcaq80zQAsIZJ63TCR54QbSc7EGvimxGiCwFXdnwX83MI8/hBY3Dew1NS2R5mt11y5ANjPSmD3taJCtgiuToaMfgBuUOVzwmmXF0Ij8IDO0Oj5JJ4pLZJdSUhyFiYrBoZSJcmZQ4J3RT5vODci08Edd\u002BUfsSnoY0xuEQuc/ahHaAy70cq7NZFmgd9fufVbPnWHVKJBD1FcacZ5Ky562keSK9AqZwH6YkJXuTNKiKlXFtaSGakKAly/X2gEPgpi76ubyY4lMNd3jPJf7VYeFd0ZJhRb6MCehCVzawuZ8iA39M2LrsMbMeH/Hoi2rhUKnUmK6xv2BwLq/UFkscXP2ZrSK/iIlmceAfAyXMo359oQaM2\u002BDwcEPe3KoLF9soAYL0Dt5IIcggbibOkrw6o4sxlrVET4Dc6TyeoKvfWxoE9sGi2FRf9b8\u002BrK36Id3H5Dje2YFl4/IB12XhqYEcANLMyZu6l4s20aD2RaMTIsde1vxywIGYnxMPYMEuvkw94qua7RhCTQyt58ggb14PLvSeQtKE6QBRdCqIazaKCFNU\u002BGM3uDWvHImvxRi5uG\u002B1AHIMkDt5eTlrCbktueHV49\u002B0y3c613a\u002B72ZJFOQnl/v60yrEvXgX279pzG68gWKnmiF5BOz4umj7TaCVMGQVQ3H9Mua3ESZnnO/30MsIAm4DoXrCrpLOwljByS/XQqtbFIj8/0678Ij60af9AKld80tykY7pEpTe7nBN9Ug2kBpEnLxCCwLfh7DyB90rEcGvY9XkpPDcccHz3dEeLjsAxEGNeGQtG\u002BgIUsnd9wr389xunlFyEespaCr6Ti0xwVm1sUNbnZldgkgtnBHnPrr3PCo0r4\u002BpzrJWZBB5co27FpFwKAWHXFYC0NwJBLXZAmlvw1IC/RHKC\u002BLQxTmJJE/6soWAttZ1L5\u002BUMd6zYIn8vSHmyW87uBl/phxi9lccueyMTpIwGItTOtOybstzVqsZFEfXohsgvzpsQND6EnlIt3fx5xI3jGSWU85biUkNzA9xCeIPBNfRa8\u002BXg9e6mOiaafeTgW\u002BZIUgjQU4MhPXxXnTBSMiXOXKf4HsCn8hM2/slwV9RukqfmChaK8OJxObZ5mWi\u002BQ/fwzBE86D0lkG/lqWTJoOWX6QqIfDgPQ2u1huUaPli6eKrBj4uzIapqwGm2lUd9t4jA4aBeNdfP4Xi1d2FYG2IHOzC5\u002BCFp1MdQHaveWL4UR99cSVy4XDLDAZ4TDao5ErT3r2oWs79nZwzo/ig74YjKoT\u002BR\u002B8IVTt799vaTVscdJvr21qlUDYQf9NJP314alxAFSFxqpybi4mCLGMy4xBA1y9ctNRrvZqO7cfbvxX\u002BA41/mjg56sn/UA\u002BRI2OS3ZyDCCgN27VH1JeG4vzUv8xzg\u002BjVs0kYRyxlXWSEmlp3PBArGLctsCfYN4WgcwgNKpADHZ96vWpTqsD76H4Qg3p9T\u002BasqWdVRdOA/bvDd9QkWHKUgbz6/H7l1232Mceph3RLYyMhYIFo7deLub\u002BuUHLs15ALvAG9QpNnxpI5XxQL1zZHeBTwwzexa5OlLwK/N4c6yVp3ngsyjeCP\u002BVovL07Dv6KJJtheO9RYmlCuGFNQqM8K/pX51HkrVOp0IMmdQjwE4a9gNdCu3M1F3wP6hHWNP1CLJHD4yetpXdIuKdrKuxgUaXakMHL\u002BnCGIc/V1MNB0pyG5El3LS9fENtf\u002BQPLyeyQr5hs\u002B6M7djIgPMJX19C0BuUK5Uai6CR1eoDmawBtu1jiRSUq1df4S24XV/BtCDgKqvMewOSm7cZz9oEjVQoys4FqdJKrijANEprYi5E0CHJH3MAMT/pzPFhftt5W1PVj5aNvA5OmXiDCEK5KzmE0P\u002B4O3HlKJWSG9jg6S9NRtz2kdabtxQXeoX2fSj5MKW72K3fwR/h8Gb8/6AxbaxNNcFhwpVm7RnroLzr7qtslOs3JRCBbYHBEJ1zmrtz4gzVqUtnm24MVOuT8Bxe\u002BgG7kGq0/kSfy8Q/oLH391Jid8KwEkVgBPl9KtAk7X1hYhqftApMvufEOd2DJ/q4FGGVMXhdrue4W4ttN9d0et5K3j6XWD9IEbTe69hr4OECxRJyj7gBB7cy41x\u002B34sMU8A==",
      "StatusCode": 201,
      "ResponseHeaders": {
        "Content-Length": "0",
        "Content-MD5": "txcMWpf9Yjq/cVJGOMsWvA==",
        "Date": "Thu, 02 Apr 2020 23:42:13 GMT",
        "ETag": "\u00220x8D7D75F78582B24\u0022",
        "Last-Modified": "Thu, 02 Apr 2020 23:42:13 GMT",
        "Server": [
          "Windows-Azure-Blob/1.0",
          "Microsoft-HTTPAPI/2.0"
        ],
        "x-ms-client-request-id": "2a5a06a6-d126-15a8-9410-a50f613d08e3",
        "x-ms-content-crc64": "FKm/EmQIlJ0=",
        "x-ms-request-id": "45f9b1da-a01e-0099-5c48-09321d000000",
        "x-ms-request-server-encrypted": "true",
        "x-ms-version": "2019-12-12"
      },
      "ResponseBody": []
    },
    {
      "RequestUri": "https://seanmcccanary.blob.core.windows.net/test-container-7236ae4a-5808-d6c3-29f7-e1be85e92bd7/test-blob-6e12cdbf-2e08-9308-48f0-e0b0c3d41eaa",
      "RequestMethod": "GET",
      "RequestHeaders": {
        "Authorization": "Sanitized",
        "traceparent": "00-3d5fd3e5704f3c4199c9e33af29f248b-7dc71367bc9be143-00",
        "User-Agent": [
          "azsdk-net-Storage.Blobs/12.5.0-dev.20200402.1",
          "(.NET Core 4.6.28325.01; Microsoft Windows 10.0.18362 )"
        ],
        "x-ms-client-request-id": "bd096d65-f379-ca83-f49a-ac6923821465",
        "x-ms-date": "Thu, 02 Apr 2020 23:42:14 GMT",
        "x-ms-range": "bytes=1024-3071",
        "x-ms-return-client-request-id": "true",
        "x-ms-version": "2019-12-12"
      },
      "RequestBody": null,
      "StatusCode": 206,
      "ResponseHeaders": {
        "Accept-Ranges": "bytes",
        "Content-Length": "2048",
        "Content-Range": "bytes 1024-3071/10240",
        "Content-Type": "application/octet-stream",
        "Date": "Thu, 02 Apr 2020 23:42:13 GMT",
        "ETag": "\u00220x8D7D75F78582B24\u0022",
        "Last-Modified": "Thu, 02 Apr 2020 23:42:13 GMT",
        "Server": [
          "Windows-Azure-Blob/1.0",
          "Microsoft-HTTPAPI/2.0"
        ],
        "x-ms-blob-content-md5": "txcMWpf9Yjq/cVJGOMsWvA==",
        "x-ms-blob-type": "BlockBlob",
        "x-ms-client-request-id": "bd096d65-f379-ca83-f49a-ac6923821465",
        "x-ms-creation-time": "Thu, 02 Apr 2020 23:42:13 GMT",
        "x-ms-lease-state": "available",
        "x-ms-lease-status": "unlocked",
        "x-ms-request-id": "45f9b1de-a01e-0099-5f48-09321d000000",
        "x-ms-server-encrypted": "true",
        "x-ms-version": "2019-12-12"
      },
      "ResponseBody": "yZ9AsEwg77MquCH0xeHGWPVVTTWPpjpVCAnL2TBe2C/r1sCR2/von/9Z1eDaxr3nMETtbQ38HSJl66dCVBWCzODyCe8gNXz6bK41NtBZekFM5KnscGsh7rieLPBTpUvp1wkA6L3OxvrH8wBfx\u002BdRC3Bm9nBsllt00Bo2ggmMp8djS17HWJKEfh2uJX1rwifQTCCA7a/bfUGtixeil0TxOks5/HuIirLd4XhSvXHeCQ7zZjXoDLoXh84dGs164ebYveoxMsarSMJtogs2iL/Pz4IJrzEOCC6RIXSsam/lYgCReQCGrNdIRx5ze2mu4f8OTUpKcTK1yrS8oBBS/91Shz8KpQ6/SSKqwGcTmo3E4kB0nh0lm/HO269MygvG9khAIfMqpDvwTgQnn7DKoi8m977Q3WDALexOPMpfcn4X5Mof0nmZmT4Eg08Y/ftAAziAJdJN9RjogPQH3GdxkduGELvlq9C1jF1/y1kQpy/xDTiR302rye6yNlGFkr3Wk/JzkuxAW1hnyph0zSm/19nEFs4v37KO2kfMM3R/MPqgqThnnRVDsbLgKRS0NvvE8l93wXzvp7M/5bilcyfk6Jqe1CTxVzrEgGQcT7ad2qNLCEAUB259sAGEJ7ddnT2L/EF6FWHX05sls0AX01j9ogoUWmvmz\u002BArICQibC\u002BCZ\u002BInkFJ0IsRBczWl71QtZd2phoWtSEPSpC1gT/U9tGZrokxd8EIFiX9G0uY1QN\u002BM/bpGeeWq1R6fVOwlE9PPBL/OOk0Hz3Wbo/0GZnZdnGRN1FE69zuAwM0uvpxW33Wrd84nZwaRhC1FqtXno2\u002BnQreH1z\u002BBlQyDTnmA2RHYRcSIWu6nNjVevE8k9ExmmB1ehnzlzgc1KuLBoxiMEascbGUQX0mAAAuBKRvwXaDAHbVcIlKV83a8UzAL5ZIc0aqjB4fmVTnT3YZwY6TrRcxBAYZiL\u002B9Zh3jvVAwZdBp4ZFdxTFUZ2cd8iUTMJJDR0A1jyuMMuqK6SoAO9wEtumhr9/5Nevl2KCi\u002B5qarjGLoHYP\u002Btao2bKq1twHVCuHFT87bYCyRhFYU7KG7TdT7D70dJtp\u002BLgS\u002BNYtUl8L3oR5G\u002BZbYzyw2Vpgs6sgJex7WuqdEt\u002BQHRyHJHSuhPe2THEuCdFQ9I0CR589BUkM8tLlsfdwbs\u002Bk6PrJ0DrEBlBmrmM19hgbKmJZns9AUxvTdjWhxNL8QeGlhSDWiyBWOkFK2lrl1vi6zouVGtAAZJXi9l4BJj2BZmiBkGz3RJ8\u002BB2CN9XjA7Z846vpHaysRpSCO95TGURADxXfuZEaPw4XsVxNvdm8dHgi\u002ByD9HPftBb\u002BtMaE0Kd7ZMiiwE1oVYrSdwWxAbojKxcdWIC4TUuIt4rPRbQ1c44d9ZHuhDFEuDZhsX1ubrKc24mvp3fmwte82kjCWM/WnMN3UwvodKclmOCKVpvOWkjYMqoqRcwWNzK6camogh8mStS59ttmtGciig6XXKw7rr//6mZlrFc3YVwZLgL9fNaBY8vHVKOtsb4DB7v9vpqGfoMpqNf4wN69QpV/DUZkJU04FjigdFncUjioIqSbOaKBkq9/05Q\u002BiGMtCdIOLmQ3nyJuhWih5gppDVafUN454kjyvbqXJBH5OU2Vc2pHzmOUcEOCbLR6H6ylFsZ9X3eE8yeJW3DpoLrQtYwazLKf4T7zCuBat7WUuJ4N8g0Lu9oWEIAC/rLy6s/IsfcoHxM6BTWHShSXanux9KLS265thPmxxPvynSKMAF/QUcX\u002BrFlK0\u002BzXhDGFvqYEkMnQH89hWuz9dhpXB2gTO0n0hxh1swhJR8eBVgCILEYV7cwYu\u002BBQrvcYwXY/M8xExEjnkPeNzt3BhtgHn8TsNUmUAVmb\u002Br9ppBghXLHSShP7PJH34FuOh97uVzTICM7yLMvsavKy6QnJfizfrLIr7zyEDGNzNFTuBbl6raNKYVsJLy/l5d8hSFOILmJu7ttsgmf4Q/xrvzi2/iV5ODtmfxyRlr1CRcldosQP6sXyv1aeDes7Uh1e3XA3bue56BAYIa8F3Rhd6nyemuE4G9QyhH7OmupQauz/MvkNStbho7q0N4lW7OI\u002BQGNunPd8ZoGbxOqo6w1lx/bCRupfUF9lvTcmRCQK29eckFqG4c41gox3cYYseLitTm/SlGY33y/DyN\u002BAViJdkOkTDBrynuXojMQeJ97ZeUR\u002BePX0OEdxpPFqgtjudSyp2eCdGWyduq9J6ceh2bcRKo\u002BbQd0saVihoacpiBvNOleXtA4\u002BPCAX4P4Gag6/j4s6GVhJUvNPfXBIO3eFdDKTfO9wCmWpEy5vQ2Ee5f8J4dHcL26Dg6dkSHadtcDoUqyLsy1fT4VlkQZp2c9SMFdxPhll6USDz7kHy8Iuy10thzD0U3LR6pJMdl5oWanX0hffbLfnQqkoB6N0F0PDdsXpfFKeXd0knxOHGXLmW7XPb/mqD56lRkSHzAuPXdNOiT\u002BYfx1XObR6\u002Bo1kYCk2QewtZOeKGScnBDYOFpGRVQFAOJAzTdxYuDZFb1TRQOYbUYpfojjrxG/YcTsnSSLiqaWL5CeYwvPPlOyxBKnSVcMP8oUHMfLIlHQgWtyhcS8TosXvBVz\u002Bgo6WT80MOr/Fxht4F1adm3eyg0\u002BzuKgXbmO9naHkIxBmEXA2sOHl/Fn0WlSBaVnYtcdOPIINSsnmfyGpTp0d4eMK0cYmZyqVzMc1v14TlcTJ5OealiZOWMZmEHGAfE="
    },
    {
      "RequestUri": "https://seanmcccanary.blob.core.windows.net/test-container-7236ae4a-5808-d6c3-29f7-e1be85e92bd7?restype=container",
      "RequestMethod": "DELETE",
      "RequestHeaders": {
        "Authorization": "Sanitized",
        "traceparent": "00-aa4da3c6c2b118478c9740676c750a34-2cb221139d10ee4c-00",
        "User-Agent": [
          "azsdk-net-Storage.Blobs/12.5.0-dev.20200402.1",
          "(.NET Core 4.6.28325.01; Microsoft Windows 10.0.18362 )"
        ],
        "x-ms-client-request-id": "f3a9a930-4b33-c46a-f151-5278260bd3b9",
        "x-ms-date": "Thu, 02 Apr 2020 23:42:14 GMT",
        "x-ms-return-client-request-id": "true",
        "x-ms-version": "2019-12-12"
      },
      "RequestBody": null,
      "StatusCode": 202,
      "ResponseHeaders": {
        "Content-Length": "0",
        "Date": "Thu, 02 Apr 2020 23:42:13 GMT",
        "Server": [
          "Windows-Azure-Blob/1.0",
          "Microsoft-HTTPAPI/2.0"
        ],
        "x-ms-client-request-id": "f3a9a930-4b33-c46a-f151-5278260bd3b9",
<<<<<<< HEAD
        "x-ms-request-id": "6ca00d33-901e-0014-7b30-f3da54000000",
=======
        "x-ms-request-id": "45f9b1e0-a01e-0099-6148-09321d000000",
>>>>>>> 8d420312
        "x-ms-version": "2019-12-12"
      },
      "ResponseBody": []
    }
  ],
  "Variables": {
    "RandomSeed": "2133585005",
    "Storage_TestConfigDefault": "ProductionTenant\nseanmcccanary\nU2FuaXRpemVk\nhttps://seanmcccanary.blob.core.windows.net\nhttps://seanmcccanary.file.core.windows.net\nhttps://seanmcccanary.queue.core.windows.net\nhttps://seanmcccanary.table.core.windows.net\n\n\n\n\nhttps://seanmcccanary-secondary.blob.core.windows.net\nhttps://seanmcccanary-secondary.file.core.windows.net\nhttps://seanmcccanary-secondary.queue.core.windows.net\nhttps://seanmcccanary-secondary.table.core.windows.net\n\nSanitized\n\n\nCloud\nBlobEndpoint=https://seanmcccanary.blob.core.windows.net/;QueueEndpoint=https://seanmcccanary.queue.core.windows.net/;FileEndpoint=https://seanmcccanary.file.core.windows.net/;BlobSecondaryEndpoint=https://seanmcccanary-secondary.blob.core.windows.net/;QueueSecondaryEndpoint=https://seanmcccanary-secondary.queue.core.windows.net/;FileSecondaryEndpoint=https://seanmcccanary-secondary.file.core.windows.net/;AccountName=seanmcccanary;AccountKey=Sanitized\nseanscope1"
  }
}<|MERGE_RESOLUTION|>--- conflicted
+++ resolved
@@ -28,11 +28,7 @@
           "Microsoft-HTTPAPI/2.0"
         ],
         "x-ms-client-request-id": "2e04c995-82dc-227f-e578-d50dc6e5826e",
-<<<<<<< HEAD
-        "x-ms-request-id": "6ca00d29-901e-0014-7530-f3da54000000",
-=======
         "x-ms-request-id": "45f9b1d3-a01e-0099-5948-09321d000000",
->>>>>>> 8d420312
         "x-ms-version": "2019-12-12"
       },
       "ResponseBody": []
@@ -141,11 +137,7 @@
           "Microsoft-HTTPAPI/2.0"
         ],
         "x-ms-client-request-id": "f3a9a930-4b33-c46a-f151-5278260bd3b9",
-<<<<<<< HEAD
-        "x-ms-request-id": "6ca00d33-901e-0014-7b30-f3da54000000",
-=======
         "x-ms-request-id": "45f9b1e0-a01e-0099-6148-09321d000000",
->>>>>>> 8d420312
         "x-ms-version": "2019-12-12"
       },
       "ResponseBody": []
