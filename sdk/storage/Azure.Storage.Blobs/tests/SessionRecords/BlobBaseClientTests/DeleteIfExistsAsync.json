{
  "Entries": [
    {
      "RequestUri": "https://seanmcccanary.blob.core.windows.net/test-container-b73e97eb-de51-dedc-9341-de385756631c?restype=container",
      "RequestMethod": "PUT",
      "RequestHeaders": {
        "Authorization": "Sanitized",
        "traceparent": "00-6f9a8af34737b84081faa61d7d1f55d4-f32da92060c48c49-00",
        "User-Agent": [
          "azsdk-net-Storage.Blobs/12.5.0-dev.20200402.1",
          "(.NET Core 4.6.28325.01; Microsoft Windows 10.0.18362 )"
        ],
        "x-ms-blob-public-access": "container",
        "x-ms-client-request-id": "1180e7d0-9a4e-ef52-fd92-d6a43d810a53",
        "x-ms-date": "Thu, 02 Apr 2020 23:42:03 GMT",
        "x-ms-return-client-request-id": "true",
        "x-ms-version": "2019-12-12"
      },
      "RequestBody": null,
      "StatusCode": 201,
      "ResponseHeaders": {
        "Content-Length": "0",
        "Date": "Thu, 02 Apr 2020 23:42:02 GMT",
        "ETag": "\u00220x8D7D75F71A19127\u0022",
        "Last-Modified": "Thu, 02 Apr 2020 23:42:02 GMT",
        "Server": [
          "Windows-Azure-Blob/1.0",
          "Microsoft-HTTPAPI/2.0"
        ],
        "x-ms-client-request-id": "1180e7d0-9a4e-ef52-fd92-d6a43d810a53",
<<<<<<< HEAD
        "x-ms-request-id": "ffaa3d74-301e-0040-7a30-f39503000000",
=======
        "x-ms-request-id": "0166164b-001e-0074-4f48-097950000000",
>>>>>>> 8d420312
        "x-ms-version": "2019-12-12"
      },
      "ResponseBody": []
    },
    {
      "RequestUri": "https://seanmcccanary.blob.core.windows.net/test-container-b73e97eb-de51-dedc-9341-de385756631c/test-blob-4a86d811-485a-0373-3031-62cb347d09e3",
      "RequestMethod": "PUT",
      "RequestHeaders": {
        "Authorization": "Sanitized",
        "Content-Length": "1024",
        "traceparent": "00-c595aa0bc9231c4b8aeb9b739fc1e4e4-94396d29ffaeac4e-00",
        "User-Agent": [
          "azsdk-net-Storage.Blobs/12.5.0-dev.20200402.1",
          "(.NET Core 4.6.28325.01; Microsoft Windows 10.0.18362 )"
        ],
        "x-ms-blob-type": "BlockBlob",
        "x-ms-client-request-id": "63530f5c-df1f-ef57-1882-8a897fa9370c",
        "x-ms-date": "Thu, 02 Apr 2020 23:42:03 GMT",
        "x-ms-return-client-request-id": "true",
        "x-ms-version": "2019-12-12"
      },
      "RequestBody": "njFob9ZRzi\u002BO4fb3EcLP03xWTfwoWFKHdHzgHDeHu4CJ8gULGZt9vwpXu3lSfPFuYo9P3S8Mu0Xe4PpZcbL3ByZ1bR\u002B8w7rh2Y7y0ZzZNPiKcrqoN91QfTfALDigJE5XX7RT3A7SsZ7VbQShGemoBawCzv73T89IJPDn/JeBQLQ/m3Hohljpt8Ab0snZr2NNFyeMnlZPXxDlCrcd67UGUy1PYX53wH9UGBY\u002B3HwFbnWMmeVw9aJe8DthA3ugzMwLFH\u002BciU7l1lanOIVAEYOT35xCkFHQll6K8XFDFr0Ds0xJMsf9aOQnp8OOyLwdHt63zSPfXTt7O34gEpjdor\u002BZpIQ59t68lna3G\u002BmOQc6hbdOSi0mZI1UQzvdJ3FZMSgQD9SM44yf/\u002BjatJ0JS7PmvfqTFShZ2/4AuKCfnc7kfa9HkikyqaYmrkpES7PsTvuH\u002BmV2xhv/tjfWiCbr/GId8jbxwbWKsBRUaGbeFYxOFG2pG6dlcbuTR9vxXB2DPq3oJlV8/olF\u002BUZRIlm1IaCnhHe5QuS\u002BtIB/XnnZmVP21S248fM60RXgZx5dFE9d3iY7SdelxfvFLW3VAZwPaGP2Wk0r/C\u002BxbLdh2N/KXZw1HYBXnk94TQ8188CBYdN50Pq6ar4CMeH6idkgR\u002B0f/tPRo\u002BAbu8oUegk99ghrMArj5AfhD/biMu\u002BiXRRyWAUiFfDwr8HzXhkspeywwD/Vj1nSPF/pPu7Y72z0eV61oh4AH9wbeoBI8InusGYGLXKvzM26oBulONsCG8BU\u002BuS6ewfSrKBfuhTZhUvV\u002BoqE1sH6RKiM\u002Bv4GXucFFV7D8/mhMDliN4DOUBK44RrP0z5QeUT\u002BWrY4LXwFyFG9WqS2GZVSNMpNJp89L/CZ0BnjNouosJgZwZVDZQK9WGsvEPluBsuFfZp0A1alwS7Bol1iIpXGFKYImFgADs/Hk8owEhr7L81SXbTxMLFBdABmgcKlWznVaPxTYWpzhW7KsHOMca8XynaME8Dc1OP0yyRbmY0JHjSMXqkep8pi4thKJoA9tQJRUrdMGUt0\u002BJQYXppGF\u002BvhwZI\u002B/BcF9SaoLTDolq5ftxYmBkrVvQTpG2YRAkUwHMrwZGTyArTrS1mQo\u002BgajGHlvKuEIBGhDACNUeCw8PLdeAxp\u002BC5JbbBdOr7tQRkY0o8AL0Wdr/i5T1hgZLDQOlZmtyvbrJA3nE77JuVSt8rncH9VrMWtQ8gXsKjR5Qj/iQBkhonxPSH6zJL2ooUXZpuNfPA1fomQuXdfx//nYbdF\u002B5nk7i089jdZWuAyup1C/EoRQGgUyg52180WlXUmE2rbrKrvLnRqUIa82COlXf7WGMux1h1PLS2PchZgJmC\u002BN0d1Vwg==",
      "StatusCode": 201,
      "ResponseHeaders": {
        "Content-Length": "0",
        "Content-MD5": "TcAyOrKurzR8gTaPHBwQDw==",
        "Date": "Thu, 02 Apr 2020 23:42:02 GMT",
        "ETag": "\u00220x8D7D75F71AF289A\u0022",
        "Last-Modified": "Thu, 02 Apr 2020 23:42:02 GMT",
        "Server": [
          "Windows-Azure-Blob/1.0",
          "Microsoft-HTTPAPI/2.0"
        ],
        "x-ms-client-request-id": "63530f5c-df1f-ef57-1882-8a897fa9370c",
        "x-ms-content-crc64": "nFBE\u002BWJujl4=",
        "x-ms-request-id": "0166164f-001e-0074-5148-097950000000",
        "x-ms-request-server-encrypted": "true",
        "x-ms-version": "2019-12-12"
      },
      "ResponseBody": []
    },
    {
      "RequestUri": "https://seanmcccanary.blob.core.windows.net/test-container-b73e97eb-de51-dedc-9341-de385756631c/test-blob-4a86d811-485a-0373-3031-62cb347d09e3",
      "RequestMethod": "DELETE",
      "RequestHeaders": {
        "Authorization": "Sanitized",
        "traceparent": "00-7e9ee6207df1244cb4409eacaa7b7ece-004878a0a1a3104f-00",
        "User-Agent": [
          "azsdk-net-Storage.Blobs/12.5.0-dev.20200402.1",
          "(.NET Core 4.6.28325.01; Microsoft Windows 10.0.18362 )"
        ],
        "x-ms-client-request-id": "c1300479-f28a-9da2-3d05-5ce7316ed752",
        "x-ms-date": "Thu, 02 Apr 2020 23:42:03 GMT",
        "x-ms-return-client-request-id": "true",
        "x-ms-version": "2019-12-12"
      },
      "RequestBody": null,
      "StatusCode": 202,
      "ResponseHeaders": {
        "Content-Length": "0",
        "Date": "Thu, 02 Apr 2020 23:42:02 GMT",
        "Server": [
          "Windows-Azure-Blob/1.0",
          "Microsoft-HTTPAPI/2.0"
        ],
        "x-ms-client-request-id": "c1300479-f28a-9da2-3d05-5ce7316ed752",
        "x-ms-delete-type-permanent": "true",
<<<<<<< HEAD
        "x-ms-request-id": "ffaa3d7b-301e-0040-7e30-f39503000000",
=======
        "x-ms-request-id": "01661651-001e-0074-5348-097950000000",
>>>>>>> 8d420312
        "x-ms-version": "2019-12-12"
      },
      "ResponseBody": []
    },
    {
      "RequestUri": "https://seanmcccanary.blob.core.windows.net/test-container-b73e97eb-de51-dedc-9341-de385756631c/test-blob-4a86d811-485a-0373-3031-62cb347d09e3",
      "RequestMethod": "HEAD",
      "RequestHeaders": {
        "Authorization": "Sanitized",
        "traceparent": "00-d0ed769fad13c44e9fb6919e17cbc98c-d3a6d5e5dcb8764a-00",
        "User-Agent": [
          "azsdk-net-Storage.Blobs/12.5.0-dev.20200402.1",
          "(.NET Core 4.6.28325.01; Microsoft Windows 10.0.18362 )"
        ],
        "x-ms-client-request-id": "7b0f115d-7579-0f81-1a9a-b3381a2498ec",
        "x-ms-date": "Thu, 02 Apr 2020 23:42:03 GMT",
        "x-ms-return-client-request-id": "true",
        "x-ms-version": "2019-12-12"
      },
      "RequestBody": null,
      "StatusCode": 404,
      "ResponseHeaders": {
        "Date": "Thu, 02 Apr 2020 23:42:02 GMT",
        "Server": [
          "Windows-Azure-Blob/1.0",
          "Microsoft-HTTPAPI/2.0"
        ],
        "Transfer-Encoding": "chunked",
        "x-ms-client-request-id": "7b0f115d-7579-0f81-1a9a-b3381a2498ec",
        "x-ms-error-code": "BlobNotFound",
<<<<<<< HEAD
        "x-ms-request-id": "ffaa3d7d-301e-0040-8030-f39503000000",
=======
        "x-ms-request-id": "01661658-001e-0074-5948-097950000000",
>>>>>>> 8d420312
        "x-ms-version": "2019-12-12"
      },
      "ResponseBody": []
    },
    {
      "RequestUri": "https://seanmcccanary.blob.core.windows.net/test-container-b73e97eb-de51-dedc-9341-de385756631c?restype=container",
      "RequestMethod": "DELETE",
      "RequestHeaders": {
        "Authorization": "Sanitized",
        "traceparent": "00-b0b81cd08b7f32478928b05527da48dd-6940558de4eb0f45-00",
        "User-Agent": [
          "azsdk-net-Storage.Blobs/12.5.0-dev.20200402.1",
          "(.NET Core 4.6.28325.01; Microsoft Windows 10.0.18362 )"
        ],
        "x-ms-client-request-id": "20896d3e-5b5e-cdd9-264c-9bbd78b4cadf",
        "x-ms-date": "Thu, 02 Apr 2020 23:42:03 GMT",
        "x-ms-return-client-request-id": "true",
        "x-ms-version": "2019-12-12"
      },
      "RequestBody": null,
      "StatusCode": 202,
      "ResponseHeaders": {
        "Content-Length": "0",
        "Date": "Thu, 02 Apr 2020 23:42:02 GMT",
        "Server": [
          "Windows-Azure-Blob/1.0",
          "Microsoft-HTTPAPI/2.0"
        ],
        "x-ms-client-request-id": "20896d3e-5b5e-cdd9-264c-9bbd78b4cadf",
<<<<<<< HEAD
        "x-ms-request-id": "ffaa3d7e-301e-0040-0130-f39503000000",
=======
        "x-ms-request-id": "0166165a-001e-0074-5b48-097950000000",
>>>>>>> 8d420312
        "x-ms-version": "2019-12-12"
      },
      "ResponseBody": []
    }
  ],
  "Variables": {
    "RandomSeed": "349929986",
    "Storage_TestConfigDefault": "ProductionTenant\nseanmcccanary\nU2FuaXRpemVk\nhttps://seanmcccanary.blob.core.windows.net\nhttps://seanmcccanary.file.core.windows.net\nhttps://seanmcccanary.queue.core.windows.net\nhttps://seanmcccanary.table.core.windows.net\n\n\n\n\nhttps://seanmcccanary-secondary.blob.core.windows.net\nhttps://seanmcccanary-secondary.file.core.windows.net\nhttps://seanmcccanary-secondary.queue.core.windows.net\nhttps://seanmcccanary-secondary.table.core.windows.net\n\nSanitized\n\n\nCloud\nBlobEndpoint=https://seanmcccanary.blob.core.windows.net/;QueueEndpoint=https://seanmcccanary.queue.core.windows.net/;FileEndpoint=https://seanmcccanary.file.core.windows.net/;BlobSecondaryEndpoint=https://seanmcccanary-secondary.blob.core.windows.net/;QueueSecondaryEndpoint=https://seanmcccanary-secondary.queue.core.windows.net/;FileSecondaryEndpoint=https://seanmcccanary-secondary.file.core.windows.net/;AccountName=seanmcccanary;AccountKey=Sanitized\nseanscope1"
  }
}<|MERGE_RESOLUTION|>--- conflicted
+++ resolved
@@ -28,11 +28,7 @@
           "Microsoft-HTTPAPI/2.0"
         ],
         "x-ms-client-request-id": "1180e7d0-9a4e-ef52-fd92-d6a43d810a53",
-<<<<<<< HEAD
-        "x-ms-request-id": "ffaa3d74-301e-0040-7a30-f39503000000",
-=======
         "x-ms-request-id": "0166164b-001e-0074-4f48-097950000000",
->>>>>>> 8d420312
         "x-ms-version": "2019-12-12"
       },
       "ResponseBody": []
@@ -100,11 +96,7 @@
         ],
         "x-ms-client-request-id": "c1300479-f28a-9da2-3d05-5ce7316ed752",
         "x-ms-delete-type-permanent": "true",
-<<<<<<< HEAD
-        "x-ms-request-id": "ffaa3d7b-301e-0040-7e30-f39503000000",
-=======
         "x-ms-request-id": "01661651-001e-0074-5348-097950000000",
->>>>>>> 8d420312
         "x-ms-version": "2019-12-12"
       },
       "ResponseBody": []
@@ -135,11 +127,7 @@
         "Transfer-Encoding": "chunked",
         "x-ms-client-request-id": "7b0f115d-7579-0f81-1a9a-b3381a2498ec",
         "x-ms-error-code": "BlobNotFound",
-<<<<<<< HEAD
-        "x-ms-request-id": "ffaa3d7d-301e-0040-8030-f39503000000",
-=======
         "x-ms-request-id": "01661658-001e-0074-5948-097950000000",
->>>>>>> 8d420312
         "x-ms-version": "2019-12-12"
       },
       "ResponseBody": []
@@ -169,11 +157,7 @@
           "Microsoft-HTTPAPI/2.0"
         ],
         "x-ms-client-request-id": "20896d3e-5b5e-cdd9-264c-9bbd78b4cadf",
-<<<<<<< HEAD
-        "x-ms-request-id": "ffaa3d7e-301e-0040-0130-f39503000000",
-=======
         "x-ms-request-id": "0166165a-001e-0074-5b48-097950000000",
->>>>>>> 8d420312
         "x-ms-version": "2019-12-12"
       },
       "ResponseBody": []
