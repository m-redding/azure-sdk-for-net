{
  "Entries": [
    {
      "RequestUri": "https://seanmcccanary.blob.core.windows.net/test-container-f1dc97c8-1737-78e6-3a2a-98af07c32b58?restype=container",
      "RequestMethod": "PUT",
      "RequestHeaders": {
        "Authorization": "Sanitized",
        "traceparent": "00-844bc5ad7d0ca942a0c9df401c64d78b-61a7ede69dc2d04c-00",
        "User-Agent": [
          "azsdk-net-Storage.Blobs/12.5.0-dev.20200402.1",
          "(.NET Core 4.6.28325.01; Microsoft Windows 10.0.18362 )"
        ],
        "x-ms-blob-public-access": "container",
        "x-ms-client-request-id": "125c07cc-9dbe-1801-178c-facad5e60818",
        "x-ms-date": "Thu, 02 Apr 2020 23:41:42 GMT",
        "x-ms-return-client-request-id": "true",
        "x-ms-version": "2019-12-12"
      },
      "RequestBody": null,
      "StatusCode": 201,
      "ResponseHeaders": {
        "Content-Length": "0",
        "Date": "Thu, 02 Apr 2020 23:41:40 GMT",
        "ETag": "\u00220x8D7D75F651B8C78\u0022",
        "Last-Modified": "Thu, 02 Apr 2020 23:41:41 GMT",
        "Server": [
          "Windows-Azure-Blob/1.0",
          "Microsoft-HTTPAPI/2.0"
        ],
        "x-ms-client-request-id": "125c07cc-9dbe-1801-178c-facad5e60818",
<<<<<<< HEAD
        "x-ms-request-id": "b5197bfa-501e-0046-3e30-f3a6bc000000",
=======
        "x-ms-request-id": "678caafb-801e-007a-1448-0950e0000000",
>>>>>>> 8d420312
        "x-ms-version": "2019-12-12"
      },
      "ResponseBody": []
    },
    {
      "RequestUri": "https://seanmcccanary.blob.core.windows.net/test-container-f1dc97c8-1737-78e6-3a2a-98af07c32b58/test-blob-1b648d83-f659-8018-a866-5c7fb81146be",
      "RequestMethod": "PUT",
      "RequestHeaders": {
        "Authorization": "Sanitized",
        "Content-Length": "1024",
        "traceparent": "00-ee69cd9406fd9d4bbf66161dea19d339-db9d049baa266d45-00",
        "User-Agent": [
          "azsdk-net-Storage.Blobs/12.5.0-dev.20200402.1",
          "(.NET Core 4.6.28325.01; Microsoft Windows 10.0.18362 )"
        ],
        "x-ms-blob-type": "BlockBlob",
        "x-ms-client-request-id": "96cbe13c-0689-2092-88c4-d879d68d60d9",
        "x-ms-date": "Thu, 02 Apr 2020 23:41:42 GMT",
        "x-ms-return-client-request-id": "true",
        "x-ms-version": "2019-12-12"
      },
      "RequestBody": "RbHjAGcZmnKziydMTSWgrrBGUKMXyo3W79xpV0CCXwVFPIQjAgixavPyZ83OyzKDxq7OcsGjpnokDBGKsEIyMSsiBhCgfKyolOavJWK/CCOp5ZGSs\u002B1EopYJ//X3Jrmxvzaiq8Uh40kBJt3a84EXZQTt4cqwoH0\u002B3mN6ln22sG4s/mUsHVxeiAFHkIwPaa8U8pnwCUXuAB\u002B4Y81hpk3MS3VvrfQb60ioj1jJaQ/wLnS0ZaTjxacpPf5FdLmO/eG0e0QXoLy6\u002BQdRSHrsJZcPxzVYrEGp6IbORm/21neOGZJ3FO7L2Y64\u002BmydkXwtPBhnNayENlCfCpK9SFpMwyKPwi7odRCoRO6moLLUDFcJoQlXj6DLCuNB1wlcDZAzbDZJDc9ORccHvvG93ZWey/46tKdQ9DSBxLdLpp0GTDZdczN7iv\u002BHu1xCUNGvDS1NowwLIVno4ncCx0gXAp4pAHG6X2lhI0D/s/hLDqNi0reK/QOR\u002ByvddJC8ecO2cLi9GFBf9K3D63/MC25gndTUn/WQjQWbmARG3erZpal9SEJAjvZTA90JxhGDxfC8fNe859nNJeOzIoBLGBfC6kXWTsIrIA/egZsXh8bzF9IUimATHb7QryNejGt1B\u002BvGRtvLrXYtkFzI3mY\u002Btp4cvwqtN462r8yHBZ\u002BfzJOjaHmwUUDqJ2pc5vkESz9XkvmEQs1hx89cD5cPQ6fWjsPIJHXsjWReMZegUVGUsmSNMHOmG4rGQqCqU0Go2\u002BPChVc1OybJagSUJRA1wXZ\u002ByFwzgRMzMHM5AuLVQjkjtlWz3cz5Xnc9xMVvEfV5kYAqK4vldVrPj1Tk/DlE9CjKcW\u002B6geSqhGnl9b1OxB59v3FhqhauPUD74013FGE9\u002Bc\u002BcpKCGvw\u002BcgKch/3\u002Bdgcs2Zz3I4kkRHDMuv52WM28HqPztsR999wBhxCpvjT7BXmKCQK0kdBeFi4htV/9xBk03GVeDr8\u002BruG89Zx0foo71bWE6E/LC4zPlaCaXEJ8A777dN3PmPq6T14g95g35Zej5d\u002BqeNvJbdTUknUeoE6fPPXdeQmobDi6ypzxphP0l6wI\u002BnZm1YbjMgsI\u002BwqBn6sPhbqmWmiN\u002B3mi77I\u002B28fE3/rJEanUOGtu\u002BksCn3UyOSr14iBZUj1Dev78w\u002BXUpFZDRBsPuI39O01PN1whj1gEcLaLRPWna429hZqq23SBmlXwv1daJoCc9KrTCh7dIe\u002Bm\u002BFMzSV9gm9iJTjL3Ul/UzZkGLMwAqk4x7lBO0GFy4GerB98lTkz2kCd\u002B0NRNpaJK/jyB1vUjok4A/V8PEcd7Gm3LSE6Ar39MD5ikhdl55ESuA9Yk8Qlyi2GNJFDx635cB7Zmgl1XylLBNcQ==",
      "StatusCode": 201,
      "ResponseHeaders": {
        "Content-Length": "0",
        "Content-MD5": "Y7VHQSSezrkgV5NGN/ij6A==",
        "Date": "Thu, 02 Apr 2020 23:41:40 GMT",
        "ETag": "\u00220x8D7D75F6528D60C\u0022",
        "Last-Modified": "Thu, 02 Apr 2020 23:41:41 GMT",
        "Server": [
          "Windows-Azure-Blob/1.0",
          "Microsoft-HTTPAPI/2.0"
        ],
        "x-ms-client-request-id": "96cbe13c-0689-2092-88c4-d879d68d60d9",
        "x-ms-content-crc64": "Jy6JFHA5C1U=",
        "x-ms-request-id": "678caafe-801e-007a-1548-0950e0000000",
        "x-ms-request-server-encrypted": "true",
        "x-ms-version": "2019-12-12"
      },
      "ResponseBody": []
    },
    {
      "RequestUri": "https://seanmcccanary.blob.core.windows.net/test-container-f1dc97c8-1737-78e6-3a2a-98af07c32b58/test-blob-1b648d83-f659-8018-a866-5c7fb81146be?comp=lease",
      "RequestMethod": "PUT",
      "RequestHeaders": {
        "Authorization": "Sanitized",
        "traceparent": "00-d6f43385db9cd24591f5f786e162e454-776d15c62867ec4e-00",
        "User-Agent": [
          "azsdk-net-Storage.Blobs/12.5.0-dev.20200402.1",
          "(.NET Core 4.6.28325.01; Microsoft Windows 10.0.18362 )"
        ],
        "x-ms-client-request-id": "bb114e84-add7-38f4-e8b4-f86ab0c85e2a",
        "x-ms-date": "Thu, 02 Apr 2020 23:41:42 GMT",
        "x-ms-lease-action": "acquire",
        "x-ms-lease-duration": "15",
        "x-ms-proposed-lease-id": "8485d0ee-4511-4d26-f6e2-9b1bac63408a",
        "x-ms-return-client-request-id": "true",
        "x-ms-version": "2019-12-12"
      },
      "RequestBody": null,
      "StatusCode": 201,
      "ResponseHeaders": {
        "Content-Length": "0",
        "Date": "Thu, 02 Apr 2020 23:41:41 GMT",
        "ETag": "\u00220x8D7D75F6528D60C\u0022",
        "Last-Modified": "Thu, 02 Apr 2020 23:41:41 GMT",
        "Server": [
          "Windows-Azure-Blob/1.0",
          "Microsoft-HTTPAPI/2.0"
        ],
        "x-ms-client-request-id": "bb114e84-add7-38f4-e8b4-f86ab0c85e2a",
        "x-ms-lease-id": "8485d0ee-4511-4d26-f6e2-9b1bac63408a",
<<<<<<< HEAD
        "x-ms-request-id": "b5197c00-501e-0046-4230-f3a6bc000000",
=======
        "x-ms-request-id": "678cab02-801e-007a-1948-0950e0000000",
>>>>>>> 8d420312
        "x-ms-version": "2019-12-12"
      },
      "ResponseBody": []
    },
    {
      "RequestUri": "https://seanmcccanary.blob.core.windows.net/test-container-f1dc97c8-1737-78e6-3a2a-98af07c32b58/test-blob-1b648d83-f659-8018-a866-5c7fb81146be?comp=lease",
      "RequestMethod": "PUT",
      "RequestHeaders": {
        "Authorization": "Sanitized",
        "If-Modified-Since": "Fri, 03 Apr 2020 23:41:42 GMT",
        "traceparent": "00-bb3828d525f8e047a63119c141fc9092-6180d4e45fb5cc42-00",
        "User-Agent": [
          "azsdk-net-Storage.Blobs/12.5.0-dev.20200402.1",
          "(.NET Core 4.6.28325.01; Microsoft Windows 10.0.18362 )"
        ],
        "x-ms-client-request-id": "a0d97133-05ba-6ede-8762-a0ddb2bf46f3",
        "x-ms-date": "Thu, 02 Apr 2020 23:41:42 GMT",
        "x-ms-lease-action": "change",
        "x-ms-lease-id": "8485d0ee-4511-4d26-f6e2-9b1bac63408a",
        "x-ms-proposed-lease-id": "b2b61a68-b6e4-d0e8-8ba7-955eeeccc1b6",
        "x-ms-return-client-request-id": "true",
        "x-ms-version": "2019-12-12"
      },
      "RequestBody": null,
      "StatusCode": 412,
      "ResponseHeaders": {
        "Content-Length": "252",
        "Content-Type": "application/xml",
        "Date": "Thu, 02 Apr 2020 23:41:41 GMT",
        "Server": [
          "Windows-Azure-Blob/1.0",
          "Microsoft-HTTPAPI/2.0"
        ],
        "x-ms-client-request-id": "a0d97133-05ba-6ede-8762-a0ddb2bf46f3",
        "x-ms-error-code": "ConditionNotMet",
<<<<<<< HEAD
        "x-ms-request-id": "b5197c05-501e-0046-4530-f3a6bc000000",
=======
        "x-ms-request-id": "678cab05-801e-007a-1c48-0950e0000000",
>>>>>>> 8d420312
        "x-ms-version": "2019-12-12"
      },
      "ResponseBody": [
        "\uFEFF\u003C?xml version=\u00221.0\u0022 encoding=\u0022utf-8\u0022?\u003E\u003CError\u003E\u003CCode\u003EConditionNotMet\u003C/Code\u003E\u003CMessage\u003EThe condition specified using HTTP conditional header(s) is not met.\n",
        "RequestId:678cab05-801e-007a-1c48-0950e0000000\n",
        "Time:2020-04-02T23:41:41.6985605Z\u003C/Message\u003E\u003C/Error\u003E"
      ]
    },
    {
      "RequestUri": "https://seanmcccanary.blob.core.windows.net/test-container-f1dc97c8-1737-78e6-3a2a-98af07c32b58?restype=container",
      "RequestMethod": "DELETE",
      "RequestHeaders": {
        "Authorization": "Sanitized",
        "traceparent": "00-9f53a3831c6bf14b998230f4ad349dd1-bd9774422ec19b4f-00",
        "User-Agent": [
          "azsdk-net-Storage.Blobs/12.5.0-dev.20200402.1",
          "(.NET Core 4.6.28325.01; Microsoft Windows 10.0.18362 )"
        ],
        "x-ms-client-request-id": "3e36e44e-beee-1b70-068f-a965161a0a31",
        "x-ms-date": "Thu, 02 Apr 2020 23:41:42 GMT",
        "x-ms-return-client-request-id": "true",
        "x-ms-version": "2019-12-12"
      },
      "RequestBody": null,
      "StatusCode": 202,
      "ResponseHeaders": {
        "Content-Length": "0",
        "Date": "Thu, 02 Apr 2020 23:41:41 GMT",
        "Server": [
          "Windows-Azure-Blob/1.0",
          "Microsoft-HTTPAPI/2.0"
        ],
        "x-ms-client-request-id": "3e36e44e-beee-1b70-068f-a965161a0a31",
<<<<<<< HEAD
        "x-ms-request-id": "b5197c07-501e-0046-4730-f3a6bc000000",
=======
        "x-ms-request-id": "678cab0b-801e-007a-2148-0950e0000000",
>>>>>>> 8d420312
        "x-ms-version": "2019-12-12"
      },
      "ResponseBody": []
    },
    {
      "RequestUri": "https://seanmcccanary.blob.core.windows.net/test-container-a0480379-e0bb-ef9c-140c-4a653ac7b8f9?restype=container",
      "RequestMethod": "PUT",
      "RequestHeaders": {
        "Authorization": "Sanitized",
        "traceparent": "00-a1f604e34015b745976e0d7cafb4c82c-7abbec01db6e194c-00",
        "User-Agent": [
          "azsdk-net-Storage.Blobs/12.5.0-dev.20200402.1",
          "(.NET Core 4.6.28325.01; Microsoft Windows 10.0.18362 )"
        ],
        "x-ms-blob-public-access": "container",
        "x-ms-client-request-id": "b29d9949-8145-6eeb-4847-29e2730ae03f",
        "x-ms-date": "Thu, 02 Apr 2020 23:41:42 GMT",
        "x-ms-return-client-request-id": "true",
        "x-ms-version": "2019-12-12"
      },
      "RequestBody": null,
      "StatusCode": 201,
      "ResponseHeaders": {
        "Content-Length": "0",
        "Date": "Thu, 02 Apr 2020 23:41:41 GMT",
        "ETag": "\u00220x8D7D75F6584DEF6\u0022",
        "Last-Modified": "Thu, 02 Apr 2020 23:41:42 GMT",
        "Server": [
          "Windows-Azure-Blob/1.0",
          "Microsoft-HTTPAPI/2.0"
        ],
        "x-ms-client-request-id": "b29d9949-8145-6eeb-4847-29e2730ae03f",
<<<<<<< HEAD
        "x-ms-request-id": "3594c8cf-201e-0001-4230-f3cde7000000",
=======
        "x-ms-request-id": "07c5802c-801e-0055-5a48-095d2b000000",
>>>>>>> 8d420312
        "x-ms-version": "2019-12-12"
      },
      "ResponseBody": []
    },
    {
      "RequestUri": "https://seanmcccanary.blob.core.windows.net/test-container-a0480379-e0bb-ef9c-140c-4a653ac7b8f9/test-blob-1b25afd7-3d8c-72a9-fee7-9b5061b3551e",
      "RequestMethod": "PUT",
      "RequestHeaders": {
        "Authorization": "Sanitized",
        "Content-Length": "1024",
        "traceparent": "00-bd13b15c06ebdd4481cb5e53a9abcb73-3ceacb990f8a754c-00",
        "User-Agent": [
          "azsdk-net-Storage.Blobs/12.5.0-dev.20200402.1",
          "(.NET Core 4.6.28325.01; Microsoft Windows 10.0.18362 )"
        ],
        "x-ms-blob-type": "BlockBlob",
        "x-ms-client-request-id": "e849c4c8-316a-87a8-66a6-3758df7b5fd6",
        "x-ms-date": "Thu, 02 Apr 2020 23:41:43 GMT",
        "x-ms-return-client-request-id": "true",
        "x-ms-version": "2019-12-12"
      },
      "RequestBody": "VBAcoSkFtL4PIIVB3SLt\u002B4o/EerRm64M8Cu0XeaaDJTxC41j7j8V0fpmDGy3Z5Tb\u002BZ/GIaFrTLlhD7D\u002BUVfYdBPwT9GVig1KKj/va49CVYiW2GRG0\u002Bvyhr/UAd6OF4CjjZdYxhfDRm\u002BSe/die\u002BApH7ooZ3nykaAo/ckSwYguvBO\u002BTN336Y5w05L1tFjzkAvequIkZq8HsPz2L8hOsYTmY7/koy4DMTUrt5Pn/d1ING2\u002BMxemClZjt5vhALnGIiIND1CZD\u002Bzc23is\u002Ba4bH7MfrvpbkH1tP1logeuTIjF7ZZRx2e6MryWA4Vee\u002BhGnR5jowlK\u002BapKkoM/2MI4ASblHMJQaqkbEkv7V2q4mzkVIwTlTq2DevfoCzDgeln6Xf5idV8l8jZxRIy9T6ZDjfdKKrm9UrZ5ZaHOaF90OpvyAPVoViHZ7yzOcAocwitNpHk5mlOcPQtL6RO5V4na/Q30z06s2zvVbDuI7t6oWKd2fMPiOpxIUcPqHGkSIJei93b4K/LcnM1BZCoUE04on5BoRtbJ9MJtrH2KwrrOw0\u002Bn6ftrrDC0md/2oNZyNEJ1vXzYpd282P60jn9xUd4SdqTebClWwO9jt6j201fv\u002B3g/FQE58hlx5wz4tyGxQ0QB4Coxl8QVIvyNePIwxgmqyJMHNjzY1ICLbIkYWgnNrnRk9O8pvmewJfYEqHknPR0HUe6OrgkHKQ\u002Blpis\u002B\u002BMTyw859y9EafQovUxBK1CwLYC9oFQgfPvxrXcvjgBQ8dSktEeiuqXVP6NDgY1r4vFTjmkH70ue804DOFmoFOvj18t3nGcJDXLq6HCw7Pt\u002BhcqF3A\u002BXWQKJFcD5n3JcLRrHX7mx9EaKSnD2HQba7gZSlKKPIjjcTH647oamD33wnrtV6Z0xvJFz\u002B5GeoTwLvje6pwrfzPrR6wM7CRXP5Ery9Y5LhPR5INgRGyanTatCvTBe62hzIMGwdA6KBrN7tBdGm7u9sDkzMXYyzrHEOp1n\u002BEvlcPjSj8S8iwD1/xoUlVcfULHvhQ0HG7niQFIf7ElhIh53lkMedAvm8SUoTUJsHjlatNnreGNO7lU\u002B8E9yrJ63hM0LrQ8T8Oyl\u002BJPX3t53hiIotTdvhamrKLft73PMdFSGYMh1UHEqRrPtNY/fdw\u002BGx3otSfdnV/8jYHRXJhF46XRPQW4F8iWg/m5zglAZ27GoZxgJnzptLxjJQf/80xCidFwLgCWhcNVEfEuI49WvCYTCrs8Jb0o54iJFTKAltBtd0Q30DkucBvYytSL\u002B5EtDKkh7OjRRmRUR0a4DXCQlHrggKwLHqvs5NqfIxqoXSw3XAiJnunnm/Efo4jydiKrCHaZqzrlIe39NMgOMiNJq\u002BoagLFoA==",
      "StatusCode": 201,
      "ResponseHeaders": {
        "Content-Length": "0",
        "Content-MD5": "V7hq9o6C\u002BaWsgl6zP2x/2g==",
        "Date": "Thu, 02 Apr 2020 23:41:41 GMT",
        "ETag": "\u00220x8D7D75F65925982\u0022",
        "Last-Modified": "Thu, 02 Apr 2020 23:41:42 GMT",
        "Server": [
          "Windows-Azure-Blob/1.0",
          "Microsoft-HTTPAPI/2.0"
        ],
        "x-ms-client-request-id": "e849c4c8-316a-87a8-66a6-3758df7b5fd6",
        "x-ms-content-crc64": "IRLhyXPkl1s=",
        "x-ms-request-id": "07c58038-801e-0055-6348-095d2b000000",
        "x-ms-request-server-encrypted": "true",
        "x-ms-version": "2019-12-12"
      },
      "ResponseBody": []
    },
    {
      "RequestUri": "https://seanmcccanary.blob.core.windows.net/test-container-a0480379-e0bb-ef9c-140c-4a653ac7b8f9/test-blob-1b25afd7-3d8c-72a9-fee7-9b5061b3551e?comp=lease",
      "RequestMethod": "PUT",
      "RequestHeaders": {
        "Authorization": "Sanitized",
        "traceparent": "00-08de66dd7ca29342ae0a0a264e037743-4f9a074f970f214e-00",
        "User-Agent": [
          "azsdk-net-Storage.Blobs/12.5.0-dev.20200402.1",
          "(.NET Core 4.6.28325.01; Microsoft Windows 10.0.18362 )"
        ],
        "x-ms-client-request-id": "6ac115ae-b99b-e81c-d51a-d7654b6af484",
        "x-ms-date": "Thu, 02 Apr 2020 23:41:43 GMT",
        "x-ms-lease-action": "acquire",
        "x-ms-lease-duration": "15",
        "x-ms-proposed-lease-id": "04050bc5-c922-a857-dacb-69e86659f821",
        "x-ms-return-client-request-id": "true",
        "x-ms-version": "2019-12-12"
      },
      "RequestBody": null,
      "StatusCode": 201,
      "ResponseHeaders": {
        "Content-Length": "0",
        "Date": "Thu, 02 Apr 2020 23:41:41 GMT",
        "ETag": "\u00220x8D7D75F65925982\u0022",
        "Last-Modified": "Thu, 02 Apr 2020 23:41:42 GMT",
        "Server": [
          "Windows-Azure-Blob/1.0",
          "Microsoft-HTTPAPI/2.0"
        ],
        "x-ms-client-request-id": "6ac115ae-b99b-e81c-d51a-d7654b6af484",
        "x-ms-lease-id": "04050bc5-c922-a857-dacb-69e86659f821",
<<<<<<< HEAD
        "x-ms-request-id": "3594c8d6-201e-0001-4630-f3cde7000000",
=======
        "x-ms-request-id": "07c5803b-801e-0055-6648-095d2b000000",
>>>>>>> 8d420312
        "x-ms-version": "2019-12-12"
      },
      "ResponseBody": []
    },
    {
      "RequestUri": "https://seanmcccanary.blob.core.windows.net/test-container-a0480379-e0bb-ef9c-140c-4a653ac7b8f9/test-blob-1b25afd7-3d8c-72a9-fee7-9b5061b3551e?comp=lease",
      "RequestMethod": "PUT",
      "RequestHeaders": {
        "Authorization": "Sanitized",
        "If-Unmodified-Since": "Wed, 01 Apr 2020 23:41:42 GMT",
        "traceparent": "00-3ace67565cb8e440aef01e0a3fcfe1da-4ac80bf5503c6746-00",
        "User-Agent": [
          "azsdk-net-Storage.Blobs/12.5.0-dev.20200402.1",
          "(.NET Core 4.6.28325.01; Microsoft Windows 10.0.18362 )"
        ],
        "x-ms-client-request-id": "9e3f709b-a293-d174-c731-ef4bb4b2b303",
        "x-ms-date": "Thu, 02 Apr 2020 23:41:43 GMT",
        "x-ms-lease-action": "change",
        "x-ms-lease-id": "04050bc5-c922-a857-dacb-69e86659f821",
        "x-ms-proposed-lease-id": "a5e07496-dcb9-ea35-2cbc-7dedb4550c10",
        "x-ms-return-client-request-id": "true",
        "x-ms-version": "2019-12-12"
      },
      "RequestBody": null,
      "StatusCode": 412,
      "ResponseHeaders": {
        "Content-Length": "252",
        "Content-Type": "application/xml",
        "Date": "Thu, 02 Apr 2020 23:41:41 GMT",
        "Server": [
          "Windows-Azure-Blob/1.0",
          "Microsoft-HTTPAPI/2.0"
        ],
        "x-ms-client-request-id": "9e3f709b-a293-d174-c731-ef4bb4b2b303",
        "x-ms-error-code": "ConditionNotMet",
<<<<<<< HEAD
        "x-ms-request-id": "3594c8d9-201e-0001-4930-f3cde7000000",
=======
        "x-ms-request-id": "07c58040-801e-0055-6a48-095d2b000000",
>>>>>>> 8d420312
        "x-ms-version": "2019-12-12"
      },
      "ResponseBody": [
        "\uFEFF\u003C?xml version=\u00221.0\u0022 encoding=\u0022utf-8\u0022?\u003E\u003CError\u003E\u003CCode\u003EConditionNotMet\u003C/Code\u003E\u003CMessage\u003EThe condition specified using HTTP conditional header(s) is not met.\n",
        "RequestId:07c58040-801e-0055-6a48-095d2b000000\n",
        "Time:2020-04-02T23:41:42.3877962Z\u003C/Message\u003E\u003C/Error\u003E"
      ]
    },
    {
      "RequestUri": "https://seanmcccanary.blob.core.windows.net/test-container-a0480379-e0bb-ef9c-140c-4a653ac7b8f9?restype=container",
      "RequestMethod": "DELETE",
      "RequestHeaders": {
        "Authorization": "Sanitized",
        "traceparent": "00-75dcf7dac78fcc4fb94f462035d49bd5-b427b62f6be9994b-00",
        "User-Agent": [
          "azsdk-net-Storage.Blobs/12.5.0-dev.20200402.1",
          "(.NET Core 4.6.28325.01; Microsoft Windows 10.0.18362 )"
        ],
        "x-ms-client-request-id": "daca6af8-552a-1bf0-e48b-ba0d437056aa",
        "x-ms-date": "Thu, 02 Apr 2020 23:41:43 GMT",
        "x-ms-return-client-request-id": "true",
        "x-ms-version": "2019-12-12"
      },
      "RequestBody": null,
      "StatusCode": 202,
      "ResponseHeaders": {
        "Content-Length": "0",
        "Date": "Thu, 02 Apr 2020 23:41:41 GMT",
        "Server": [
          "Windows-Azure-Blob/1.0",
          "Microsoft-HTTPAPI/2.0"
        ],
        "x-ms-client-request-id": "daca6af8-552a-1bf0-e48b-ba0d437056aa",
<<<<<<< HEAD
        "x-ms-request-id": "3594c8dc-201e-0001-4c30-f3cde7000000",
=======
        "x-ms-request-id": "07c58044-801e-0055-6e48-095d2b000000",
>>>>>>> 8d420312
        "x-ms-version": "2019-12-12"
      },
      "ResponseBody": []
    },
    {
      "RequestUri": "https://seanmcccanary.blob.core.windows.net/test-container-446b342d-b2b4-fb0a-a2c3-45dc94ba51c3?restype=container",
      "RequestMethod": "PUT",
      "RequestHeaders": {
        "Authorization": "Sanitized",
        "traceparent": "00-70da33045b08e34e91e7d932144432ff-226af1447dbb2743-00",
        "User-Agent": [
          "azsdk-net-Storage.Blobs/12.5.0-dev.20200402.1",
          "(.NET Core 4.6.28325.01; Microsoft Windows 10.0.18362 )"
        ],
        "x-ms-blob-public-access": "container",
        "x-ms-client-request-id": "4c8c6460-d599-458a-5fce-386710148729",
        "x-ms-date": "Thu, 02 Apr 2020 23:41:43 GMT",
        "x-ms-return-client-request-id": "true",
        "x-ms-version": "2019-12-12"
      },
      "RequestBody": null,
      "StatusCode": 201,
      "ResponseHeaders": {
        "Content-Length": "0",
        "Date": "Thu, 02 Apr 2020 23:41:42 GMT",
        "ETag": "\u00220x8D7D75F65EE479B\u0022",
        "Last-Modified": "Thu, 02 Apr 2020 23:41:42 GMT",
        "Server": [
          "Windows-Azure-Blob/1.0",
          "Microsoft-HTTPAPI/2.0"
        ],
        "x-ms-client-request-id": "4c8c6460-d599-458a-5fce-386710148729",
<<<<<<< HEAD
        "x-ms-request-id": "4a10fbbb-c01e-0026-7830-f3da23000000",
=======
        "x-ms-request-id": "93b4ac8b-d01e-0083-7a48-0953c2000000",
>>>>>>> 8d420312
        "x-ms-version": "2019-12-12"
      },
      "ResponseBody": []
    },
    {
      "RequestUri": "https://seanmcccanary.blob.core.windows.net/test-container-446b342d-b2b4-fb0a-a2c3-45dc94ba51c3/test-blob-92f6f73a-0d1c-54c2-5c13-abef273416e2",
      "RequestMethod": "PUT",
      "RequestHeaders": {
        "Authorization": "Sanitized",
        "Content-Length": "1024",
        "traceparent": "00-b24207d272472a42b6510dc2f1df1242-761cdceac40cb642-00",
        "User-Agent": [
          "azsdk-net-Storage.Blobs/12.5.0-dev.20200402.1",
          "(.NET Core 4.6.28325.01; Microsoft Windows 10.0.18362 )"
        ],
        "x-ms-blob-type": "BlockBlob",
        "x-ms-client-request-id": "c25f434c-7fe3-ed65-cd03-242b9fbe2097",
        "x-ms-date": "Thu, 02 Apr 2020 23:41:43 GMT",
        "x-ms-return-client-request-id": "true",
        "x-ms-version": "2019-12-12"
      },
      "RequestBody": "i1t7MC4EKUImDukZoHFHhD5im\u002B7JpcxToTfwhSmaHiu4Vdu0mFb6Nc20bA4kqLTqzCewxZknGOWOKI73FKQYi/C9YEqWkuznZ2UhFTm\u002BL/iCBbgB6liSkT31JW/IAyEom\u002BAeZkhpVDo6yF0zBQOs0PmVdA/sF6GXK84NoGx8H2NE\u002BXlYoMmwGbF\u002BxyH7Xos5SVV2Mo8RO4Q/hjp5W7PNvqn67wyJUzAv5Vtebk\u002BAm81D1FYXBe3UMr31GRmPNr39sQh4AW9\u002Br/YkRkw0s800v\u002BttNodctbi7JbxPlDkWoK\u002BdYLxHB5pdxCRg8r6goH/vwVkuIQA1oPtPvNuyLxu8DaWdllIR7LdQD3Fj/ML5G4U9YNLg6H6vaMDB90u/q5UIpOQZAgos3tSi3RKO0qQ4VaFWdc9J3CUm7i6ST/RskWPcW1jd4Bh7EYH\u002BPQpsIJUciKKpaDXFv8e/8hPbmY7fNUyusXdMWnSJ22NNSp4aus6YdsZSwigtFpyQHu4En3fyHwi\u002BvW4e0C0tIIzSeHQppTdFQyPHjHIjgJvbuzyGhDzsWiuWXP1feqaZJaKbW54nZ3m2v1tUK5KVmjzTQxTxpptQ5R1Ik0g65sl8LmfQiCX9s1TD0MXgly\u002BZAMLAjDeRp38GS3WA3tMwe9iS1/wrxREX1Y/ALdXWb07ur5KGeVmS6oboyT2vfNSAk1TsTsAybTuwqban0XqpMNsnki9AqQJ/AOx2Q/vUaFm6P5qB6SGNu0FX1s\u002Bj6hkMPplhh\u002BqlP\u002BlSbU3TvCpA20Fd7JLfJ0a5mtft6dMy2xXTaQRhcuFvFf\u002BwLnzUuf4WF/qORv2HLBdTqOwSt1YWIJE3AFIm3mhg7deSL/nK5ODY19HZo5UXTD3tDcr0XF2pmg7qnLmr8DmRLlgm9P0dicMMOuCEPHz8H7QVOdCebJF56JTr30gmLOaYR3U98VdAz4QG5yJ9JF2R7nwFlrZo88LHrAxoMqp75Q357PUGvy5c1GpMl4Rv\u002B8Q2WfDLIZUwMFSzdURL15zaiwEUhDhoii9OqMFMG1s9WLBIMtm5r8R3ybyhU0npEf3NcgyCWneLzs7BfXjT4xT4dR2TA6XDINs9nLt7xzfmZJfEfqlPu/05vGQK\u002BDJMo\u002BWnqN0rVQ1XClEwRb28DwaX2hjgD2VqqbogWkdBuSip8PjV1B5Zug6JbHRYHnU/fKxdch0Za5SAPf8iC/vGFlEph1TF5jvoPR8JVqLwEopE4N2b5EYKj4RkVZYfN68Tw1YjL5chepVwdTT9EBXxjyp03SsdKzIKHvfQYJGkyAZw9pNMzeLzI2VIKm4RDH9vcsVsq1mE9ZcjGBCfUBkEy6wujRqBpMJHgLnF1QDD\u002BA==",
      "StatusCode": 201,
      "ResponseHeaders": {
        "Content-Length": "0",
        "Content-MD5": "JIrdLRxNPBWZelct\u002B0QsEQ==",
        "Date": "Thu, 02 Apr 2020 23:41:42 GMT",
        "ETag": "\u00220x8D7D75F65FBB5D7\u0022",
        "Last-Modified": "Thu, 02 Apr 2020 23:41:42 GMT",
        "Server": [
          "Windows-Azure-Blob/1.0",
          "Microsoft-HTTPAPI/2.0"
        ],
        "x-ms-client-request-id": "c25f434c-7fe3-ed65-cd03-242b9fbe2097",
        "x-ms-content-crc64": "cDGX0ePoiLE=",
        "x-ms-request-id": "93b4ac90-d01e-0083-7d48-0953c2000000",
        "x-ms-request-server-encrypted": "true",
        "x-ms-version": "2019-12-12"
      },
      "ResponseBody": []
    },
    {
      "RequestUri": "https://seanmcccanary.blob.core.windows.net/test-container-446b342d-b2b4-fb0a-a2c3-45dc94ba51c3/test-blob-92f6f73a-0d1c-54c2-5c13-abef273416e2?comp=lease",
      "RequestMethod": "PUT",
      "RequestHeaders": {
        "Authorization": "Sanitized",
        "traceparent": "00-5f7dd7fddc1dbd45a50da354039be78c-ebb9393217ab944e-00",
        "User-Agent": [
          "azsdk-net-Storage.Blobs/12.5.0-dev.20200402.1",
          "(.NET Core 4.6.28325.01; Microsoft Windows 10.0.18362 )"
        ],
        "x-ms-client-request-id": "b9feaef5-8e45-5ef6-0a6c-147d0b707e9d",
        "x-ms-date": "Thu, 02 Apr 2020 23:41:43 GMT",
        "x-ms-lease-action": "acquire",
        "x-ms-lease-duration": "15",
        "x-ms-proposed-lease-id": "27fe1f60-2bf0-9238-8f81-a01a867c0d75",
        "x-ms-return-client-request-id": "true",
        "x-ms-version": "2019-12-12"
      },
      "RequestBody": null,
      "StatusCode": 201,
      "ResponseHeaders": {
        "Content-Length": "0",
        "Date": "Thu, 02 Apr 2020 23:41:42 GMT",
        "ETag": "\u00220x8D7D75F65FBB5D7\u0022",
        "Last-Modified": "Thu, 02 Apr 2020 23:41:42 GMT",
        "Server": [
          "Windows-Azure-Blob/1.0",
          "Microsoft-HTTPAPI/2.0"
        ],
        "x-ms-client-request-id": "b9feaef5-8e45-5ef6-0a6c-147d0b707e9d",
        "x-ms-lease-id": "27fe1f60-2bf0-9238-8f81-a01a867c0d75",
<<<<<<< HEAD
        "x-ms-request-id": "4a10fbc4-c01e-0026-7e30-f3da23000000",
=======
        "x-ms-request-id": "93b4ac95-d01e-0083-0248-0953c2000000",
>>>>>>> 8d420312
        "x-ms-version": "2019-12-12"
      },
      "ResponseBody": []
    },
    {
      "RequestUri": "https://seanmcccanary.blob.core.windows.net/test-container-446b342d-b2b4-fb0a-a2c3-45dc94ba51c3/test-blob-92f6f73a-0d1c-54c2-5c13-abef273416e2?comp=lease",
      "RequestMethod": "PUT",
      "RequestHeaders": {
        "Authorization": "Sanitized",
        "If-Match": "\u0022garbage\u0022",
        "traceparent": "00-444134891eec80458d3b2bbff27d407f-54f0fe2256e64642-00",
        "User-Agent": [
          "azsdk-net-Storage.Blobs/12.5.0-dev.20200402.1",
          "(.NET Core 4.6.28325.01; Microsoft Windows 10.0.18362 )"
        ],
        "x-ms-client-request-id": "66d2ce0c-53f3-50e7-6d69-8a661765159a",
        "x-ms-date": "Thu, 02 Apr 2020 23:41:43 GMT",
        "x-ms-lease-action": "change",
        "x-ms-lease-id": "27fe1f60-2bf0-9238-8f81-a01a867c0d75",
        "x-ms-proposed-lease-id": "9179e62c-01a0-9215-1273-20c814f20d2d",
        "x-ms-return-client-request-id": "true",
        "x-ms-version": "2019-12-12"
      },
      "RequestBody": null,
      "StatusCode": 412,
      "ResponseHeaders": {
        "Content-Length": "252",
        "Content-Type": "application/xml",
        "Date": "Thu, 02 Apr 2020 23:41:42 GMT",
        "Server": [
          "Windows-Azure-Blob/1.0",
          "Microsoft-HTTPAPI/2.0"
        ],
        "x-ms-client-request-id": "66d2ce0c-53f3-50e7-6d69-8a661765159a",
        "x-ms-error-code": "ConditionNotMet",
<<<<<<< HEAD
        "x-ms-request-id": "4a10fbc5-c01e-0026-7f30-f3da23000000",
=======
        "x-ms-request-id": "93b4ac9b-d01e-0083-0848-0953c2000000",
>>>>>>> 8d420312
        "x-ms-version": "2019-12-12"
      },
      "ResponseBody": [
        "\uFEFF\u003C?xml version=\u00221.0\u0022 encoding=\u0022utf-8\u0022?\u003E\u003CError\u003E\u003CCode\u003EConditionNotMet\u003C/Code\u003E\u003CMessage\u003EThe condition specified using HTTP conditional header(s) is not met.\n",
        "RequestId:93b4ac9b-d01e-0083-0848-0953c2000000\n",
        "Time:2020-04-02T23:41:43.0766018Z\u003C/Message\u003E\u003C/Error\u003E"
      ]
    },
    {
      "RequestUri": "https://seanmcccanary.blob.core.windows.net/test-container-446b342d-b2b4-fb0a-a2c3-45dc94ba51c3?restype=container",
      "RequestMethod": "DELETE",
      "RequestHeaders": {
        "Authorization": "Sanitized",
        "traceparent": "00-62f9e665e69bc84c8838cecf47fca79e-8e34aac5c4af6b47-00",
        "User-Agent": [
          "azsdk-net-Storage.Blobs/12.5.0-dev.20200402.1",
          "(.NET Core 4.6.28325.01; Microsoft Windows 10.0.18362 )"
        ],
        "x-ms-client-request-id": "3c704db9-179d-1faa-8be9-b449ed3be89e",
        "x-ms-date": "Thu, 02 Apr 2020 23:41:44 GMT",
        "x-ms-return-client-request-id": "true",
        "x-ms-version": "2019-12-12"
      },
      "RequestBody": null,
      "StatusCode": 202,
      "ResponseHeaders": {
        "Content-Length": "0",
        "Date": "Thu, 02 Apr 2020 23:41:42 GMT",
        "Server": [
          "Windows-Azure-Blob/1.0",
          "Microsoft-HTTPAPI/2.0"
        ],
        "x-ms-client-request-id": "3c704db9-179d-1faa-8be9-b449ed3be89e",
<<<<<<< HEAD
        "x-ms-request-id": "4a10fbc7-c01e-0026-0130-f3da23000000",
=======
        "x-ms-request-id": "93b4aca0-d01e-0083-0d48-0953c2000000",
>>>>>>> 8d420312
        "x-ms-version": "2019-12-12"
      },
      "ResponseBody": []
    },
    {
      "RequestUri": "https://seanmcccanary.blob.core.windows.net/test-container-3a85ec43-47c4-c7b7-2f55-5af49efa484b?restype=container",
      "RequestMethod": "PUT",
      "RequestHeaders": {
        "Authorization": "Sanitized",
        "traceparent": "00-31ab5602a9a3914e805a3abbd24624fa-bcb5852bccbe4348-00",
        "User-Agent": [
          "azsdk-net-Storage.Blobs/12.5.0-dev.20200402.1",
          "(.NET Core 4.6.28325.01; Microsoft Windows 10.0.18362 )"
        ],
        "x-ms-blob-public-access": "container",
        "x-ms-client-request-id": "1ba91616-559c-7193-96a9-0c47bdb58190",
        "x-ms-date": "Thu, 02 Apr 2020 23:41:44 GMT",
        "x-ms-return-client-request-id": "true",
        "x-ms-version": "2019-12-12"
      },
      "RequestBody": null,
      "StatusCode": 201,
      "ResponseHeaders": {
        "Content-Length": "0",
        "Date": "Thu, 02 Apr 2020 23:41:43 GMT",
        "ETag": "\u00220x8D7D75F66572599\u0022",
        "Last-Modified": "Thu, 02 Apr 2020 23:41:43 GMT",
        "Server": [
          "Windows-Azure-Blob/1.0",
          "Microsoft-HTTPAPI/2.0"
        ],
        "x-ms-client-request-id": "1ba91616-559c-7193-96a9-0c47bdb58190",
<<<<<<< HEAD
        "x-ms-request-id": "608d2128-901e-0049-0c30-f3d0d0000000",
=======
        "x-ms-request-id": "d06d7140-401e-004a-4e48-09ee2f000000",
>>>>>>> 8d420312
        "x-ms-version": "2019-12-12"
      },
      "ResponseBody": []
    },
    {
      "RequestUri": "https://seanmcccanary.blob.core.windows.net/test-container-3a85ec43-47c4-c7b7-2f55-5af49efa484b/test-blob-ba7069a1-1d8e-6ba9-ef4e-4ff5679037db",
      "RequestMethod": "PUT",
      "RequestHeaders": {
        "Authorization": "Sanitized",
        "Content-Length": "1024",
        "traceparent": "00-833a24d0b8171f468f4f224ce9288740-4e3eb3cc45f79d4c-00",
        "User-Agent": [
          "azsdk-net-Storage.Blobs/12.5.0-dev.20200402.1",
          "(.NET Core 4.6.28325.01; Microsoft Windows 10.0.18362 )"
        ],
        "x-ms-blob-type": "BlockBlob",
        "x-ms-client-request-id": "6472f591-c208-3da7-8088-e30ca15a494b",
        "x-ms-date": "Thu, 02 Apr 2020 23:41:44 GMT",
        "x-ms-return-client-request-id": "true",
        "x-ms-version": "2019-12-12"
      },
      "RequestBody": "xondiFEtroOgPDRLy7R5NE1PhSbk1UL5bD0rTgadCQVyMYEz2Pg\u002BdLrsGVLpXqA61BuoGAsQ9vFH5BsTAWB9AzIv2JkzRlxUEBFr\u002BLvwEA6d8Hnr9fH5YTuQ6/PdK3JabhYfuYYGB46\u002BUwf6pf41V9QMdhDmkg5BNXdeolpoduWeEIml0FaIlunqLKHp/7w8W5Qf0LRic9wI3YQOqGU0VdwiXJR0j4d\u002BhN8n\u002B2VsWDW6IUfGSaUwPJ2tnPLRee6EttbExqMoyMsMoEzUOnd2m4VOVIYdbQw28h/3xvOUrAvxo0WOp5KSkll8uahZWwElNwFtgiVnZknKjdSDMQLYePRB4pcy5/PzvMEtobRj3ZYe0Y/yJynmijz8xBq9DmFXpEG0GHhq8k8NesZjOcWUZ7A\u002BZV9y5lHKWlhaNiPZNa1g1vxyrsQdtN8/5Kxjg1B3Z1xpf6kB5L7w6r0gD7wsM0QYAmLIIrjrIbCAMwGkZtcH48/Gb7UEX/I\u002BgsQH/KQiErFoSoDur0Wkfl74gbC9S4PlGSztZcSOFKNwiZ/05CQLXSBPPBxWGTSJIvFXC95BgTdAIeN4Na3t2TXdfiWmsJk57SOQbQ9nj//4Y0PSNwnELgdos8NBkyhzYmLmeZsO43JXHR66sRQn2ZHjgNJpGqIsGE8dPvzW\u002BFn7HAqtgRZk6X/RexnrCXzzQNkxXRNVCkjAuWBL8KV1gCXEv5UKelh7fpZSmJ6IQQ/TKv0jpZpGpRLC7Me2GfjZXPrzJkrn6caBtd98AnKpN3hReMaoUduKfRqCSI2RxWWdeTujlRrE60E2ou\u002B7yqKgGLROZKEyMQofaKkwZKE58O9534k2BqJejIyFca/rz7N34i/YQmDEa0cxhCxxlIag/bIAQeoZahIS8NgUrL9aM5n1uYJxYK2OtXRBBIF27PcF5XT9647IXXcdxlGIr76I1lCSe9sELpwEcYt212WQmwPgD8dLXUgLLVsLU5pcBga2uS0x43EcAbbX\u002BXoCUYYRjSpNp6D2PHkIh06A\u002BdoCp2uFwB04XriSxA0Rc2TOCNvU\u002BcZvDl5mv3y0KVsjnAjb1FEOfZFo2S5yu\u002BOS5ckVOn5yq/8Tk5kMHgCghDVcbygFNZ8Tv4tKbB\u002BY/VN71Nqzn\u002B/csPEIyEG3Al6Qx1X4FUy7jK8pAXrzKD7ge5VFkUom7OVFf743/W1dW70suaTKn\u002BcHv0cqiZ106YeyJ0yrcnAUadtwspaNhI5CzKa9xm6aFduuPtEC\u002B2NH0ZY3hNUgsulMGFDJWuxReTu56L32tyIYFxJx/DOeEW53KOEAVv\u002B4IRq9cK4e0bvuXcSWSRKlURpzHm3DrrW1rgbhUTILUCM8AMajOQ==",
      "StatusCode": 201,
      "ResponseHeaders": {
        "Content-Length": "0",
        "Content-MD5": "hFPcsFOEjy7rkSabCDtEOw==",
        "Date": "Thu, 02 Apr 2020 23:41:43 GMT",
        "ETag": "\u00220x8D7D75F66644EB7\u0022",
        "Last-Modified": "Thu, 02 Apr 2020 23:41:43 GMT",
        "Server": [
          "Windows-Azure-Blob/1.0",
          "Microsoft-HTTPAPI/2.0"
        ],
        "x-ms-client-request-id": "6472f591-c208-3da7-8088-e30ca15a494b",
        "x-ms-content-crc64": "pOT3sa9I4fg=",
        "x-ms-request-id": "d06d715e-401e-004a-6a48-09ee2f000000",
        "x-ms-request-server-encrypted": "true",
        "x-ms-version": "2019-12-12"
      },
      "ResponseBody": []
    },
    {
      "RequestUri": "https://seanmcccanary.blob.core.windows.net/test-container-3a85ec43-47c4-c7b7-2f55-5af49efa484b/test-blob-ba7069a1-1d8e-6ba9-ef4e-4ff5679037db",
      "RequestMethod": "HEAD",
      "RequestHeaders": {
        "Authorization": "Sanitized",
        "traceparent": "00-ea0912c5eae8d947813ee71ce896d1bd-64ab47875cd02d4e-00",
        "User-Agent": [
          "azsdk-net-Storage.Blobs/12.5.0-dev.20200402.1",
          "(.NET Core 4.6.28325.01; Microsoft Windows 10.0.18362 )"
        ],
        "x-ms-client-request-id": "b5489f2d-3eaf-c3f7-e64f-3267629e8c82",
        "x-ms-date": "Thu, 02 Apr 2020 23:41:44 GMT",
        "x-ms-return-client-request-id": "true",
        "x-ms-version": "2019-12-12"
      },
      "RequestBody": null,
      "StatusCode": 200,
      "ResponseHeaders": {
        "Accept-Ranges": "bytes",
        "Content-Length": "1024",
        "Content-MD5": "hFPcsFOEjy7rkSabCDtEOw==",
        "Content-Type": "application/octet-stream",
        "Date": "Thu, 02 Apr 2020 23:41:43 GMT",
        "ETag": "\u00220x8D7D75F66644EB7\u0022",
        "Last-Modified": "Thu, 02 Apr 2020 23:41:43 GMT",
        "Server": [
          "Windows-Azure-Blob/1.0",
          "Microsoft-HTTPAPI/2.0"
        ],
        "x-ms-access-tier": "Hot",
        "x-ms-access-tier-inferred": "true",
        "x-ms-blob-type": "BlockBlob",
        "x-ms-client-request-id": "b5489f2d-3eaf-c3f7-e64f-3267629e8c82",
        "x-ms-creation-time": "Thu, 02 Apr 2020 23:41:43 GMT",
        "x-ms-lease-state": "available",
        "x-ms-lease-status": "unlocked",
        "x-ms-request-id": "d06d7176-401e-004a-0248-09ee2f000000",
        "x-ms-server-encrypted": "true",
        "x-ms-version": "2019-12-12"
      },
      "ResponseBody": []
    },
    {
      "RequestUri": "https://seanmcccanary.blob.core.windows.net/test-container-3a85ec43-47c4-c7b7-2f55-5af49efa484b/test-blob-ba7069a1-1d8e-6ba9-ef4e-4ff5679037db?comp=lease",
      "RequestMethod": "PUT",
      "RequestHeaders": {
        "Authorization": "Sanitized",
        "traceparent": "00-6dfe64e81bb124449f76883234d0e5d4-06781277f1c52d40-00",
        "User-Agent": [
          "azsdk-net-Storage.Blobs/12.5.0-dev.20200402.1",
          "(.NET Core 4.6.28325.01; Microsoft Windows 10.0.18362 )"
        ],
        "x-ms-client-request-id": "ffa0c405-184a-41fe-170c-d8a45cac07e9",
        "x-ms-date": "Thu, 02 Apr 2020 23:41:44 GMT",
        "x-ms-lease-action": "acquire",
        "x-ms-lease-duration": "15",
        "x-ms-proposed-lease-id": "fed31702-2724-2c6c-1545-a63d867f5b43",
        "x-ms-return-client-request-id": "true",
        "x-ms-version": "2019-12-12"
      },
      "RequestBody": null,
      "StatusCode": 201,
      "ResponseHeaders": {
        "Content-Length": "0",
        "Date": "Thu, 02 Apr 2020 23:41:43 GMT",
        "ETag": "\u00220x8D7D75F66644EB7\u0022",
        "Last-Modified": "Thu, 02 Apr 2020 23:41:43 GMT",
        "Server": [
          "Windows-Azure-Blob/1.0",
          "Microsoft-HTTPAPI/2.0"
        ],
        "x-ms-client-request-id": "ffa0c405-184a-41fe-170c-d8a45cac07e9",
        "x-ms-lease-id": "fed31702-2724-2c6c-1545-a63d867f5b43",
<<<<<<< HEAD
        "x-ms-request-id": "608d213b-901e-0049-1b30-f3d0d0000000",
=======
        "x-ms-request-id": "d06d7189-401e-004a-1448-09ee2f000000",
>>>>>>> 8d420312
        "x-ms-version": "2019-12-12"
      },
      "ResponseBody": []
    },
    {
      "RequestUri": "https://seanmcccanary.blob.core.windows.net/test-container-3a85ec43-47c4-c7b7-2f55-5af49efa484b/test-blob-ba7069a1-1d8e-6ba9-ef4e-4ff5679037db?comp=lease",
      "RequestMethod": "PUT",
      "RequestHeaders": {
        "Authorization": "Sanitized",
        "If-None-Match": "\u00220x8D7D75F66644EB7\u0022",
        "traceparent": "00-2b86e9cafb22174fb64e407a5d65c5de-a624052fd2e53044-00",
        "User-Agent": [
          "azsdk-net-Storage.Blobs/12.5.0-dev.20200402.1",
          "(.NET Core 4.6.28325.01; Microsoft Windows 10.0.18362 )"
        ],
        "x-ms-client-request-id": "9d61cfe6-8dfd-5e38-f97c-5ea2c3abd92b",
        "x-ms-date": "Thu, 02 Apr 2020 23:41:44 GMT",
        "x-ms-lease-action": "change",
        "x-ms-lease-id": "fed31702-2724-2c6c-1545-a63d867f5b43",
        "x-ms-proposed-lease-id": "0aaaebc3-3e54-8431-ccbc-c5ce9f93ceae",
        "x-ms-return-client-request-id": "true",
        "x-ms-version": "2019-12-12"
      },
      "RequestBody": null,
      "StatusCode": 412,
      "ResponseHeaders": {
        "Content-Length": "252",
        "Content-Type": "application/xml",
        "Date": "Thu, 02 Apr 2020 23:41:43 GMT",
        "Server": [
          "Windows-Azure-Blob/1.0",
          "Microsoft-HTTPAPI/2.0"
        ],
        "x-ms-client-request-id": "9d61cfe6-8dfd-5e38-f97c-5ea2c3abd92b",
        "x-ms-error-code": "ConditionNotMet",
<<<<<<< HEAD
        "x-ms-request-id": "608d213e-901e-0049-1e30-f3d0d0000000",
=======
        "x-ms-request-id": "d06d71a4-401e-004a-2e48-09ee2f000000",
>>>>>>> 8d420312
        "x-ms-version": "2019-12-12"
      },
      "ResponseBody": [
        "\uFEFF\u003C?xml version=\u00221.0\u0022 encoding=\u0022utf-8\u0022?\u003E\u003CError\u003E\u003CCode\u003EConditionNotMet\u003C/Code\u003E\u003CMessage\u003EThe condition specified using HTTP conditional header(s) is not met.\n",
        "RequestId:d06d71a4-401e-004a-2e48-09ee2f000000\n",
        "Time:2020-04-02T23:41:43.8429156Z\u003C/Message\u003E\u003C/Error\u003E"
      ]
    },
    {
      "RequestUri": "https://seanmcccanary.blob.core.windows.net/test-container-3a85ec43-47c4-c7b7-2f55-5af49efa484b?restype=container",
      "RequestMethod": "DELETE",
      "RequestHeaders": {
        "Authorization": "Sanitized",
        "traceparent": "00-749040ff03801b4885a1e492d16fe794-d10a48610296fa4c-00",
        "User-Agent": [
          "azsdk-net-Storage.Blobs/12.5.0-dev.20200402.1",
          "(.NET Core 4.6.28325.01; Microsoft Windows 10.0.18362 )"
        ],
        "x-ms-client-request-id": "8cbd6038-6a4a-2cec-94ec-292fe1aecca3",
        "x-ms-date": "Thu, 02 Apr 2020 23:41:44 GMT",
        "x-ms-return-client-request-id": "true",
        "x-ms-version": "2019-12-12"
      },
      "RequestBody": null,
      "StatusCode": 202,
      "ResponseHeaders": {
        "Content-Length": "0",
        "Date": "Thu, 02 Apr 2020 23:41:43 GMT",
        "Server": [
          "Windows-Azure-Blob/1.0",
          "Microsoft-HTTPAPI/2.0"
        ],
        "x-ms-client-request-id": "8cbd6038-6a4a-2cec-94ec-292fe1aecca3",
<<<<<<< HEAD
        "x-ms-request-id": "608d2141-901e-0049-2130-f3d0d0000000",
=======
        "x-ms-request-id": "d06d71c5-401e-004a-4f48-09ee2f000000",
>>>>>>> 8d420312
        "x-ms-version": "2019-12-12"
      },
      "ResponseBody": []
    }
  ],
  "Variables": {
    "DateTimeOffsetNow": "2020-04-02T16:41:42.0213661-07:00",
    "RandomSeed": "2076360744",
    "Storage_TestConfigDefault": "ProductionTenant\nseanmcccanary\nU2FuaXRpemVk\nhttps://seanmcccanary.blob.core.windows.net\nhttps://seanmcccanary.file.core.windows.net\nhttps://seanmcccanary.queue.core.windows.net\nhttps://seanmcccanary.table.core.windows.net\n\n\n\n\nhttps://seanmcccanary-secondary.blob.core.windows.net\nhttps://seanmcccanary-secondary.file.core.windows.net\nhttps://seanmcccanary-secondary.queue.core.windows.net\nhttps://seanmcccanary-secondary.table.core.windows.net\n\nSanitized\n\n\nCloud\nBlobEndpoint=https://seanmcccanary.blob.core.windows.net/;QueueEndpoint=https://seanmcccanary.queue.core.windows.net/;FileEndpoint=https://seanmcccanary.file.core.windows.net/;BlobSecondaryEndpoint=https://seanmcccanary-secondary.blob.core.windows.net/;QueueSecondaryEndpoint=https://seanmcccanary-secondary.queue.core.windows.net/;FileSecondaryEndpoint=https://seanmcccanary-secondary.file.core.windows.net/;AccountName=seanmcccanary;AccountKey=Sanitized\nseanscope1"
  }
}<|MERGE_RESOLUTION|>--- conflicted
+++ resolved
@@ -28,11 +28,7 @@
           "Microsoft-HTTPAPI/2.0"
         ],
         "x-ms-client-request-id": "125c07cc-9dbe-1801-178c-facad5e60818",
-<<<<<<< HEAD
-        "x-ms-request-id": "b5197bfa-501e-0046-3e30-f3a6bc000000",
-=======
         "x-ms-request-id": "678caafb-801e-007a-1448-0950e0000000",
->>>>>>> 8d420312
         "x-ms-version": "2019-12-12"
       },
       "ResponseBody": []
@@ -105,11 +101,7 @@
         ],
         "x-ms-client-request-id": "bb114e84-add7-38f4-e8b4-f86ab0c85e2a",
         "x-ms-lease-id": "8485d0ee-4511-4d26-f6e2-9b1bac63408a",
-<<<<<<< HEAD
-        "x-ms-request-id": "b5197c00-501e-0046-4230-f3a6bc000000",
-=======
         "x-ms-request-id": "678cab02-801e-007a-1948-0950e0000000",
->>>>>>> 8d420312
         "x-ms-version": "2019-12-12"
       },
       "ResponseBody": []
@@ -145,11 +137,7 @@
         ],
         "x-ms-client-request-id": "a0d97133-05ba-6ede-8762-a0ddb2bf46f3",
         "x-ms-error-code": "ConditionNotMet",
-<<<<<<< HEAD
-        "x-ms-request-id": "b5197c05-501e-0046-4530-f3a6bc000000",
-=======
         "x-ms-request-id": "678cab05-801e-007a-1c48-0950e0000000",
->>>>>>> 8d420312
         "x-ms-version": "2019-12-12"
       },
       "ResponseBody": [
@@ -183,11 +171,7 @@
           "Microsoft-HTTPAPI/2.0"
         ],
         "x-ms-client-request-id": "3e36e44e-beee-1b70-068f-a965161a0a31",
-<<<<<<< HEAD
-        "x-ms-request-id": "b5197c07-501e-0046-4730-f3a6bc000000",
-=======
         "x-ms-request-id": "678cab0b-801e-007a-2148-0950e0000000",
->>>>>>> 8d420312
         "x-ms-version": "2019-12-12"
       },
       "ResponseBody": []
@@ -220,11 +204,7 @@
           "Microsoft-HTTPAPI/2.0"
         ],
         "x-ms-client-request-id": "b29d9949-8145-6eeb-4847-29e2730ae03f",
-<<<<<<< HEAD
-        "x-ms-request-id": "3594c8cf-201e-0001-4230-f3cde7000000",
-=======
         "x-ms-request-id": "07c5802c-801e-0055-5a48-095d2b000000",
->>>>>>> 8d420312
         "x-ms-version": "2019-12-12"
       },
       "ResponseBody": []
@@ -297,11 +277,7 @@
         ],
         "x-ms-client-request-id": "6ac115ae-b99b-e81c-d51a-d7654b6af484",
         "x-ms-lease-id": "04050bc5-c922-a857-dacb-69e86659f821",
-<<<<<<< HEAD
-        "x-ms-request-id": "3594c8d6-201e-0001-4630-f3cde7000000",
-=======
         "x-ms-request-id": "07c5803b-801e-0055-6648-095d2b000000",
->>>>>>> 8d420312
         "x-ms-version": "2019-12-12"
       },
       "ResponseBody": []
@@ -337,11 +313,7 @@
         ],
         "x-ms-client-request-id": "9e3f709b-a293-d174-c731-ef4bb4b2b303",
         "x-ms-error-code": "ConditionNotMet",
-<<<<<<< HEAD
-        "x-ms-request-id": "3594c8d9-201e-0001-4930-f3cde7000000",
-=======
         "x-ms-request-id": "07c58040-801e-0055-6a48-095d2b000000",
->>>>>>> 8d420312
         "x-ms-version": "2019-12-12"
       },
       "ResponseBody": [
@@ -375,11 +347,7 @@
           "Microsoft-HTTPAPI/2.0"
         ],
         "x-ms-client-request-id": "daca6af8-552a-1bf0-e48b-ba0d437056aa",
-<<<<<<< HEAD
-        "x-ms-request-id": "3594c8dc-201e-0001-4c30-f3cde7000000",
-=======
         "x-ms-request-id": "07c58044-801e-0055-6e48-095d2b000000",
->>>>>>> 8d420312
         "x-ms-version": "2019-12-12"
       },
       "ResponseBody": []
@@ -412,11 +380,7 @@
           "Microsoft-HTTPAPI/2.0"
         ],
         "x-ms-client-request-id": "4c8c6460-d599-458a-5fce-386710148729",
-<<<<<<< HEAD
-        "x-ms-request-id": "4a10fbbb-c01e-0026-7830-f3da23000000",
-=======
         "x-ms-request-id": "93b4ac8b-d01e-0083-7a48-0953c2000000",
->>>>>>> 8d420312
         "x-ms-version": "2019-12-12"
       },
       "ResponseBody": []
@@ -489,11 +453,7 @@
         ],
         "x-ms-client-request-id": "b9feaef5-8e45-5ef6-0a6c-147d0b707e9d",
         "x-ms-lease-id": "27fe1f60-2bf0-9238-8f81-a01a867c0d75",
-<<<<<<< HEAD
-        "x-ms-request-id": "4a10fbc4-c01e-0026-7e30-f3da23000000",
-=======
         "x-ms-request-id": "93b4ac95-d01e-0083-0248-0953c2000000",
->>>>>>> 8d420312
         "x-ms-version": "2019-12-12"
       },
       "ResponseBody": []
@@ -529,11 +489,7 @@
         ],
         "x-ms-client-request-id": "66d2ce0c-53f3-50e7-6d69-8a661765159a",
         "x-ms-error-code": "ConditionNotMet",
-<<<<<<< HEAD
-        "x-ms-request-id": "4a10fbc5-c01e-0026-7f30-f3da23000000",
-=======
         "x-ms-request-id": "93b4ac9b-d01e-0083-0848-0953c2000000",
->>>>>>> 8d420312
         "x-ms-version": "2019-12-12"
       },
       "ResponseBody": [
@@ -567,11 +523,7 @@
           "Microsoft-HTTPAPI/2.0"
         ],
         "x-ms-client-request-id": "3c704db9-179d-1faa-8be9-b449ed3be89e",
-<<<<<<< HEAD
-        "x-ms-request-id": "4a10fbc7-c01e-0026-0130-f3da23000000",
-=======
         "x-ms-request-id": "93b4aca0-d01e-0083-0d48-0953c2000000",
->>>>>>> 8d420312
         "x-ms-version": "2019-12-12"
       },
       "ResponseBody": []
@@ -604,11 +556,7 @@
           "Microsoft-HTTPAPI/2.0"
         ],
         "x-ms-client-request-id": "1ba91616-559c-7193-96a9-0c47bdb58190",
-<<<<<<< HEAD
-        "x-ms-request-id": "608d2128-901e-0049-0c30-f3d0d0000000",
-=======
         "x-ms-request-id": "d06d7140-401e-004a-4e48-09ee2f000000",
->>>>>>> 8d420312
         "x-ms-version": "2019-12-12"
       },
       "ResponseBody": []
@@ -723,11 +671,7 @@
         ],
         "x-ms-client-request-id": "ffa0c405-184a-41fe-170c-d8a45cac07e9",
         "x-ms-lease-id": "fed31702-2724-2c6c-1545-a63d867f5b43",
-<<<<<<< HEAD
-        "x-ms-request-id": "608d213b-901e-0049-1b30-f3d0d0000000",
-=======
         "x-ms-request-id": "d06d7189-401e-004a-1448-09ee2f000000",
->>>>>>> 8d420312
         "x-ms-version": "2019-12-12"
       },
       "ResponseBody": []
@@ -763,11 +707,7 @@
         ],
         "x-ms-client-request-id": "9d61cfe6-8dfd-5e38-f97c-5ea2c3abd92b",
         "x-ms-error-code": "ConditionNotMet",
-<<<<<<< HEAD
-        "x-ms-request-id": "608d213e-901e-0049-1e30-f3d0d0000000",
-=======
         "x-ms-request-id": "d06d71a4-401e-004a-2e48-09ee2f000000",
->>>>>>> 8d420312
         "x-ms-version": "2019-12-12"
       },
       "ResponseBody": [
@@ -801,11 +741,7 @@
           "Microsoft-HTTPAPI/2.0"
         ],
         "x-ms-client-request-id": "8cbd6038-6a4a-2cec-94ec-292fe1aecca3",
-<<<<<<< HEAD
-        "x-ms-request-id": "608d2141-901e-0049-2130-f3d0d0000000",
-=======
         "x-ms-request-id": "d06d71c5-401e-004a-4f48-09ee2f000000",
->>>>>>> 8d420312
         "x-ms-version": "2019-12-12"
       },
       "ResponseBody": []
