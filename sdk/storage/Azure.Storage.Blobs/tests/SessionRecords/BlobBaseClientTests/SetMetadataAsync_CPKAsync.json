{
  "Entries": [
    {
      "RequestUri": "https://storagedotnettesting.blob.core.windows.net/test-container-bcc7d203-af5d-ead0-51e7-d233cd2f2d16?restype=container",
      "RequestMethod": "PUT",
      "RequestHeaders": {
        "Authorization": "Sanitized",
        "traceparent": "00-3cd4be9ad0b1f043a561beb786b137d7-7f07beef83491b45-00",
        "User-Agent": [
          "azsdk-net-Storage.Blobs/12.7.0-alpha.20201001.1",
          "(.NET Core 4.6.29220.03; Microsoft Windows 10.0.19041 )"
        ],
        "x-ms-blob-public-access": "container",
        "x-ms-client-request-id": "3a844747-bb14-2df2-7656-da441ab501b2",
        "x-ms-date": "Thu, 01 Oct 2020 22:57:16 GMT",
        "x-ms-return-client-request-id": "true",
        "x-ms-version": "2020-02-10"
      },
      "RequestBody": null,
      "StatusCode": 201,
      "ResponseHeaders": {
        "Content-Length": "0",
        "Date": "Thu, 01 Oct 2020 22:57:15 GMT",
        "ETag": "\u00220x8D8665D5800CCD8\u0022",
        "Last-Modified": "Thu, 01 Oct 2020 22:57:16 GMT",
        "Server": [
          "Windows-Azure-Blob/1.0",
          "Microsoft-HTTPAPI/2.0"
        ],
        "x-ms-client-request-id": "3a844747-bb14-2df2-7656-da441ab501b2",
<<<<<<< HEAD
        "x-ms-request-id": "ee0a1176-901e-0049-6c48-090f4b000000",
=======
        "x-ms-request-id": "cfd37432-201e-0068-7c46-98c146000000",
>>>>>>> 365f255a
        "x-ms-version": "2020-02-10"
      },
      "ResponseBody": []
    },
    {
      "RequestUri": "https://storagedotnettesting.blob.core.windows.net/test-container-bcc7d203-af5d-ead0-51e7-d233cd2f2d16/test-blob-901b41c7-cdb1-beb3-12d1-d45a56c84e7b",
      "RequestMethod": "PUT",
      "RequestHeaders": {
        "Authorization": "Sanitized",
        "Content-Length": "0",
        "If-None-Match": "*",
        "traceparent": "00-52960b289d178748bc44707cfe28f997-e4e50df02de1df4d-00",
        "User-Agent": [
          "azsdk-net-Storage.Blobs/12.7.0-alpha.20201001.1",
          "(.NET Core 4.6.29220.03; Microsoft Windows 10.0.19041 )"
        ],
        "x-ms-blob-type": "AppendBlob",
        "x-ms-client-request-id": "ae58a3f4-f387-e6c0-ee71-f1e4cbbec55c",
        "x-ms-date": "Thu, 01 Oct 2020 22:57:16 GMT",
        "x-ms-encryption-algorithm": "AES256",
        "x-ms-encryption-key": "ngfrhqrzAqv0tQDZa3vcMQGnQFq6uBl5lMYoQ\u002BaX160=",
        "x-ms-encryption-key-sha256": "9OoVfIR2\u002BLZO8myz3s9ZoHrSR0gXN8LQXiLOYdic3eY=",
        "x-ms-return-client-request-id": "true",
        "x-ms-version": "2020-02-10"
      },
      "RequestBody": null,
      "StatusCode": 201,
      "ResponseHeaders": {
        "Content-Length": "0",
        "Date": "Thu, 01 Oct 2020 22:57:15 GMT",
        "ETag": "\u00220x8D8665D58067ECC\u0022",
        "Last-Modified": "Thu, 01 Oct 2020 22:57:16 GMT",
        "Server": [
          "Windows-Azure-Blob/1.0",
          "Microsoft-HTTPAPI/2.0"
        ],
        "x-ms-client-request-id": "ae58a3f4-f387-e6c0-ee71-f1e4cbbec55c",
        "x-ms-encryption-key-sha256": "9OoVfIR2\u002BLZO8myz3s9ZoHrSR0gXN8LQXiLOYdic3eY=",
        "x-ms-request-id": "cfd37442-201e-0068-0546-98c146000000",
        "x-ms-request-server-encrypted": "true",
        "x-ms-version": "2020-02-10"
      },
      "ResponseBody": []
    },
    {
      "RequestUri": "https://storagedotnettesting.blob.core.windows.net/test-container-bcc7d203-af5d-ead0-51e7-d233cd2f2d16/test-blob-901b41c7-cdb1-beb3-12d1-d45a56c84e7b?comp=metadata",
      "RequestMethod": "PUT",
      "RequestHeaders": {
        "Authorization": "Sanitized",
        "traceparent": "00-3f12144936e84a42b5dd12ec1f74377e-f7ea80e84ebc4746-00",
        "User-Agent": [
          "azsdk-net-Storage.Blobs/12.7.0-alpha.20201001.1",
          "(.NET Core 4.6.29220.03; Microsoft Windows 10.0.19041 )"
        ],
        "x-ms-client-request-id": "434e9172-283f-1425-9ebf-245889220880",
        "x-ms-date": "Thu, 01 Oct 2020 22:57:16 GMT",
        "x-ms-encryption-algorithm": "AES256",
        "x-ms-encryption-key": "ngfrhqrzAqv0tQDZa3vcMQGnQFq6uBl5lMYoQ\u002BaX160=",
        "x-ms-encryption-key-sha256": "9OoVfIR2\u002BLZO8myz3s9ZoHrSR0gXN8LQXiLOYdic3eY=",
        "x-ms-meta-Capital": "letter",
        "x-ms-meta-foo": "bar",
        "x-ms-meta-meta": "data",
        "x-ms-meta-UPPER": "case",
        "x-ms-return-client-request-id": "true",
        "x-ms-version": "2020-02-10"
      },
      "RequestBody": null,
      "StatusCode": 200,
      "ResponseHeaders": {
        "Content-Length": "0",
        "Date": "Thu, 01 Oct 2020 22:57:15 GMT",
        "ETag": "\u00220x8D8665D580C2582\u0022",
        "Last-Modified": "Thu, 01 Oct 2020 22:57:16 GMT",
        "Server": [
          "Windows-Azure-Blob/1.0",
          "Microsoft-HTTPAPI/2.0"
        ],
        "x-ms-client-request-id": "434e9172-283f-1425-9ebf-245889220880",
        "x-ms-encryption-key-sha256": "9OoVfIR2\u002BLZO8myz3s9ZoHrSR0gXN8LQXiLOYdic3eY=",
        "x-ms-request-id": "cfd3744c-201e-0068-0e46-98c146000000",
        "x-ms-request-server-encrypted": "true",
        "x-ms-version": "2020-02-10"
      },
      "ResponseBody": []
    },
    {
      "RequestUri": "https://storagedotnettesting.blob.core.windows.net/test-container-bcc7d203-af5d-ead0-51e7-d233cd2f2d16?restype=container",
      "RequestMethod": "DELETE",
      "RequestHeaders": {
        "Authorization": "Sanitized",
        "traceparent": "00-7e08e1ed0472d9459c713b8ba6d323aa-0b623879958e7e4a-00",
        "User-Agent": [
          "azsdk-net-Storage.Blobs/12.7.0-alpha.20201001.1",
          "(.NET Core 4.6.29220.03; Microsoft Windows 10.0.19041 )"
        ],
        "x-ms-client-request-id": "3a7136c5-8170-b51d-2dbb-6d14a50ffc7c",
        "x-ms-date": "Thu, 01 Oct 2020 22:57:16 GMT",
        "x-ms-return-client-request-id": "true",
        "x-ms-version": "2020-02-10"
      },
      "RequestBody": null,
      "StatusCode": 202,
      "ResponseHeaders": {
        "Content-Length": "0",
        "Date": "Thu, 01 Oct 2020 22:57:15 GMT",
        "Server": [
          "Windows-Azure-Blob/1.0",
          "Microsoft-HTTPAPI/2.0"
        ],
        "x-ms-client-request-id": "3a7136c5-8170-b51d-2dbb-6d14a50ffc7c",
<<<<<<< HEAD
        "x-ms-request-id": "ee0a1187-901e-0049-7848-090f4b000000",
=======
        "x-ms-request-id": "cfd37456-201e-0068-1746-98c146000000",
>>>>>>> 365f255a
        "x-ms-version": "2020-02-10"
      },
      "ResponseBody": []
    }
  ],
  "Variables": {
    "RandomSeed": "112795390",
    "Storage_TestConfigDefault": "ProductionTenant\nstoragedotnettesting\nU2FuaXRpemVk\nhttps://storagedotnettesting.blob.core.windows.net\nhttps://storagedotnettesting.file.core.windows.net\nhttps://storagedotnettesting.queue.core.windows.net\nhttps://storagedotnettesting.table.core.windows.net\n\n\n\n\nhttps://storagedotnettesting-secondary.blob.core.windows.net\nhttps://storagedotnettesting-secondary.file.core.windows.net\nhttps://storagedotnettesting-secondary.queue.core.windows.net\nhttps://storagedotnettesting-secondary.table.core.windows.net\n\nSanitized\n\n\nCloud\nBlobEndpoint=https://storagedotnettesting.blob.core.windows.net/;QueueEndpoint=https://storagedotnettesting.queue.core.windows.net/;FileEndpoint=https://storagedotnettesting.file.core.windows.net/;BlobSecondaryEndpoint=https://storagedotnettesting-secondary.blob.core.windows.net/;QueueSecondaryEndpoint=https://storagedotnettesting-secondary.queue.core.windows.net/;FileSecondaryEndpoint=https://storagedotnettesting-secondary.file.core.windows.net/;AccountName=storagedotnettesting;AccountKey=Kg==;\n"
  }
}<|MERGE_RESOLUTION|>--- conflicted
+++ resolved
@@ -28,11 +28,7 @@
           "Microsoft-HTTPAPI/2.0"
         ],
         "x-ms-client-request-id": "3a844747-bb14-2df2-7656-da441ab501b2",
-<<<<<<< HEAD
-        "x-ms-request-id": "ee0a1176-901e-0049-6c48-090f4b000000",
-=======
         "x-ms-request-id": "cfd37432-201e-0068-7c46-98c146000000",
->>>>>>> 365f255a
         "x-ms-version": "2020-02-10"
       },
       "ResponseBody": []
@@ -143,11 +139,7 @@
           "Microsoft-HTTPAPI/2.0"
         ],
         "x-ms-client-request-id": "3a7136c5-8170-b51d-2dbb-6d14a50ffc7c",
-<<<<<<< HEAD
-        "x-ms-request-id": "ee0a1187-901e-0049-7848-090f4b000000",
-=======
         "x-ms-request-id": "cfd37456-201e-0068-1746-98c146000000",
->>>>>>> 365f255a
         "x-ms-version": "2020-02-10"
       },
       "ResponseBody": []
