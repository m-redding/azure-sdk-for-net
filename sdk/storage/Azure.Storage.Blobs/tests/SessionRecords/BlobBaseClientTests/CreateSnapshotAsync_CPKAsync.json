{
  "Entries": [
    {
      "RequestUri": "https://storagedotnettesting.blob.core.windows.net/test-container-c569e7d2-a563-5978-7f74-b9219e07a6fc?restype=container",
      "RequestMethod": "PUT",
      "RequestHeaders": {
        "Authorization": "Sanitized",
        "traceparent": "00-0974dd7c512a69429a716ad5a81a0079-d91a4c4df5cee54a-00",
        "User-Agent": [
          "azsdk-net-Storage.Blobs/12.7.0-alpha.20201001.1",
          "(.NET Core 4.6.29220.03; Microsoft Windows 10.0.19041 )"
        ],
        "x-ms-blob-public-access": "container",
        "x-ms-client-request-id": "6e3c7e33-f375-c73a-7172-2d9c26a86839",
        "x-ms-date": "Thu, 01 Oct 2020 22:57:15 GMT",
        "x-ms-return-client-request-id": "true",
        "x-ms-version": "2020-02-10"
      },
      "RequestBody": null,
      "StatusCode": 201,
      "ResponseHeaders": {
        "Content-Length": "0",
        "Date": "Thu, 01 Oct 2020 22:57:15 GMT",
        "ETag": "\u00220x8D8665D576C8A90\u0022",
        "Last-Modified": "Thu, 01 Oct 2020 22:57:15 GMT",
        "Server": [
          "Windows-Azure-Blob/1.0",
          "Microsoft-HTTPAPI/2.0"
        ],
        "x-ms-client-request-id": "6e3c7e33-f375-c73a-7172-2d9c26a86839",
<<<<<<< HEAD
        "x-ms-request-id": "8921c56d-201e-004c-2a48-09dd90000000",
=======
        "x-ms-request-id": "5af19bd4-401e-000c-0446-9830de000000",
>>>>>>> 365f255a
        "x-ms-version": "2020-02-10"
      },
      "ResponseBody": []
    },
    {
      "RequestUri": "https://storagedotnettesting.blob.core.windows.net/test-container-c569e7d2-a563-5978-7f74-b9219e07a6fc/test-blob-a9e6338a-5f47-0755-23a1-498811d432d6",
      "RequestMethod": "PUT",
      "RequestHeaders": {
        "Authorization": "Sanitized",
        "Content-Length": "0",
        "If-None-Match": "*",
        "traceparent": "00-529aa7d9f5731b4e9cc1234c2e4ee9df-1a022eee66cb2e47-00",
        "User-Agent": [
          "azsdk-net-Storage.Blobs/12.7.0-alpha.20201001.1",
          "(.NET Core 4.6.29220.03; Microsoft Windows 10.0.19041 )"
        ],
        "x-ms-blob-type": "AppendBlob",
        "x-ms-client-request-id": "b7167600-3eba-8414-471a-f696ecb3acd1",
        "x-ms-date": "Thu, 01 Oct 2020 22:57:15 GMT",
        "x-ms-encryption-algorithm": "AES256",
        "x-ms-encryption-key": "p9zuH8s3h1aD/BMlnSah0nJZGfPCI5XTKDRK06qxtZ0=",
        "x-ms-encryption-key-sha256": "ueHTue0MgSMAvxYtFdom9ovYiUJNIwkv\u002BjcyV8xRxDs=",
        "x-ms-return-client-request-id": "true",
        "x-ms-version": "2020-02-10"
      },
      "RequestBody": null,
      "StatusCode": 201,
      "ResponseHeaders": {
        "Content-Length": "0",
        "Date": "Thu, 01 Oct 2020 22:57:15 GMT",
        "ETag": "\u00220x8D8665D57731BD4\u0022",
        "Last-Modified": "Thu, 01 Oct 2020 22:57:15 GMT",
        "Server": [
          "Windows-Azure-Blob/1.0",
          "Microsoft-HTTPAPI/2.0"
        ],
        "x-ms-client-request-id": "b7167600-3eba-8414-471a-f696ecb3acd1",
        "x-ms-encryption-key-sha256": "ueHTue0MgSMAvxYtFdom9ovYiUJNIwkv\u002BjcyV8xRxDs=",
        "x-ms-request-id": "5af19be3-401e-000c-0f46-9830de000000",
        "x-ms-request-server-encrypted": "true",
        "x-ms-version": "2020-02-10"
      },
      "ResponseBody": []
    },
    {
      "RequestUri": "https://storagedotnettesting.blob.core.windows.net/test-container-c569e7d2-a563-5978-7f74-b9219e07a6fc/test-blob-a9e6338a-5f47-0755-23a1-498811d432d6?comp=snapshot",
      "RequestMethod": "PUT",
      "RequestHeaders": {
        "Authorization": "Sanitized",
        "traceparent": "00-d45fda052d8fa14a9b0f6b2310ff5a01-7eac9995e7bca04a-00",
        "User-Agent": [
          "azsdk-net-Storage.Blobs/12.7.0-alpha.20201001.1",
          "(.NET Core 4.6.29220.03; Microsoft Windows 10.0.19041 )"
        ],
        "x-ms-client-request-id": "33d24ecb-fd9b-00e3-4271-02a051d866f8",
        "x-ms-date": "Thu, 01 Oct 2020 22:57:15 GMT",
        "x-ms-encryption-algorithm": "AES256",
        "x-ms-encryption-key": "p9zuH8s3h1aD/BMlnSah0nJZGfPCI5XTKDRK06qxtZ0=",
        "x-ms-encryption-key-sha256": "ueHTue0MgSMAvxYtFdom9ovYiUJNIwkv\u002BjcyV8xRxDs=",
        "x-ms-return-client-request-id": "true",
        "x-ms-version": "2020-02-10"
      },
      "RequestBody": null,
      "StatusCode": 201,
      "ResponseHeaders": {
        "Content-Length": "0",
        "Date": "Thu, 01 Oct 2020 22:57:15 GMT",
        "ETag": "\u00220x8D8665D57731BD4\u0022",
        "Last-Modified": "Thu, 01 Oct 2020 22:57:15 GMT",
        "Server": [
          "Windows-Azure-Blob/1.0",
          "Microsoft-HTTPAPI/2.0"
        ],
        "x-ms-client-request-id": "33d24ecb-fd9b-00e3-4271-02a051d866f8",
        "x-ms-request-id": "5af19bf7-401e-000c-1e46-9830de000000",
        "x-ms-request-server-encrypted": "false",
<<<<<<< HEAD
        "x-ms-snapshot": "2020-04-02T23:44:29.0482834Z",
=======
        "x-ms-snapshot": "2020-10-01T22:57:15.8388705Z",
>>>>>>> 365f255a
        "x-ms-version": "2020-02-10"
      },
      "ResponseBody": []
    },
    {
      "RequestUri": "https://storagedotnettesting.blob.core.windows.net/test-container-c569e7d2-a563-5978-7f74-b9219e07a6fc?restype=container",
      "RequestMethod": "DELETE",
      "RequestHeaders": {
        "Authorization": "Sanitized",
        "traceparent": "00-5e81a29bd73b87499901fb005577547f-0250f39e55e0bd4c-00",
        "User-Agent": [
          "azsdk-net-Storage.Blobs/12.7.0-alpha.20201001.1",
          "(.NET Core 4.6.29220.03; Microsoft Windows 10.0.19041 )"
        ],
        "x-ms-client-request-id": "9ecafe93-78e1-4936-92e5-04c05578d712",
        "x-ms-date": "Thu, 01 Oct 2020 22:57:15 GMT",
        "x-ms-return-client-request-id": "true",
        "x-ms-version": "2020-02-10"
      },
      "RequestBody": null,
      "StatusCode": 202,
      "ResponseHeaders": {
        "Content-Length": "0",
        "Date": "Thu, 01 Oct 2020 22:57:15 GMT",
        "Server": [
          "Windows-Azure-Blob/1.0",
          "Microsoft-HTTPAPI/2.0"
        ],
        "x-ms-client-request-id": "9ecafe93-78e1-4936-92e5-04c05578d712",
<<<<<<< HEAD
        "x-ms-request-id": "8921c585-201e-004c-3e48-09dd90000000",
=======
        "x-ms-request-id": "5af19bfe-401e-000c-2546-9830de000000",
>>>>>>> 365f255a
        "x-ms-version": "2020-02-10"
      },
      "ResponseBody": []
    }
  ],
  "Variables": {
    "RandomSeed": "34695006",
    "Storage_TestConfigDefault": "ProductionTenant\nstoragedotnettesting\nU2FuaXRpemVk\nhttps://storagedotnettesting.blob.core.windows.net\nhttps://storagedotnettesting.file.core.windows.net\nhttps://storagedotnettesting.queue.core.windows.net\nhttps://storagedotnettesting.table.core.windows.net\n\n\n\n\nhttps://storagedotnettesting-secondary.blob.core.windows.net\nhttps://storagedotnettesting-secondary.file.core.windows.net\nhttps://storagedotnettesting-secondary.queue.core.windows.net\nhttps://storagedotnettesting-secondary.table.core.windows.net\n\nSanitized\n\n\nCloud\nBlobEndpoint=https://storagedotnettesting.blob.core.windows.net/;QueueEndpoint=https://storagedotnettesting.queue.core.windows.net/;FileEndpoint=https://storagedotnettesting.file.core.windows.net/;BlobSecondaryEndpoint=https://storagedotnettesting-secondary.blob.core.windows.net/;QueueSecondaryEndpoint=https://storagedotnettesting-secondary.queue.core.windows.net/;FileSecondaryEndpoint=https://storagedotnettesting-secondary.file.core.windows.net/;AccountName=storagedotnettesting;AccountKey=Kg==;\n"
  }
}<|MERGE_RESOLUTION|>--- conflicted
+++ resolved
@@ -28,11 +28,7 @@
           "Microsoft-HTTPAPI/2.0"
         ],
         "x-ms-client-request-id": "6e3c7e33-f375-c73a-7172-2d9c26a86839",
-<<<<<<< HEAD
-        "x-ms-request-id": "8921c56d-201e-004c-2a48-09dd90000000",
-=======
         "x-ms-request-id": "5af19bd4-401e-000c-0446-9830de000000",
->>>>>>> 365f255a
         "x-ms-version": "2020-02-10"
       },
       "ResponseBody": []
@@ -109,11 +105,7 @@
         "x-ms-client-request-id": "33d24ecb-fd9b-00e3-4271-02a051d866f8",
         "x-ms-request-id": "5af19bf7-401e-000c-1e46-9830de000000",
         "x-ms-request-server-encrypted": "false",
-<<<<<<< HEAD
-        "x-ms-snapshot": "2020-04-02T23:44:29.0482834Z",
-=======
         "x-ms-snapshot": "2020-10-01T22:57:15.8388705Z",
->>>>>>> 365f255a
         "x-ms-version": "2020-02-10"
       },
       "ResponseBody": []
@@ -143,11 +135,7 @@
           "Microsoft-HTTPAPI/2.0"
         ],
         "x-ms-client-request-id": "9ecafe93-78e1-4936-92e5-04c05578d712",
-<<<<<<< HEAD
-        "x-ms-request-id": "8921c585-201e-004c-3e48-09dd90000000",
-=======
         "x-ms-request-id": "5af19bfe-401e-000c-2546-9830de000000",
->>>>>>> 365f255a
         "x-ms-version": "2020-02-10"
       },
       "ResponseBody": []
