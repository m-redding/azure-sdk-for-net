{
  "Entries": [
    {
      "RequestUri": "http://emilydevtest.blob.core.windows.net/test-container-6fabbfcc-ec76-932d-e1ec-53484b8c064b?restype=container",
      "RequestMethod": "PUT",
      "RequestHeaders": {
        "Authorization": "Sanitized",
        "traceparent": "00-9b77a4ab0066704c96ed349a50c46a47-694739e395c55a42-00",
        "User-Agent": [
          "azsdk-net-Storage.Blobs/12.7.0-alpha.20200908.1",
          "(.NET Core 4.6.29130.01; Microsoft Windows 10.0.19041 )"
        ],
        "x-ms-blob-public-access": "container",
        "x-ms-client-request-id": "f9ef06c5-7776-fedf-c1a2-38c4e9defec2",
        "x-ms-date": "Tue, 08 Sep 2020 15:58:44 GMT",
        "x-ms-return-client-request-id": "true",
        "x-ms-version": "2020-02-10"
      },
      "RequestBody": null,
      "StatusCode": 201,
      "ResponseHeaders": {
        "Content-Length": "0",
        "Date": "Tue, 08 Sep 2020 15:58:44 GMT",
        "ETag": "\u00220x8D8541010635147\u0022",
        "Last-Modified": "Tue, 08 Sep 2020 15:58:44 GMT",
        "Server": [
          "Windows-Azure-Blob/1.0",
          "Microsoft-HTTPAPI/2.0"
        ],
        "x-ms-client-request-id": "f9ef06c5-7776-fedf-c1a2-38c4e9defec2",
<<<<<<< HEAD
        "x-ms-request-id": "4209c667-b01e-0059-271a-5b1601000000",
        "x-ms-version": "2020-02-10"
=======
        "x-ms-request-id": "1076d4ef-e01e-00e4-6ef8-855d6a000000",
        "x-ms-version": "2019-12-12"
>>>>>>> 548336e6
      },
      "ResponseBody": []
    },
    {
      "RequestUri": "http://emilydevtest.blob.core.windows.net/test-container-6fabbfcc-ec76-932d-e1ec-53484b8c064b/test-blob-ec0c2379-21b9-e4e9-d4c0-b6e7d2c7271c",
      "RequestMethod": "PUT",
      "RequestHeaders": {
        "Authorization": "Sanitized",
        "Content-Length": "1024",
        "traceparent": "00-4ac7e63afcc4f5479c5703efbd51dc89-a75e45a37ace9a41-00",
        "User-Agent": [
          "azsdk-net-Storage.Blobs/12.7.0-alpha.20200908.1",
          "(.NET Core 4.6.29130.01; Microsoft Windows 10.0.19041 )"
        ],
        "x-ms-blob-type": "BlockBlob",
        "x-ms-client-request-id": "c20baf6b-efa0-30b6-2bbf-d094719cbc25",
        "x-ms-date": "Tue, 08 Sep 2020 15:58:44 GMT",
        "x-ms-return-client-request-id": "true",
        "x-ms-version": "2020-02-10"
      },
      "RequestBody": "jPr8dJCPc4PiJA36QSVGtVGsgkWcDNVwHROfyBAZnIN86HtSLyYWNZJrFlFq5L2cXIJyPVu5JX8ki1d88KpzyYiJfliq9IYrlU2yMfWDBjhWA2yNpl8ow8L7LaPOmkTo903J4GZk8Wj8RqgNBvOJoIUeJu0\u002B5iMpYbqVrsbjXPsJyjqouibR8REDkV\u002B2G7zPcYwdsHNXqRAqn3\u002BrzkKhGOmsBDy54eZfTDXbOlXDckb\u002Bxj06xayHsSApfhqmJiLOYnh1ChZ/FZCmvmM\u002Be2\u002B7Zi05rQgFZ1M9JFIckGLLuCYSDNjcTWgvfrGskwZJSTaxbRftbXgayfolOOXEY4Qu2gY8K26X3hnFCS5WWdNM9NscayJK3kqu90PdtxSCaxssfbgADB3HGo7\u002BJ2RJxG8n2UQKp/di5Py7jjQquScFQp4TKtsaS\u002Be9VFGTTLbmZDPTtd3QeMMjypm8RH3pnGBn\u002BOTGNpqUDI5cTFKmzphG1SoAVwNJNMra719BXgZq1LjxLFPRHy6ZP6lPcyxwffsBdW5T6EVcHcMa60Y6U62H8XiataJEdLX8Zxda\u002BsGeaXJkP\u002BiXF\u002BtzlA6PtzTnX\u002Bv7yIGz1shZvAG4VoEtASMCe4HT1RPE79qMJyCTtbyBFAcsXjI/6pKqC4Lm3sBqRZLrjDuyE4nYN9inJ6\u002BnxQdFN0F5AaPxw5HuKcqQ3RAZIeGNqCmAzgF\u002BUydZl8LjAkV7oad\u002B8UTv\u002Bciqw\u002Bq/R1nHjQXOGh3dxWlA\u002B617lyzOCyeFFDxpmzCcna5h1goXvgvOkQq8FOgnntw\u002BPfWWc2Kc27fDOjMcXfLVMXxvfO5eKTyhrQUhEvc\u002BXXZgK107BSlMxPpSU4TYsTQX5\u002BJruCHt4BS59cZcesnAhN28vDKVmitSI7fzC9W3yfvRCSoU06RUcktJgRBj70oxks\u002BnG/UBgk23GJVq\u002BdQ\u002BASvKinCeq7A4aEnnSxga7zNswngFEK0G0IfdXbsP6nh2CoDlmWXakuYfb7KrGjY0nChh/TdcOPB9w7rpwU70KX7QcEGXNVbOki\u002BS5qH6WrZQqMGSrexBGtKPZ9Wr8NGYKkU02qn1nWbSkmoIyVJPg2kDmRiNYnuRj1ZuB86AI6Fd\u002Brtbxn8NWgtavxuCOFCAQORsp1e4C8jKo0tSh5WYUm/Iq8\u002BW9Lzp9j8NMqJgD1YF7sfpFHtKpO/ykCM0utJ1wm2ruY2B6UwngrAYq9gmapP0TZnOrj3zfgbgpGOZtDxsl280tFbJhAR7wpHKMfkWzCWPQG05pxMwtzqHoEXojc10rBNo8bY9K8iUUuurKE0Nytc9CnTOMvBbBPwbQuS/kjTEVYXlrdtvUhSkpVQohI/tedZtq4NYpg==",
      "StatusCode": 201,
      "ResponseHeaders": {
        "Content-Length": "0",
        "Content-MD5": "kzb4AxkoD37ldrzYHZ5EVw==",
        "Date": "Tue, 08 Sep 2020 15:58:44 GMT",
        "ETag": "\u00220x8D854101068EE23\u0022",
        "Last-Modified": "Tue, 08 Sep 2020 15:58:44 GMT",
        "Server": [
          "Windows-Azure-Blob/1.0",
          "Microsoft-HTTPAPI/2.0"
        ],
        "x-ms-client-request-id": "c20baf6b-efa0-30b6-2bbf-d094719cbc25",
        "x-ms-content-crc64": "KeYEX6CGB80=",
        "x-ms-request-id": "1076d509-e01e-00e4-05f8-855d6a000000",
        "x-ms-request-server-encrypted": "true",
<<<<<<< HEAD
        "x-ms-version": "2020-02-10",
        "x-ms-version-id": "2020-07-16T02:43:48.9932885Z"
=======
        "x-ms-version": "2019-12-12"
>>>>>>> 548336e6
      },
      "ResponseBody": []
    },
    {
      "RequestUri": "http://emilydevtest.blob.core.windows.net/test-container-6fabbfcc-ec76-932d-e1ec-53484b8c064b/test-blob-ec0c2379-21b9-e4e9-d4c0-b6e7d2c7271c",
      "RequestMethod": "HEAD",
      "RequestHeaders": {
        "Authorization": "Sanitized",
        "traceparent": "00-ef1e46286607744eb8ac843b78615b3d-f6e58738bfe1e244-00",
        "User-Agent": [
          "azsdk-net-Storage.Blobs/12.7.0-alpha.20200908.1",
          "(.NET Core 4.6.29130.01; Microsoft Windows 10.0.19041 )"
        ],
        "x-ms-client-request-id": "227c05d8-65bb-0c7c-1787-346abc06c2e3",
        "x-ms-date": "Tue, 08 Sep 2020 15:58:44 GMT",
        "x-ms-return-client-request-id": "true",
        "x-ms-version": "2019-12-12"
      },
      "RequestBody": null,
      "StatusCode": 200,
      "ResponseHeaders": {
        "Accept-Ranges": "bytes",
        "Content-Length": "1024",
        "Content-MD5": "kzb4AxkoD37ldrzYHZ5EVw==",
        "Content-Type": "application/octet-stream",
        "Date": "Tue, 08 Sep 2020 15:58:44 GMT",
        "ETag": "\u00220x8D854101068EE23\u0022",
        "Last-Modified": "Tue, 08 Sep 2020 15:58:44 GMT",
        "Server": [
          "Windows-Azure-Blob/1.0",
          "Microsoft-HTTPAPI/2.0"
        ],
        "Vary": "Origin",
        "x-ms-access-tier": "Hot",
        "x-ms-access-tier-inferred": "true",
        "x-ms-blob-type": "BlockBlob",
        "x-ms-client-request-id": "227c05d8-65bb-0c7c-1787-346abc06c2e3",
        "x-ms-creation-time": "Tue, 08 Sep 2020 15:58:44 GMT",
        "x-ms-lease-state": "available",
        "x-ms-lease-status": "unlocked",
        "x-ms-request-id": "1076d512-e01e-00e4-0ef8-855d6a000000",
        "x-ms-server-encrypted": "true",
        "x-ms-version": "2019-12-12"
      },
      "ResponseBody": []
    },
    {
      "RequestUri": "http://emilydevtest.blob.core.windows.net/test-container-6fabbfcc-ec76-932d-e1ec-53484b8c064b/test-blob-ec0c2379-21b9-e4e9-d4c0-b6e7d2c7271c",
      "RequestMethod": "GET",
      "RequestHeaders": {
        "Authorization": "Sanitized",
        "User-Agent": [
          "azsdk-net-Storage.Blobs/12.7.0-alpha.20200908.1",
          "(.NET Core 4.6.29130.01; Microsoft Windows 10.0.19041 )"
        ],
        "x-ms-client-request-id": "6cbb4de9-9920-ec69-3d65-c543c4113080",
        "x-ms-date": "Tue, 08 Sep 2020 15:58:44 GMT",
        "x-ms-range": "bytes=0-127",
        "x-ms-return-client-request-id": "true",
        "x-ms-version": "2020-02-10"
      },
      "RequestBody": null,
      "StatusCode": 206,
      "ResponseHeaders": {
        "Accept-Ranges": "bytes",
        "Content-Length": "128",
        "Content-Range": "bytes 0-127/1024",
        "Content-Type": "application/octet-stream",
        "Date": "Tue, 08 Sep 2020 15:58:44 GMT",
        "ETag": "\u00220x8D854101068EE23\u0022",
        "Last-Modified": "Tue, 08 Sep 2020 15:58:44 GMT",
        "Server": [
          "Windows-Azure-Blob/1.0",
          "Microsoft-HTTPAPI/2.0"
        ],
        "Vary": "Origin",
        "x-ms-blob-content-md5": "kzb4AxkoD37ldrzYHZ5EVw==",
        "x-ms-blob-type": "BlockBlob",
        "x-ms-client-request-id": "6cbb4de9-9920-ec69-3d65-c543c4113080",
        "x-ms-creation-time": "Tue, 08 Sep 2020 15:58:44 GMT",
        "x-ms-lease-state": "available",
        "x-ms-lease-status": "unlocked",
        "x-ms-request-id": "1076d51c-e01e-00e4-15f8-855d6a000000",
        "x-ms-server-encrypted": "true",
<<<<<<< HEAD
        "x-ms-version": "2020-02-10",
        "x-ms-version-id": "2020-07-16T02:43:48.9932885Z"
=======
        "x-ms-version": "2019-12-12"
>>>>>>> 548336e6
      },
      "ResponseBody": "jPr8dJCPc4PiJA36QSVGtVGsgkWcDNVwHROfyBAZnIN86HtSLyYWNZJrFlFq5L2cXIJyPVu5JX8ki1d88KpzyYiJfliq9IYrlU2yMfWDBjhWA2yNpl8ow8L7LaPOmkTo903J4GZk8Wj8RqgNBvOJoIUeJu0\u002B5iMpYbqVrsbjXPs="
    },
    {
      "RequestUri": "http://emilydevtest.blob.core.windows.net/test-container-6fabbfcc-ec76-932d-e1ec-53484b8c064b/test-blob-ec0c2379-21b9-e4e9-d4c0-b6e7d2c7271c",
      "RequestMethod": "GET",
      "RequestHeaders": {
        "Authorization": "Sanitized",
        "If-Match": "0x8D854101068EE23",
        "User-Agent": [
          "azsdk-net-Storage.Blobs/12.7.0-alpha.20200908.1",
          "(.NET Core 4.6.29130.01; Microsoft Windows 10.0.19041 )"
        ],
        "x-ms-client-request-id": "6f802949-564b-17c3-9f89-177944a3ad22",
        "x-ms-date": "Tue, 08 Sep 2020 15:58:44 GMT",
        "x-ms-range": "bytes=128-255",
        "x-ms-return-client-request-id": "true",
        "x-ms-version": "2020-02-10"
      },
      "RequestBody": null,
      "StatusCode": 206,
      "ResponseHeaders": {
        "Accept-Ranges": "bytes",
        "Content-Length": "128",
        "Content-Range": "bytes 128-255/1024",
        "Content-Type": "application/octet-stream",
        "Date": "Tue, 08 Sep 2020 15:58:44 GMT",
        "ETag": "\u00220x8D854101068EE23\u0022",
        "Last-Modified": "Tue, 08 Sep 2020 15:58:44 GMT",
        "Server": [
          "Windows-Azure-Blob/1.0",
          "Microsoft-HTTPAPI/2.0"
        ],
        "Vary": "Origin",
        "x-ms-blob-content-md5": "kzb4AxkoD37ldrzYHZ5EVw==",
        "x-ms-blob-type": "BlockBlob",
        "x-ms-client-request-id": "6f802949-564b-17c3-9f89-177944a3ad22",
        "x-ms-creation-time": "Tue, 08 Sep 2020 15:58:44 GMT",
        "x-ms-lease-state": "available",
        "x-ms-lease-status": "unlocked",
        "x-ms-request-id": "1076d524-e01e-00e4-1bf8-855d6a000000",
        "x-ms-server-encrypted": "true",
<<<<<<< HEAD
        "x-ms-version": "2020-02-10",
        "x-ms-version-id": "2020-07-16T02:43:48.9932885Z"
=======
        "x-ms-version": "2019-12-12"
>>>>>>> 548336e6
      },
      "ResponseBody": "Cco6qLom0fERA5Ffthu8z3GMHbBzV6kQKp9/q85CoRjprAQ8ueHmX0w12zpVw3JG/sY9OsWsh7EgKX4apiYizmJ4dQoWfxWQpr5jPntvu2YtOa0IBWdTPSRSHJBiy7gmEgzY3E1oL36xrJMGSUk2sW0X7W14Gsn6JTjlxGOELto="
    },
    {
      "RequestUri": "http://emilydevtest.blob.core.windows.net/test-container-6fabbfcc-ec76-932d-e1ec-53484b8c064b/test-blob-ec0c2379-21b9-e4e9-d4c0-b6e7d2c7271c",
      "RequestMethod": "GET",
      "RequestHeaders": {
        "Authorization": "Sanitized",
        "If-Match": "0x8D854101068EE23",
        "User-Agent": [
          "azsdk-net-Storage.Blobs/12.7.0-alpha.20200908.1",
          "(.NET Core 4.6.29130.01; Microsoft Windows 10.0.19041 )"
        ],
        "x-ms-client-request-id": "9af918dd-c190-bf35-c482-49206a2a8a7a",
        "x-ms-date": "Tue, 08 Sep 2020 15:58:44 GMT",
        "x-ms-range": "bytes=256-383",
        "x-ms-return-client-request-id": "true",
        "x-ms-version": "2020-02-10"
      },
      "RequestBody": null,
      "StatusCode": 206,
      "ResponseHeaders": {
        "Accept-Ranges": "bytes",
        "Content-Length": "128",
        "Content-Range": "bytes 256-383/1024",
        "Content-Type": "application/octet-stream",
        "Date": "Tue, 08 Sep 2020 15:58:44 GMT",
        "ETag": "\u00220x8D854101068EE23\u0022",
        "Last-Modified": "Tue, 08 Sep 2020 15:58:44 GMT",
        "Server": [
          "Windows-Azure-Blob/1.0",
          "Microsoft-HTTPAPI/2.0"
        ],
        "Vary": "Origin",
        "x-ms-blob-content-md5": "kzb4AxkoD37ldrzYHZ5EVw==",
        "x-ms-blob-type": "BlockBlob",
        "x-ms-client-request-id": "9af918dd-c190-bf35-c482-49206a2a8a7a",
        "x-ms-creation-time": "Tue, 08 Sep 2020 15:58:44 GMT",
        "x-ms-lease-state": "available",
        "x-ms-lease-status": "unlocked",
        "x-ms-request-id": "1076d52a-e01e-00e4-21f8-855d6a000000",
        "x-ms-server-encrypted": "true",
<<<<<<< HEAD
        "x-ms-version": "2020-02-10",
        "x-ms-version-id": "2020-07-16T02:43:48.9932885Z"
=======
        "x-ms-version": "2019-12-12"
>>>>>>> 548336e6
      },
      "ResponseBody": "BjwrbpfeGcUJLlZZ00z02xxrIkreSq73Q923FIJrGyx9uAAMHccajv4nZEnEbyfZRAqn92Lk/LuONCq5JwVCnhMq2xpL571UUZNMtuZkM9O13dB4wyPKmbxEfemcYGf45MY2mpQMjlxMUqbOmEbVKgBXA0k0ytrvX0FeBmrUuPE="
    },
    {
      "RequestUri": "http://emilydevtest.blob.core.windows.net/test-container-6fabbfcc-ec76-932d-e1ec-53484b8c064b/test-blob-ec0c2379-21b9-e4e9-d4c0-b6e7d2c7271c",
      "RequestMethod": "GET",
      "RequestHeaders": {
        "Authorization": "Sanitized",
        "If-Match": "0x8D854101068EE23",
        "User-Agent": [
          "azsdk-net-Storage.Blobs/12.7.0-alpha.20200908.1",
          "(.NET Core 4.6.29130.01; Microsoft Windows 10.0.19041 )"
        ],
        "x-ms-client-request-id": "2c9c8ec7-12aa-2d92-84f1-374d0b40fd7e",
        "x-ms-date": "Tue, 08 Sep 2020 15:58:44 GMT",
        "x-ms-range": "bytes=384-511",
        "x-ms-return-client-request-id": "true",
        "x-ms-version": "2020-02-10"
      },
      "RequestBody": null,
      "StatusCode": 206,
      "ResponseHeaders": {
        "Accept-Ranges": "bytes",
        "Content-Length": "128",
        "Content-Range": "bytes 384-511/1024",
        "Content-Type": "application/octet-stream",
        "Date": "Tue, 08 Sep 2020 15:58:44 GMT",
        "ETag": "\u00220x8D854101068EE23\u0022",
        "Last-Modified": "Tue, 08 Sep 2020 15:58:44 GMT",
        "Server": [
          "Windows-Azure-Blob/1.0",
          "Microsoft-HTTPAPI/2.0"
        ],
        "Vary": "Origin",
        "x-ms-blob-content-md5": "kzb4AxkoD37ldrzYHZ5EVw==",
        "x-ms-blob-type": "BlockBlob",
        "x-ms-client-request-id": "2c9c8ec7-12aa-2d92-84f1-374d0b40fd7e",
        "x-ms-creation-time": "Tue, 08 Sep 2020 15:58:44 GMT",
        "x-ms-lease-state": "available",
        "x-ms-lease-status": "unlocked",
        "x-ms-request-id": "1076d52d-e01e-00e4-24f8-855d6a000000",
        "x-ms-server-encrypted": "true",
<<<<<<< HEAD
        "x-ms-version": "2020-02-10",
        "x-ms-version-id": "2020-07-16T02:43:48.9932885Z"
=======
        "x-ms-version": "2019-12-12"
>>>>>>> 548336e6
      },
      "ResponseBody": "LFPRHy6ZP6lPcyxwffsBdW5T6EVcHcMa60Y6U62H8XiataJEdLX8Zxda\u002BsGeaXJkP\u002BiXF\u002BtzlA6PtzTnX\u002Bv7yIGz1shZvAG4VoEtASMCe4HT1RPE79qMJyCTtbyBFAcsXjI/6pKqC4Lm3sBqRZLrjDuyE4nYN9inJ6\u002BnxQdFN0E="
    },
    {
      "RequestUri": "http://emilydevtest.blob.core.windows.net/test-container-6fabbfcc-ec76-932d-e1ec-53484b8c064b/test-blob-ec0c2379-21b9-e4e9-d4c0-b6e7d2c7271c",
      "RequestMethod": "GET",
      "RequestHeaders": {
        "Authorization": "Sanitized",
        "If-Match": "0x8D854101068EE23",
        "User-Agent": [
          "azsdk-net-Storage.Blobs/12.7.0-alpha.20200908.1",
          "(.NET Core 4.6.29130.01; Microsoft Windows 10.0.19041 )"
        ],
        "x-ms-client-request-id": "db597615-5e8d-49cf-397f-eb11548ee988",
        "x-ms-date": "Tue, 08 Sep 2020 15:58:44 GMT",
        "x-ms-range": "bytes=512-639",
        "x-ms-return-client-request-id": "true",
        "x-ms-version": "2020-02-10"
      },
      "RequestBody": null,
      "StatusCode": 206,
      "ResponseHeaders": {
        "Accept-Ranges": "bytes",
        "Content-Length": "128",
        "Content-Range": "bytes 512-639/1024",
        "Content-Type": "application/octet-stream",
        "Date": "Tue, 08 Sep 2020 15:58:44 GMT",
        "ETag": "\u00220x8D854101068EE23\u0022",
        "Last-Modified": "Tue, 08 Sep 2020 15:58:44 GMT",
        "Server": [
          "Windows-Azure-Blob/1.0",
          "Microsoft-HTTPAPI/2.0"
        ],
        "Vary": "Origin",
        "x-ms-blob-content-md5": "kzb4AxkoD37ldrzYHZ5EVw==",
        "x-ms-blob-type": "BlockBlob",
        "x-ms-client-request-id": "db597615-5e8d-49cf-397f-eb11548ee988",
        "x-ms-creation-time": "Tue, 08 Sep 2020 15:58:44 GMT",
        "x-ms-lease-state": "available",
        "x-ms-lease-status": "unlocked",
        "x-ms-request-id": "1076d531-e01e-00e4-28f8-855d6a000000",
        "x-ms-server-encrypted": "true",
<<<<<<< HEAD
        "x-ms-version": "2020-02-10",
        "x-ms-version-id": "2020-07-16T02:43:48.9932885Z"
=======
        "x-ms-version": "2019-12-12"
>>>>>>> 548336e6
      },
      "ResponseBody": "eQGj8cOR7inKkN0QGSHhjagpgM4BflMnWZfC4wJFe6GnfvFE7/nIqsPqv0dZx40Fzhod3cVpQPute5cszgsnhRQ8aZswnJ2uYdYKF74LzpEKvBToJ57cPj31lnNinNu3wzozHF3y1TF8b3zuXik8oa0FIRL3Pl12YCtdOwUpTMQ="
    },
    {
      "RequestUri": "http://emilydevtest.blob.core.windows.net/test-container-6fabbfcc-ec76-932d-e1ec-53484b8c064b/test-blob-ec0c2379-21b9-e4e9-d4c0-b6e7d2c7271c",
      "RequestMethod": "GET",
      "RequestHeaders": {
        "Authorization": "Sanitized",
        "If-Match": "0x8D854101068EE23",
        "User-Agent": [
          "azsdk-net-Storage.Blobs/12.7.0-alpha.20200908.1",
          "(.NET Core 4.6.29130.01; Microsoft Windows 10.0.19041 )"
        ],
        "x-ms-client-request-id": "9538203a-21e6-04f1-0371-a49f6674fcad",
        "x-ms-date": "Tue, 08 Sep 2020 15:58:44 GMT",
        "x-ms-range": "bytes=640-767",
        "x-ms-return-client-request-id": "true",
        "x-ms-version": "2020-02-10"
      },
      "RequestBody": null,
      "StatusCode": 206,
      "ResponseHeaders": {
        "Accept-Ranges": "bytes",
        "Content-Length": "128",
        "Content-Range": "bytes 640-767/1024",
        "Content-Type": "application/octet-stream",
        "Date": "Tue, 08 Sep 2020 15:58:44 GMT",
        "ETag": "\u00220x8D854101068EE23\u0022",
        "Last-Modified": "Tue, 08 Sep 2020 15:58:44 GMT",
        "Server": [
          "Windows-Azure-Blob/1.0",
          "Microsoft-HTTPAPI/2.0"
        ],
        "Vary": "Origin",
        "x-ms-blob-content-md5": "kzb4AxkoD37ldrzYHZ5EVw==",
        "x-ms-blob-type": "BlockBlob",
        "x-ms-client-request-id": "9538203a-21e6-04f1-0371-a49f6674fcad",
        "x-ms-creation-time": "Tue, 08 Sep 2020 15:58:44 GMT",
        "x-ms-lease-state": "available",
        "x-ms-lease-status": "unlocked",
        "x-ms-request-id": "1076d536-e01e-00e4-2df8-855d6a000000",
        "x-ms-server-encrypted": "true",
<<<<<<< HEAD
        "x-ms-version": "2020-02-10",
        "x-ms-version-id": "2020-07-16T02:43:48.9932885Z"
=======
        "x-ms-version": "2019-12-12"
>>>>>>> 548336e6
      },
      "ResponseBody": "\u002BlJThNixNBfn4mu4Ie3gFLn1xlx6ycCE3by8MpWaK1Ijt/ML1bfJ\u002B9EJKhTTpFRyS0mBEGPvSjGSz6cb9QGCTbcYlWr51D4BK8qKcJ6rsDhoSedLGBrvM2zCeAUQrQbQh91duw/qeHYKgOWZZdqS5h9vsqsaNjScKGH9N1w48H0="
    },
    {
      "RequestUri": "http://emilydevtest.blob.core.windows.net/test-container-6fabbfcc-ec76-932d-e1ec-53484b8c064b/test-blob-ec0c2379-21b9-e4e9-d4c0-b6e7d2c7271c",
      "RequestMethod": "GET",
      "RequestHeaders": {
        "Authorization": "Sanitized",
        "If-Match": "0x8D854101068EE23",
        "User-Agent": [
          "azsdk-net-Storage.Blobs/12.7.0-alpha.20200908.1",
          "(.NET Core 4.6.29130.01; Microsoft Windows 10.0.19041 )"
        ],
        "x-ms-client-request-id": "34d73f4d-5456-fba2-55f6-3180e9130d93",
        "x-ms-date": "Tue, 08 Sep 2020 15:58:44 GMT",
        "x-ms-range": "bytes=768-895",
        "x-ms-return-client-request-id": "true",
        "x-ms-version": "2020-02-10"
      },
      "RequestBody": null,
      "StatusCode": 206,
      "ResponseHeaders": {
        "Accept-Ranges": "bytes",
        "Content-Length": "128",
        "Content-Range": "bytes 768-895/1024",
        "Content-Type": "application/octet-stream",
        "Date": "Tue, 08 Sep 2020 15:58:44 GMT",
        "ETag": "\u00220x8D854101068EE23\u0022",
        "Last-Modified": "Tue, 08 Sep 2020 15:58:44 GMT",
        "Server": [
          "Windows-Azure-Blob/1.0",
          "Microsoft-HTTPAPI/2.0"
        ],
        "Vary": "Origin",
        "x-ms-blob-content-md5": "kzb4AxkoD37ldrzYHZ5EVw==",
        "x-ms-blob-type": "BlockBlob",
        "x-ms-client-request-id": "34d73f4d-5456-fba2-55f6-3180e9130d93",
        "x-ms-creation-time": "Tue, 08 Sep 2020 15:58:44 GMT",
        "x-ms-lease-state": "available",
        "x-ms-lease-status": "unlocked",
        "x-ms-request-id": "1076d53a-e01e-00e4-31f8-855d6a000000",
        "x-ms-server-encrypted": "true",
<<<<<<< HEAD
        "x-ms-version": "2020-02-10",
        "x-ms-version-id": "2020-07-16T02:43:48.9932885Z"
=======
        "x-ms-version": "2019-12-12"
>>>>>>> 548336e6
      },
      "ResponseBody": "w7rpwU70KX7QcEGXNVbOki\u002BS5qH6WrZQqMGSrexBGtKPZ9Wr8NGYKkU02qn1nWbSkmoIyVJPg2kDmRiNYnuRj1ZuB86AI6Fd\u002Brtbxn8NWgtavxuCOFCAQORsp1e4C8jKo0tSh5WYUm/Iq8\u002BW9Lzp9j8NMqJgD1YF7sfpFHtKpO8="
    },
    {
      "RequestUri": "http://emilydevtest.blob.core.windows.net/test-container-6fabbfcc-ec76-932d-e1ec-53484b8c064b/test-blob-ec0c2379-21b9-e4e9-d4c0-b6e7d2c7271c",
      "RequestMethod": "GET",
      "RequestHeaders": {
        "Authorization": "Sanitized",
        "If-Match": "0x8D854101068EE23",
        "User-Agent": [
          "azsdk-net-Storage.Blobs/12.7.0-alpha.20200908.1",
          "(.NET Core 4.6.29130.01; Microsoft Windows 10.0.19041 )"
        ],
        "x-ms-client-request-id": "27528668-c89d-c657-a75e-5ee650a49eaf",
        "x-ms-date": "Tue, 08 Sep 2020 15:58:44 GMT",
        "x-ms-range": "bytes=896-1023",
        "x-ms-return-client-request-id": "true",
        "x-ms-version": "2020-02-10"
      },
      "RequestBody": null,
      "StatusCode": 206,
      "ResponseHeaders": {
        "Accept-Ranges": "bytes",
        "Content-Length": "128",
        "Content-Range": "bytes 896-1023/1024",
        "Content-Type": "application/octet-stream",
        "Date": "Tue, 08 Sep 2020 15:58:44 GMT",
        "ETag": "\u00220x8D854101068EE23\u0022",
        "Last-Modified": "Tue, 08 Sep 2020 15:58:44 GMT",
        "Server": [
          "Windows-Azure-Blob/1.0",
          "Microsoft-HTTPAPI/2.0"
        ],
        "Vary": "Origin",
        "x-ms-blob-content-md5": "kzb4AxkoD37ldrzYHZ5EVw==",
        "x-ms-blob-type": "BlockBlob",
        "x-ms-client-request-id": "27528668-c89d-c657-a75e-5ee650a49eaf",
        "x-ms-creation-time": "Tue, 08 Sep 2020 15:58:44 GMT",
        "x-ms-lease-state": "available",
        "x-ms-lease-status": "unlocked",
        "x-ms-request-id": "1076d540-e01e-00e4-36f8-855d6a000000",
        "x-ms-server-encrypted": "true",
<<<<<<< HEAD
        "x-ms-version": "2020-02-10",
        "x-ms-version-id": "2020-07-16T02:43:48.9932885Z"
=======
        "x-ms-version": "2019-12-12"
>>>>>>> 548336e6
      },
      "ResponseBody": "8pAjNLrSdcJtq7mNgelMJ4KwGKvYJmqT9E2Zzq49834G4KRjmbQ8bJdvNLRWyYQEe8KRyjH5Fswlj0BtOacTMLc6h6BF6I3NdKwTaPG2PSvIlFLrqyhNDcrXPQp0zjLwWwT8G0Lkv5I0xFWF5a3bb1IUpKVUKISP7XnWbauDWKY="
    },
    {
      "RequestUri": "http://emilydevtest.blob.core.windows.net/test-container-6fabbfcc-ec76-932d-e1ec-53484b8c064b?restype=container",
      "RequestMethod": "DELETE",
      "RequestHeaders": {
        "Authorization": "Sanitized",
        "traceparent": "00-3f403715d434c14586e79f44db338997-1cd10b3b8e5d7d42-00",
        "User-Agent": [
          "azsdk-net-Storage.Blobs/12.7.0-alpha.20200908.1",
          "(.NET Core 4.6.29130.01; Microsoft Windows 10.0.19041 )"
        ],
        "x-ms-client-request-id": "6217565f-e6c1-86f6-eac5-50611fe96855",
        "x-ms-date": "Tue, 08 Sep 2020 15:58:44 GMT",
        "x-ms-return-client-request-id": "true",
        "x-ms-version": "2020-02-10"
      },
      "RequestBody": null,
      "StatusCode": 202,
      "ResponseHeaders": {
        "Content-Length": "0",
        "Date": "Tue, 08 Sep 2020 15:58:44 GMT",
        "Server": [
          "Windows-Azure-Blob/1.0",
          "Microsoft-HTTPAPI/2.0"
        ],
<<<<<<< HEAD
        "x-ms-client-request-id": "27528668-c89d-c657-a75e-5ee650a49eaf",
        "x-ms-request-id": "4209c77c-b01e-0059-271a-5b1601000000",
        "x-ms-version": "2020-02-10"
=======
        "x-ms-client-request-id": "6217565f-e6c1-86f6-eac5-50611fe96855",
        "x-ms-request-id": "1076d545-e01e-00e4-3bf8-855d6a000000",
        "x-ms-version": "2019-12-12"
>>>>>>> 548336e6
      },
      "ResponseBody": []
    }
  ],
  "Variables": {
    "RandomSeed": "874108897",
    "Storage_TestConfigDefault": "ProductionTenant\nemilydevtest\nU2FuaXRpemVk\nhttp://emilydevtest.blob.core.windows.net\nhttp://emilydevtest.file.core.windows.net\nhttp://emilydevtest.queue.core.windows.net\nhttp://emilydevtest.table.core.windows.net\n\n\n\n\nhttp://emilydevtest-secondary.blob.core.windows.net\nhttp://emilydevtest-secondary.file.core.windows.net\nhttp://emilydevtest-secondary.queue.core.windows.net\nhttp://emilydevtest-secondary.table.core.windows.net\n\nSanitized\n\n\nCloud\nBlobEndpoint=http://emilydevtest.blob.core.windows.net/;QueueEndpoint=http://emilydevtest.queue.core.windows.net/;FileEndpoint=http://emilydevtest.file.core.windows.net/;BlobSecondaryEndpoint=http://emilydevtest-secondary.blob.core.windows.net/;QueueSecondaryEndpoint=http://emilydevtest-secondary.queue.core.windows.net/;FileSecondaryEndpoint=http://emilydevtest-secondary.file.core.windows.net/;AccountName=emilydevtest;AccountKey=Kg==;\nencryptionScope"
  }
}<|MERGE_RESOLUTION|>--- conflicted
+++ resolved
@@ -28,13 +28,8 @@
           "Microsoft-HTTPAPI/2.0"
         ],
         "x-ms-client-request-id": "f9ef06c5-7776-fedf-c1a2-38c4e9defec2",
-<<<<<<< HEAD
-        "x-ms-request-id": "4209c667-b01e-0059-271a-5b1601000000",
-        "x-ms-version": "2020-02-10"
-=======
         "x-ms-request-id": "1076d4ef-e01e-00e4-6ef8-855d6a000000",
-        "x-ms-version": "2019-12-12"
->>>>>>> 548336e6
+        "x-ms-version": "2020-02-10"
       },
       "ResponseBody": []
     },
@@ -71,12 +66,7 @@
         "x-ms-content-crc64": "KeYEX6CGB80=",
         "x-ms-request-id": "1076d509-e01e-00e4-05f8-855d6a000000",
         "x-ms-request-server-encrypted": "true",
-<<<<<<< HEAD
-        "x-ms-version": "2020-02-10",
-        "x-ms-version-id": "2020-07-16T02:43:48.9932885Z"
-=======
-        "x-ms-version": "2019-12-12"
->>>>>>> 548336e6
+        "x-ms-version": "2020-02-10"
       },
       "ResponseBody": []
     },
@@ -93,7 +83,7 @@
         "x-ms-client-request-id": "227c05d8-65bb-0c7c-1787-346abc06c2e3",
         "x-ms-date": "Tue, 08 Sep 2020 15:58:44 GMT",
         "x-ms-return-client-request-id": "true",
-        "x-ms-version": "2019-12-12"
+        "x-ms-version": "2020-02-10"
       },
       "RequestBody": null,
       "StatusCode": 200,
@@ -119,7 +109,7 @@
         "x-ms-lease-status": "unlocked",
         "x-ms-request-id": "1076d512-e01e-00e4-0ef8-855d6a000000",
         "x-ms-server-encrypted": "true",
-        "x-ms-version": "2019-12-12"
+        "x-ms-version": "2020-02-10"
       },
       "ResponseBody": []
     },
@@ -161,12 +151,7 @@
         "x-ms-lease-status": "unlocked",
         "x-ms-request-id": "1076d51c-e01e-00e4-15f8-855d6a000000",
         "x-ms-server-encrypted": "true",
-<<<<<<< HEAD
-        "x-ms-version": "2020-02-10",
-        "x-ms-version-id": "2020-07-16T02:43:48.9932885Z"
-=======
-        "x-ms-version": "2019-12-12"
->>>>>>> 548336e6
+        "x-ms-version": "2020-02-10"
       },
       "ResponseBody": "jPr8dJCPc4PiJA36QSVGtVGsgkWcDNVwHROfyBAZnIN86HtSLyYWNZJrFlFq5L2cXIJyPVu5JX8ki1d88KpzyYiJfliq9IYrlU2yMfWDBjhWA2yNpl8ow8L7LaPOmkTo903J4GZk8Wj8RqgNBvOJoIUeJu0\u002B5iMpYbqVrsbjXPs="
     },
@@ -209,12 +194,7 @@
         "x-ms-lease-status": "unlocked",
         "x-ms-request-id": "1076d524-e01e-00e4-1bf8-855d6a000000",
         "x-ms-server-encrypted": "true",
-<<<<<<< HEAD
-        "x-ms-version": "2020-02-10",
-        "x-ms-version-id": "2020-07-16T02:43:48.9932885Z"
-=======
-        "x-ms-version": "2019-12-12"
->>>>>>> 548336e6
+        "x-ms-version": "2020-02-10"
       },
       "ResponseBody": "Cco6qLom0fERA5Ffthu8z3GMHbBzV6kQKp9/q85CoRjprAQ8ueHmX0w12zpVw3JG/sY9OsWsh7EgKX4apiYizmJ4dQoWfxWQpr5jPntvu2YtOa0IBWdTPSRSHJBiy7gmEgzY3E1oL36xrJMGSUk2sW0X7W14Gsn6JTjlxGOELto="
     },
@@ -257,12 +237,7 @@
         "x-ms-lease-status": "unlocked",
         "x-ms-request-id": "1076d52a-e01e-00e4-21f8-855d6a000000",
         "x-ms-server-encrypted": "true",
-<<<<<<< HEAD
-        "x-ms-version": "2020-02-10",
-        "x-ms-version-id": "2020-07-16T02:43:48.9932885Z"
-=======
-        "x-ms-version": "2019-12-12"
->>>>>>> 548336e6
+        "x-ms-version": "2020-02-10"
       },
       "ResponseBody": "BjwrbpfeGcUJLlZZ00z02xxrIkreSq73Q923FIJrGyx9uAAMHccajv4nZEnEbyfZRAqn92Lk/LuONCq5JwVCnhMq2xpL571UUZNMtuZkM9O13dB4wyPKmbxEfemcYGf45MY2mpQMjlxMUqbOmEbVKgBXA0k0ytrvX0FeBmrUuPE="
     },
@@ -305,12 +280,7 @@
         "x-ms-lease-status": "unlocked",
         "x-ms-request-id": "1076d52d-e01e-00e4-24f8-855d6a000000",
         "x-ms-server-encrypted": "true",
-<<<<<<< HEAD
-        "x-ms-version": "2020-02-10",
-        "x-ms-version-id": "2020-07-16T02:43:48.9932885Z"
-=======
-        "x-ms-version": "2019-12-12"
->>>>>>> 548336e6
+        "x-ms-version": "2020-02-10"
       },
       "ResponseBody": "LFPRHy6ZP6lPcyxwffsBdW5T6EVcHcMa60Y6U62H8XiataJEdLX8Zxda\u002BsGeaXJkP\u002BiXF\u002BtzlA6PtzTnX\u002Bv7yIGz1shZvAG4VoEtASMCe4HT1RPE79qMJyCTtbyBFAcsXjI/6pKqC4Lm3sBqRZLrjDuyE4nYN9inJ6\u002BnxQdFN0E="
     },
@@ -353,12 +323,7 @@
         "x-ms-lease-status": "unlocked",
         "x-ms-request-id": "1076d531-e01e-00e4-28f8-855d6a000000",
         "x-ms-server-encrypted": "true",
-<<<<<<< HEAD
-        "x-ms-version": "2020-02-10",
-        "x-ms-version-id": "2020-07-16T02:43:48.9932885Z"
-=======
-        "x-ms-version": "2019-12-12"
->>>>>>> 548336e6
+        "x-ms-version": "2020-02-10"
       },
       "ResponseBody": "eQGj8cOR7inKkN0QGSHhjagpgM4BflMnWZfC4wJFe6GnfvFE7/nIqsPqv0dZx40Fzhod3cVpQPute5cszgsnhRQ8aZswnJ2uYdYKF74LzpEKvBToJ57cPj31lnNinNu3wzozHF3y1TF8b3zuXik8oa0FIRL3Pl12YCtdOwUpTMQ="
     },
@@ -401,12 +366,7 @@
         "x-ms-lease-status": "unlocked",
         "x-ms-request-id": "1076d536-e01e-00e4-2df8-855d6a000000",
         "x-ms-server-encrypted": "true",
-<<<<<<< HEAD
-        "x-ms-version": "2020-02-10",
-        "x-ms-version-id": "2020-07-16T02:43:48.9932885Z"
-=======
-        "x-ms-version": "2019-12-12"
->>>>>>> 548336e6
+        "x-ms-version": "2020-02-10"
       },
       "ResponseBody": "\u002BlJThNixNBfn4mu4Ie3gFLn1xlx6ycCE3by8MpWaK1Ijt/ML1bfJ\u002B9EJKhTTpFRyS0mBEGPvSjGSz6cb9QGCTbcYlWr51D4BK8qKcJ6rsDhoSedLGBrvM2zCeAUQrQbQh91duw/qeHYKgOWZZdqS5h9vsqsaNjScKGH9N1w48H0="
     },
@@ -449,12 +409,7 @@
         "x-ms-lease-status": "unlocked",
         "x-ms-request-id": "1076d53a-e01e-00e4-31f8-855d6a000000",
         "x-ms-server-encrypted": "true",
-<<<<<<< HEAD
-        "x-ms-version": "2020-02-10",
-        "x-ms-version-id": "2020-07-16T02:43:48.9932885Z"
-=======
-        "x-ms-version": "2019-12-12"
->>>>>>> 548336e6
+        "x-ms-version": "2020-02-10"
       },
       "ResponseBody": "w7rpwU70KX7QcEGXNVbOki\u002BS5qH6WrZQqMGSrexBGtKPZ9Wr8NGYKkU02qn1nWbSkmoIyVJPg2kDmRiNYnuRj1ZuB86AI6Fd\u002Brtbxn8NWgtavxuCOFCAQORsp1e4C8jKo0tSh5WYUm/Iq8\u002BW9Lzp9j8NMqJgD1YF7sfpFHtKpO8="
     },
@@ -497,12 +452,7 @@
         "x-ms-lease-status": "unlocked",
         "x-ms-request-id": "1076d540-e01e-00e4-36f8-855d6a000000",
         "x-ms-server-encrypted": "true",
-<<<<<<< HEAD
-        "x-ms-version": "2020-02-10",
-        "x-ms-version-id": "2020-07-16T02:43:48.9932885Z"
-=======
-        "x-ms-version": "2019-12-12"
->>>>>>> 548336e6
+        "x-ms-version": "2020-02-10"
       },
       "ResponseBody": "8pAjNLrSdcJtq7mNgelMJ4KwGKvYJmqT9E2Zzq49834G4KRjmbQ8bJdvNLRWyYQEe8KRyjH5Fswlj0BtOacTMLc6h6BF6I3NdKwTaPG2PSvIlFLrqyhNDcrXPQp0zjLwWwT8G0Lkv5I0xFWF5a3bb1IUpKVUKISP7XnWbauDWKY="
     },
@@ -530,15 +480,9 @@
           "Windows-Azure-Blob/1.0",
           "Microsoft-HTTPAPI/2.0"
         ],
-<<<<<<< HEAD
-        "x-ms-client-request-id": "27528668-c89d-c657-a75e-5ee650a49eaf",
-        "x-ms-request-id": "4209c77c-b01e-0059-271a-5b1601000000",
-        "x-ms-version": "2020-02-10"
-=======
         "x-ms-client-request-id": "6217565f-e6c1-86f6-eac5-50611fe96855",
         "x-ms-request-id": "1076d545-e01e-00e4-3bf8-855d6a000000",
-        "x-ms-version": "2019-12-12"
->>>>>>> 548336e6
+        "x-ms-version": "2020-02-10"
       },
       "ResponseBody": []
     }
