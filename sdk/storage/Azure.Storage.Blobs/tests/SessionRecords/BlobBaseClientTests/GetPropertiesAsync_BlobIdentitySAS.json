{
  "Entries": [
    {
<<<<<<< HEAD
      "RequestUri": "https://login.microsoftonline.com/72f988bf-86f1-41af-91ab-2d7cd011db47/oauth2/v2.0/token",
      "RequestMethod": "POST",
      "RequestHeaders": {
        "Content-Length": "169",
        "Content-Type": "application/x-www-form-urlencoded",
        "traceparent": "00-67b1a47c32ffc34782a29ab30bb325f0-f553a18c10843f43-00",
        "User-Agent": [
          "azsdk-net-Identity/1.1.1",
          "(.NET Core 4.6.28325.01; Microsoft Windows 10.0.18362 )"
        ],
        "x-ms-client-request-id": "7b2e116f5160c383fd1f8796f69933d1",
        "x-ms-return-client-request-id": "true"
      },
      "RequestBody": "response_type=token\u0026grant_type=client_credentials\u0026client_id=68390a19-a643-458b-b726-408abf67b4fc\u0026client_secret=Sanitized\u0026scope=https%3A%2F%2Fstorage.azure.com%2F.default",
      "StatusCode": 200,
      "ResponseHeaders": {
        "Cache-Control": "no-store, no-cache",
        "Content-Length": "92",
        "Content-Type": "application/json; charset=utf-8",
        "Date": "Thu, 02 Apr 2020 23:47:50 GMT",
        "Expires": "-1",
        "P3P": "CP=\u0022DSP CUR OTPi IND OTRi ONL FIN\u0022",
        "Pragma": "no-cache",
        "Set-Cookie": [
          "fpc=Ahkw-1G3mPtHi4pCIgU7-ibeSEc1AQAAAKZwGNYOAAAA; expires=Sat, 02-May-2020 23:47:50 GMT; path=/; secure; HttpOnly; SameSite=None",
          "x-ms-gateway-slice=prod; path=/; SameSite=None; secure; HttpOnly",
          "stsservicecookie=ests; path=/; SameSite=None; secure; HttpOnly"
        ],
        "Strict-Transport-Security": "max-age=31536000; includeSubDomains",
        "X-Content-Type-Options": "nosniff",
        "x-ms-ests-server": "2.1.10279.25 - SAN ProdSlices",
        "x-ms-request-id": "c374e212-0df9-4e17-867e-1287a98f0900"
      },
      "ResponseBody": {
        "token_type": "Bearer",
        "expires_in": 86399,
        "ext_expires_in": 86399,
        "access_token": "Sanitized"
      }
    },
    {
=======
>>>>>>> 994efc63
      "RequestUri": "https://seanoauthcanary.blob.core.windows.net/test-container-69de7dfb-9733-ba93-aa2a-cd900c18be27?restype=container",
      "RequestMethod": "PUT",
      "RequestHeaders": {
        "Authorization": "Sanitized",
<<<<<<< HEAD
        "traceparent": "00-67b1a47c32ffc34782a29ab30bb325f0-6d1650e0860d6a44-00",
        "User-Agent": [
          "azsdk-net-Storage.Blobs/12.5.0-dev.20200402.1",
          "(.NET Core 4.6.28325.01; Microsoft Windows 10.0.18362 )"
=======
        "traceparent": "00-ff0ff4c60c75b4439367a82c30ca8c83-63287ffa6d25744c-00",
        "User-Agent": [
          "azsdk-net-Storage.Blobs/12.5.0-dev.20200708.1",
          "(.NET Core 4.6.28928.01; Microsoft Windows 10.0.18363 )"
>>>>>>> 994efc63
        ],
        "x-ms-blob-public-access": "container",
        "x-ms-client-request-id": "29493a34-9dfe-8da8-e615-2ccd88bf3ae7",
        "x-ms-return-client-request-id": "true",
        "x-ms-version": "2019-12-12"
      },
      "RequestBody": null,
      "StatusCode": 201,
      "ResponseHeaders": {
        "Content-Length": "0",
<<<<<<< HEAD
        "Date": "Thu, 02 Apr 2020 23:47:50 GMT",
        "ETag": "\u00220x8D7D7604154DDC6\u0022",
        "Last-Modified": "Thu, 02 Apr 2020 23:47:50 GMT",
=======
        "Date": "Thu, 09 Jul 2020 05:01:58 GMT",
        "ETag": "\u00220x8D823C535723143\u0022",
        "Last-Modified": "Thu, 09 Jul 2020 05:01:58 GMT",
>>>>>>> 994efc63
        "Server": [
          "Windows-Azure-Blob/1.0",
          "Microsoft-HTTPAPI/2.0"
        ],
        "x-ms-client-request-id": "29493a34-9dfe-8da8-e615-2ccd88bf3ae7",
<<<<<<< HEAD
        "x-ms-request-id": "97d42b02-601e-0045-1b49-09f04a000000",
=======
        "x-ms-request-id": "7a5e809f-e01e-0074-64ae-551159000000",
>>>>>>> 994efc63
        "x-ms-version": "2019-12-12"
      },
      "ResponseBody": []
    },
    {
      "RequestUri": "https://seanoauthcanary.blob.core.windows.net/test-container-69de7dfb-9733-ba93-aa2a-cd900c18be27/test-blob-30aaaeec-6d9e-c897-3d66-0fd47fc2babb",
      "RequestMethod": "PUT",
      "RequestHeaders": {
        "Authorization": "Sanitized",
        "Content-Length": "1024",
<<<<<<< HEAD
        "traceparent": "00-12edbd69fbc34241a049b3a548b3f5ba-933a51047e8fd14e-00",
        "User-Agent": [
          "azsdk-net-Storage.Blobs/12.5.0-dev.20200402.1",
          "(.NET Core 4.6.28325.01; Microsoft Windows 10.0.18362 )"
=======
        "traceparent": "00-16c30f714d3e664eb5f9388ba1d66039-0e910fc0212d6c47-00",
        "User-Agent": [
          "azsdk-net-Storage.Blobs/12.5.0-dev.20200708.1",
          "(.NET Core 4.6.28928.01; Microsoft Windows 10.0.18363 )"
>>>>>>> 994efc63
        ],
        "x-ms-blob-type": "BlockBlob",
        "x-ms-client-request-id": "fa5cbed7-023a-8e08-b77c-ff6cf6fe0e51",
        "x-ms-return-client-request-id": "true",
        "x-ms-version": "2019-12-12"
      },
      "RequestBody": "bxEue2BRg8P9H4eW9pkz0RD4n0R5kb3E5yqHjvzjA\u002BnMkI6DPtq34reFK94WEpdN4Vq8jx/1bd5UaZQ1yfTGGhydymYKsJM2Qb2N9GXertWTOqyiJ3PK1iKwLtVGgRnCvhHCeEgxQjHHhk5iaHl4drq\u002Boo9HJPKp0/NDWYG978CkyjVTHDaNYvd72qAlZ26oN7gah96JepkeGKVU7emvCZaOvp1EJVqEMECYzElShGuFmyLJo2jhGk\u002BbNAOQOXQOy9EKlqjQZBJdllae8a5QzJQ5z1LG5WYurKRNqPBW8/fLiQB4SO3CtDYQawwRQimhS2hvVmoiR\u002BZq2\u002BkEg7whB6Jf02eu14SmdxobtnlaHWp6rFyI552NqEEaDmwDvTF67mRpsm/B83TjyN9PB5BsEL5/itdfmCAF0Sslk8kYo7npocgV8Gv7ubjopB6\u002BPqGxrf2uhDNZGlVEY\u002BBDm1\u002BryyUlZmXIVx9ShNAed/QBR5OJdObLaR\u002BGj4Zy0IyKtx5ZPNn5mNg76FbdW/9jO6NhQhxNuiZ54GEGn9bfVYaTyMyxxDoaCK67ToyQ7Q4fIlPjEY5wPf344Fx38vkBXJLPSpMysXdpRzptkmua6fJS53yC/ET4I4vPuePdohW1ufL5wKJ77HHceclUAqqRXfdpJQt8f2BO1ycHY/eTi6Qkt9l4oShQ1/oLpYJ6pCDgPVvsc30JOTmSqul7c4l5Se4lL0rRGLzOGU0QcNnd0zMHJiWcphgnGn6f5vY/1GNxkluTVXTVDySfHVkv\u002BMhgtNe1c0xj3aLW/hXMMTLGj0Xqn919SX6\u002BMhcA/Im\u002B9yG1PzEeiWEWDrW4vVZfCN3y2Y4URVnq4mpZ90E1YuAZFwfzF/IApwXj05AoxYwnXik5DiP6qbHHyl3HxZIf4KvVn6ZPbPHr8jKJMHHIwh3eMZgY/FS9Hm1VK0yVOeFzxPPlUyXl1/I3ThvxcXlA/wg/6JP5B\u002BRWF4A4\u002BkCkVblQFWx\u002B4273\u002BFqm4K05y630FCxEVVBNeb0Ojzulrdyyk/hioFsMwRuZSO85UyY2HUzSROYTX/9oApuvb1QzUUt99E211ipR51IQqwxgFCaW2HHv0mn2njP4\u002BZ6/XVLHZfeku1/ZgUchgVyTA7TyCO51GJfiRH7ih1UZvNyMkYoASUYVu1nHvFYqzlAMYpt/BfGvSkS65SF4wTMJwMRqlPDSk7lu3EyVrltAuHUu1SS6mrbr3UZFRWQknfolvvySwDlgOs/hESikGpzpei2rSesPTiUOf7epjE1VST9Sb\u002B9ervc8zZtV2YmNRsKqXMs2eFMOFm/Xg0CCtq2Bi8fpUqqsiss1b3xQuXWcgTj0/zCCHtDrQ1mAhw==",
      "StatusCode": 201,
      "ResponseHeaders": {
        "Content-Length": "0",
<<<<<<< HEAD
        "Content-MD5": "VM5cGFNRPH7\u002BRDGiXIKAxg==",
        "Date": "Thu, 02 Apr 2020 23:47:50 GMT",
        "ETag": "\u00220x8D7D760416359AF\u0022",
        "Last-Modified": "Thu, 02 Apr 2020 23:47:51 GMT",
=======
        "Content-MD5": "CzIhTN8E4Qoq7EKnL6soKA==",
        "Date": "Thu, 09 Jul 2020 05:01:59 GMT",
        "ETag": "\u00220x8D823C5367ADB10\u0022",
        "Last-Modified": "Thu, 09 Jul 2020 05:02:00 GMT",
>>>>>>> 994efc63
        "Server": [
          "Windows-Azure-Blob/1.0",
          "Microsoft-HTTPAPI/2.0"
        ],
<<<<<<< HEAD
        "x-ms-client-request-id": "7ea0022c-65b5-e662-26da-dd43dc015f82",
        "x-ms-content-crc64": "TPy4br2gF/c=",
        "x-ms-request-id": "97d42b09-601e-0045-1e49-09f04a000000",
        "x-ms-request-server-encrypted": "true",
        "x-ms-version": "2019-12-12"
=======
        "x-ms-client-request-id": "fa5cbed7-023a-8e08-b77c-ff6cf6fe0e51",
        "x-ms-content-crc64": "AdkOaH38Gew=",
        "x-ms-request-id": "7a5e8166-e01e-0074-23ae-551159000000",
        "x-ms-request-server-encrypted": "true",
        "x-ms-version": "2019-12-12",
        "x-ms-version-id": "2020-07-09T05:02:00.2475792Z"
>>>>>>> 994efc63
      },
      "ResponseBody": []
    },
    {
      "RequestUri": "https://seanoauthcanary.blob.core.windows.net/?restype=service\u0026comp=userdelegationkey",
      "RequestMethod": "POST",
      "RequestHeaders": {
        "Authorization": "Sanitized",
        "Content-Length": "56",
        "Content-Type": "application/xml",
<<<<<<< HEAD
        "traceparent": "00-ed55642e172a67459a9d6e2bcf46613f-e4530a214a4ccb46-00",
        "User-Agent": [
          "azsdk-net-Storage.Blobs/12.5.0-dev.20200402.1",
          "(.NET Core 4.6.28325.01; Microsoft Windows 10.0.18362 )"
=======
        "traceparent": "00-0f762a9014236846ae94fe56d43dc67c-919034857e65514e-00",
        "User-Agent": [
          "azsdk-net-Storage.Blobs/12.5.0-dev.20200708.1",
          "(.NET Core 4.6.28928.01; Microsoft Windows 10.0.18363 )"
>>>>>>> 994efc63
        ],
        "x-ms-client-request-id": "8513c71d-85fc-284d-ae2b-5f70d4e1cba4",
        "x-ms-return-client-request-id": "true",
        "x-ms-version": "2019-12-12"
      },
<<<<<<< HEAD
      "RequestBody": "\u003CKeyInfo\u003E\u003CExpiry\u003E2020-04-03T00:47:51Z\u003C/Expiry\u003E\u003C/KeyInfo\u003E",
      "StatusCode": 200,
      "ResponseHeaders": {
        "Content-Type": "application/xml",
        "Date": "Thu, 02 Apr 2020 23:47:50 GMT",
=======
      "RequestBody": "\u003CKeyInfo\u003E\u003CExpiry\u003E2020-07-09T06:02:03Z\u003C/Expiry\u003E\u003C/KeyInfo\u003E",
      "StatusCode": 200,
      "ResponseHeaders": {
        "Content-Type": "application/xml",
        "Date": "Thu, 09 Jul 2020 05:02:03 GMT",
>>>>>>> 994efc63
        "Server": [
          "Windows-Azure-Blob/1.0",
          "Microsoft-HTTPAPI/2.0"
        ],
        "Transfer-Encoding": "chunked",
<<<<<<< HEAD
        "x-ms-client-request-id": "ced1c6e6-835e-7153-5b76-d36024c5b1b5",
        "x-ms-request-id": "97d42b0a-601e-0045-1f49-09f04a000000",
        "x-ms-version": "2019-12-12"
      },
      "ResponseBody": "\uFEFF\u003C?xml version=\u00221.0\u0022 encoding=\u0022utf-8\u0022?\u003E\u003CUserDelegationKey\u003E\u003CSignedOid\u003Ec4f48289-bb84-4086-b250-6f94a8f64cee\u003C/SignedOid\u003E\u003CSignedTid\u003E72f988bf-86f1-41af-91ab-2d7cd011db47\u003C/SignedTid\u003E\u003CSignedStart\u003E2020-04-02T23:47:51Z\u003C/SignedStart\u003E\u003CSignedExpiry\u003E2020-04-03T00:47:51Z\u003C/SignedExpiry\u003E\u003CSignedService\u003Eb\u003C/SignedService\u003E\u003CSignedVersion\u003E2019-12-12\u003C/SignedVersion\u003E\u003CValue\u003E9xA3VrCC3td5HArx28v\u002BwIECDye7L3JaLzRe\u002BaALh3c=\u003C/Value\u003E\u003C/UserDelegationKey\u003E"
    },
    {
      "RequestUri": "https://seanoauthcanary.blob.core.windows.net/test-container-69de7dfb-9733-ba93-aa2a-cd900c18be27/test-blob-30aaaeec-6d9e-c897-3d66-0fd47fc2babb?skoid=c4f48289-bb84-4086-b250-6f94a8f64cee\u0026sktid=72f988bf-86f1-41af-91ab-2d7cd011db47\u0026skt=2020-04-02T23%3A47%3A51Z\u0026ske=2020-04-03T00%3A47%3A51Z\u0026sks=b\u0026skv=2019-12-12\u0026sv=2019-12-12\u0026st=2020-04-02T22%3A47%3A51Z\u0026se=2020-04-03T00%3A47%3A51Z\u0026sr=b\u0026sp=racwd\u0026sig=Sanitized",
      "RequestMethod": "HEAD",
      "RequestHeaders": {
        "traceparent": "00-ec71a25e3e542342b5bcacd4e0042106-e80bce46f305b641-00",
        "User-Agent": [
          "azsdk-net-Storage.Blobs/12.5.0-dev.20200402.1",
          "(.NET Core 4.6.28325.01; Microsoft Windows 10.0.18362 )"
=======
        "x-ms-client-request-id": "8513c71d-85fc-284d-ae2b-5f70d4e1cba4",
        "x-ms-request-id": "7a5e8334-e01e-0074-48ae-551159000000",
        "x-ms-version": "2019-12-12"
      },
      "ResponseBody": "\uFEFF\u003C?xml version=\u00221.0\u0022 encoding=\u0022utf-8\u0022?\u003E\u003CUserDelegationKey\u003E\u003CSignedOid\u003Ec4f48289-bb84-4086-b250-6f94a8f64cee\u003C/SignedOid\u003E\u003CSignedTid\u003E72f988bf-86f1-41af-91ab-2d7cd011db47\u003C/SignedTid\u003E\u003CSignedStart\u003E2020-07-09T05:02:04Z\u003C/SignedStart\u003E\u003CSignedExpiry\u003E2020-07-09T06:02:03Z\u003C/SignedExpiry\u003E\u003CSignedService\u003Eb\u003C/SignedService\u003E\u003CSignedVersion\u003E2019-12-12\u003C/SignedVersion\u003E\u003CValue\u003EPA\u002BBAsAdWN0s6EeAkDJjTBX8GcixRXq37oeS67mmks0=\u003C/Value\u003E\u003C/UserDelegationKey\u003E"
    },
    {
      "RequestUri": "https://seanoauthcanary.blob.core.windows.net/test-container-69de7dfb-9733-ba93-aa2a-cd900c18be27/test-blob-30aaaeec-6d9e-c897-3d66-0fd47fc2babb?skoid=c4f48289-bb84-4086-b250-6f94a8f64cee\u0026sktid=72f988bf-86f1-41af-91ab-2d7cd011db47\u0026skt=2020-07-09T05%3A02%3A04Z\u0026ske=2020-07-09T06%3A02%3A03Z\u0026sks=b\u0026skv=2019-12-12\u0026sv=2019-12-12\u0026st=2020-07-09T04%3A02%3A03Z\u0026se=2020-07-09T06%3A02%3A03Z\u0026sr=b\u0026sp=racwd\u0026sig=Sanitized",
      "RequestMethod": "HEAD",
      "RequestHeaders": {
        "traceparent": "00-a6bb77af1745d746afe3d5a0a549f1ca-5d728e44a319864e-00",
        "User-Agent": [
          "azsdk-net-Storage.Blobs/12.5.0-dev.20200708.1",
          "(.NET Core 4.6.28928.01; Microsoft Windows 10.0.18363 )"
>>>>>>> 994efc63
        ],
        "x-ms-client-request-id": "2e4f7c1d-89eb-a654-b578-cf8a06f11145",
        "x-ms-return-client-request-id": "true",
        "x-ms-version": "2019-12-12"
      },
      "RequestBody": null,
      "StatusCode": 200,
      "ResponseHeaders": {
        "Accept-Ranges": "bytes",
        "Content-Length": "0",
        "Content-MD5": "CzIhTN8E4Qoq7EKnL6soKA==",
        "Content-Type": "application/octet-stream",
<<<<<<< HEAD
        "Date": "Thu, 02 Apr 2020 23:47:50 GMT",
        "ETag": "\u00220x8D7D760416359AF\u0022",
        "Last-Modified": "Thu, 02 Apr 2020 23:47:51 GMT",
=======
        "Date": "Thu, 09 Jul 2020 05:02:04 GMT",
        "ETag": "\u00220x8D823C5367ADB10\u0022",
        "Last-Modified": "Thu, 09 Jul 2020 05:02:00 GMT",
>>>>>>> 994efc63
        "Server": [
          "Windows-Azure-Blob/1.0",
          "Microsoft-HTTPAPI/2.0"
        ],
        "x-ms-access-tier": "Hot",
        "x-ms-access-tier-inferred": "true",
        "x-ms-blob-type": "BlockBlob",
<<<<<<< HEAD
        "x-ms-client-request-id": "165d380f-9030-9924-73a2-2986b2ed04e8",
        "x-ms-creation-time": "Thu, 02 Apr 2020 23:47:51 GMT",
        "x-ms-lease-state": "available",
        "x-ms-lease-status": "unlocked",
        "x-ms-request-id": "6bb1119e-701e-002b-2849-09a565000000",
        "x-ms-server-encrypted": "true",
        "x-ms-version": "2019-12-12"
=======
        "x-ms-client-request-id": "2e4f7c1d-89eb-a654-b578-cf8a06f11145",
        "x-ms-creation-time": "Thu, 09 Jul 2020 05:02:00 GMT",
        "x-ms-is-current-version": "true",
        "x-ms-lease-state": "available",
        "x-ms-lease-status": "unlocked",
        "x-ms-request-id": "4acd5757-501e-0085-28ae-550874000000",
        "x-ms-server-encrypted": "true",
        "x-ms-version": "2019-12-12",
        "x-ms-version-id": "2020-07-09T05:02:00.2475792Z"
>>>>>>> 994efc63
      },
      "ResponseBody": []
    },
    {
      "RequestUri": "https://seanoauthcanary.blob.core.windows.net/test-container-69de7dfb-9733-ba93-aa2a-cd900c18be27?restype=container",
      "RequestMethod": "DELETE",
      "RequestHeaders": {
        "Authorization": "Sanitized",
<<<<<<< HEAD
        "traceparent": "00-a197ace6b73cf04bb5216ed770460042-1b7eb1199e10a543-00",
        "User-Agent": [
          "azsdk-net-Storage.Blobs/12.5.0-dev.20200402.1",
          "(.NET Core 4.6.28325.01; Microsoft Windows 10.0.18362 )"
=======
        "traceparent": "00-fac1990e0f05b7439a2ede54c8382cfd-2f7247159a6c2640-00",
        "User-Agent": [
          "azsdk-net-Storage.Blobs/12.5.0-dev.20200708.1",
          "(.NET Core 4.6.28928.01; Microsoft Windows 10.0.18363 )"
>>>>>>> 994efc63
        ],
        "x-ms-client-request-id": "5752a97a-9c92-5cb9-712b-18e6b3c96a69",
        "x-ms-return-client-request-id": "true",
        "x-ms-version": "2019-12-12"
      },
      "RequestBody": null,
      "StatusCode": 202,
      "ResponseHeaders": {
        "Content-Length": "0",
<<<<<<< HEAD
        "Date": "Thu, 02 Apr 2020 23:47:50 GMT",
=======
        "Date": "Thu, 09 Jul 2020 05:02:04 GMT",
>>>>>>> 994efc63
        "Server": [
          "Windows-Azure-Blob/1.0",
          "Microsoft-HTTPAPI/2.0"
        ],
<<<<<<< HEAD
        "x-ms-client-request-id": "eb508e64-9a67-8d84-58b6-bb485fcdf3c8",
        "x-ms-request-id": "6bb111aa-701e-002b-3249-09a565000000",
=======
        "x-ms-client-request-id": "5752a97a-9c92-5cb9-712b-18e6b3c96a69",
        "x-ms-request-id": "7a5e83a3-e01e-0074-2bae-551159000000",
>>>>>>> 994efc63
        "x-ms-version": "2019-12-12"
      },
      "ResponseBody": []
    }
  ],
  "Variables": {
<<<<<<< HEAD
    "DateTimeOffsetNow": "2020-04-02T16:47:51.9396431-07:00",
=======
    "DateTimeOffsetNow": "2020-07-08T22:02:03.9416615-07:00",
>>>>>>> 994efc63
    "RandomSeed": "1675907009",
    "Storage_TestConfigOAuth": "OAuthTenant\nseanoauthcanary\nU2FuaXRpemVk\nhttps://seanoauthcanary.blob.core.windows.net\nhttps://seanoauthcanary.file.core.windows.net\nhttps://seanoauthcanary.queue.core.windows.net\nhttps://seanoauthcanary.table.core.windows.net\n\n\n\n\nhttps://seanoauthcanary-secondary.blob.core.windows.net\nhttps://seanoauthcanary-secondary.file.core.windows.net\nhttps://seanoauthcanary-secondary.queue.core.windows.net\nhttps://seanoauthcanary-secondary.table.core.windows.net\n68390a19-a643-458b-b726-408abf67b4fc\nSanitized\n72f988bf-86f1-41af-91ab-2d7cd011db47\nhttps://login.microsoftonline.com/\nCloud\nBlobEndpoint=https://seanoauthcanary.blob.core.windows.net/;QueueEndpoint=https://seanoauthcanary.queue.core.windows.net/;FileEndpoint=https://seanoauthcanary.file.core.windows.net/;BlobSecondaryEndpoint=https://seanoauthcanary-secondary.blob.core.windows.net/;QueueSecondaryEndpoint=https://seanoauthcanary-secondary.queue.core.windows.net/;FileSecondaryEndpoint=https://seanoauthcanary-secondary.file.core.windows.net/;AccountName=seanoauthcanary;AccountKey=Sanitized\n"
  }
}<|MERGE_RESOLUTION|>--- conflicted
+++ resolved
@@ -1,65 +1,14 @@
 {
   "Entries": [
     {
-<<<<<<< HEAD
-      "RequestUri": "https://login.microsoftonline.com/72f988bf-86f1-41af-91ab-2d7cd011db47/oauth2/v2.0/token",
-      "RequestMethod": "POST",
-      "RequestHeaders": {
-        "Content-Length": "169",
-        "Content-Type": "application/x-www-form-urlencoded",
-        "traceparent": "00-67b1a47c32ffc34782a29ab30bb325f0-f553a18c10843f43-00",
-        "User-Agent": [
-          "azsdk-net-Identity/1.1.1",
-          "(.NET Core 4.6.28325.01; Microsoft Windows 10.0.18362 )"
-        ],
-        "x-ms-client-request-id": "7b2e116f5160c383fd1f8796f69933d1",
-        "x-ms-return-client-request-id": "true"
-      },
-      "RequestBody": "response_type=token\u0026grant_type=client_credentials\u0026client_id=68390a19-a643-458b-b726-408abf67b4fc\u0026client_secret=Sanitized\u0026scope=https%3A%2F%2Fstorage.azure.com%2F.default",
-      "StatusCode": 200,
-      "ResponseHeaders": {
-        "Cache-Control": "no-store, no-cache",
-        "Content-Length": "92",
-        "Content-Type": "application/json; charset=utf-8",
-        "Date": "Thu, 02 Apr 2020 23:47:50 GMT",
-        "Expires": "-1",
-        "P3P": "CP=\u0022DSP CUR OTPi IND OTRi ONL FIN\u0022",
-        "Pragma": "no-cache",
-        "Set-Cookie": [
-          "fpc=Ahkw-1G3mPtHi4pCIgU7-ibeSEc1AQAAAKZwGNYOAAAA; expires=Sat, 02-May-2020 23:47:50 GMT; path=/; secure; HttpOnly; SameSite=None",
-          "x-ms-gateway-slice=prod; path=/; SameSite=None; secure; HttpOnly",
-          "stsservicecookie=ests; path=/; SameSite=None; secure; HttpOnly"
-        ],
-        "Strict-Transport-Security": "max-age=31536000; includeSubDomains",
-        "X-Content-Type-Options": "nosniff",
-        "x-ms-ests-server": "2.1.10279.25 - SAN ProdSlices",
-        "x-ms-request-id": "c374e212-0df9-4e17-867e-1287a98f0900"
-      },
-      "ResponseBody": {
-        "token_type": "Bearer",
-        "expires_in": 86399,
-        "ext_expires_in": 86399,
-        "access_token": "Sanitized"
-      }
-    },
-    {
-=======
->>>>>>> 994efc63
       "RequestUri": "https://seanoauthcanary.blob.core.windows.net/test-container-69de7dfb-9733-ba93-aa2a-cd900c18be27?restype=container",
       "RequestMethod": "PUT",
       "RequestHeaders": {
         "Authorization": "Sanitized",
-<<<<<<< HEAD
-        "traceparent": "00-67b1a47c32ffc34782a29ab30bb325f0-6d1650e0860d6a44-00",
-        "User-Agent": [
-          "azsdk-net-Storage.Blobs/12.5.0-dev.20200402.1",
-          "(.NET Core 4.6.28325.01; Microsoft Windows 10.0.18362 )"
-=======
         "traceparent": "00-ff0ff4c60c75b4439367a82c30ca8c83-63287ffa6d25744c-00",
         "User-Agent": [
           "azsdk-net-Storage.Blobs/12.5.0-dev.20200708.1",
           "(.NET Core 4.6.28928.01; Microsoft Windows 10.0.18363 )"
->>>>>>> 994efc63
         ],
         "x-ms-blob-public-access": "container",
         "x-ms-client-request-id": "29493a34-9dfe-8da8-e615-2ccd88bf3ae7",
@@ -70,25 +19,15 @@
       "StatusCode": 201,
       "ResponseHeaders": {
         "Content-Length": "0",
-<<<<<<< HEAD
-        "Date": "Thu, 02 Apr 2020 23:47:50 GMT",
-        "ETag": "\u00220x8D7D7604154DDC6\u0022",
-        "Last-Modified": "Thu, 02 Apr 2020 23:47:50 GMT",
-=======
         "Date": "Thu, 09 Jul 2020 05:01:58 GMT",
         "ETag": "\u00220x8D823C535723143\u0022",
         "Last-Modified": "Thu, 09 Jul 2020 05:01:58 GMT",
->>>>>>> 994efc63
         "Server": [
           "Windows-Azure-Blob/1.0",
           "Microsoft-HTTPAPI/2.0"
         ],
         "x-ms-client-request-id": "29493a34-9dfe-8da8-e615-2ccd88bf3ae7",
-<<<<<<< HEAD
-        "x-ms-request-id": "97d42b02-601e-0045-1b49-09f04a000000",
-=======
         "x-ms-request-id": "7a5e809f-e01e-0074-64ae-551159000000",
->>>>>>> 994efc63
         "x-ms-version": "2019-12-12"
       },
       "ResponseBody": []
@@ -99,17 +38,10 @@
       "RequestHeaders": {
         "Authorization": "Sanitized",
         "Content-Length": "1024",
-<<<<<<< HEAD
-        "traceparent": "00-12edbd69fbc34241a049b3a548b3f5ba-933a51047e8fd14e-00",
-        "User-Agent": [
-          "azsdk-net-Storage.Blobs/12.5.0-dev.20200402.1",
-          "(.NET Core 4.6.28325.01; Microsoft Windows 10.0.18362 )"
-=======
         "traceparent": "00-16c30f714d3e664eb5f9388ba1d66039-0e910fc0212d6c47-00",
         "User-Agent": [
           "azsdk-net-Storage.Blobs/12.5.0-dev.20200708.1",
           "(.NET Core 4.6.28928.01; Microsoft Windows 10.0.18363 )"
->>>>>>> 994efc63
         ],
         "x-ms-blob-type": "BlockBlob",
         "x-ms-client-request-id": "fa5cbed7-023a-8e08-b77c-ff6cf6fe0e51",
@@ -120,35 +52,20 @@
       "StatusCode": 201,
       "ResponseHeaders": {
         "Content-Length": "0",
-<<<<<<< HEAD
-        "Content-MD5": "VM5cGFNRPH7\u002BRDGiXIKAxg==",
-        "Date": "Thu, 02 Apr 2020 23:47:50 GMT",
-        "ETag": "\u00220x8D7D760416359AF\u0022",
-        "Last-Modified": "Thu, 02 Apr 2020 23:47:51 GMT",
-=======
         "Content-MD5": "CzIhTN8E4Qoq7EKnL6soKA==",
         "Date": "Thu, 09 Jul 2020 05:01:59 GMT",
         "ETag": "\u00220x8D823C5367ADB10\u0022",
         "Last-Modified": "Thu, 09 Jul 2020 05:02:00 GMT",
->>>>>>> 994efc63
         "Server": [
           "Windows-Azure-Blob/1.0",
           "Microsoft-HTTPAPI/2.0"
         ],
-<<<<<<< HEAD
-        "x-ms-client-request-id": "7ea0022c-65b5-e662-26da-dd43dc015f82",
-        "x-ms-content-crc64": "TPy4br2gF/c=",
-        "x-ms-request-id": "97d42b09-601e-0045-1e49-09f04a000000",
-        "x-ms-request-server-encrypted": "true",
-        "x-ms-version": "2019-12-12"
-=======
         "x-ms-client-request-id": "fa5cbed7-023a-8e08-b77c-ff6cf6fe0e51",
         "x-ms-content-crc64": "AdkOaH38Gew=",
         "x-ms-request-id": "7a5e8166-e01e-0074-23ae-551159000000",
         "x-ms-request-server-encrypted": "true",
         "x-ms-version": "2019-12-12",
         "x-ms-version-id": "2020-07-09T05:02:00.2475792Z"
->>>>>>> 994efc63
       },
       "ResponseBody": []
     },
@@ -159,56 +76,25 @@
         "Authorization": "Sanitized",
         "Content-Length": "56",
         "Content-Type": "application/xml",
-<<<<<<< HEAD
-        "traceparent": "00-ed55642e172a67459a9d6e2bcf46613f-e4530a214a4ccb46-00",
-        "User-Agent": [
-          "azsdk-net-Storage.Blobs/12.5.0-dev.20200402.1",
-          "(.NET Core 4.6.28325.01; Microsoft Windows 10.0.18362 )"
-=======
         "traceparent": "00-0f762a9014236846ae94fe56d43dc67c-919034857e65514e-00",
         "User-Agent": [
           "azsdk-net-Storage.Blobs/12.5.0-dev.20200708.1",
           "(.NET Core 4.6.28928.01; Microsoft Windows 10.0.18363 )"
->>>>>>> 994efc63
         ],
         "x-ms-client-request-id": "8513c71d-85fc-284d-ae2b-5f70d4e1cba4",
         "x-ms-return-client-request-id": "true",
         "x-ms-version": "2019-12-12"
       },
-<<<<<<< HEAD
-      "RequestBody": "\u003CKeyInfo\u003E\u003CExpiry\u003E2020-04-03T00:47:51Z\u003C/Expiry\u003E\u003C/KeyInfo\u003E",
-      "StatusCode": 200,
-      "ResponseHeaders": {
-        "Content-Type": "application/xml",
-        "Date": "Thu, 02 Apr 2020 23:47:50 GMT",
-=======
       "RequestBody": "\u003CKeyInfo\u003E\u003CExpiry\u003E2020-07-09T06:02:03Z\u003C/Expiry\u003E\u003C/KeyInfo\u003E",
       "StatusCode": 200,
       "ResponseHeaders": {
         "Content-Type": "application/xml",
         "Date": "Thu, 09 Jul 2020 05:02:03 GMT",
->>>>>>> 994efc63
         "Server": [
           "Windows-Azure-Blob/1.0",
           "Microsoft-HTTPAPI/2.0"
         ],
         "Transfer-Encoding": "chunked",
-<<<<<<< HEAD
-        "x-ms-client-request-id": "ced1c6e6-835e-7153-5b76-d36024c5b1b5",
-        "x-ms-request-id": "97d42b0a-601e-0045-1f49-09f04a000000",
-        "x-ms-version": "2019-12-12"
-      },
-      "ResponseBody": "\uFEFF\u003C?xml version=\u00221.0\u0022 encoding=\u0022utf-8\u0022?\u003E\u003CUserDelegationKey\u003E\u003CSignedOid\u003Ec4f48289-bb84-4086-b250-6f94a8f64cee\u003C/SignedOid\u003E\u003CSignedTid\u003E72f988bf-86f1-41af-91ab-2d7cd011db47\u003C/SignedTid\u003E\u003CSignedStart\u003E2020-04-02T23:47:51Z\u003C/SignedStart\u003E\u003CSignedExpiry\u003E2020-04-03T00:47:51Z\u003C/SignedExpiry\u003E\u003CSignedService\u003Eb\u003C/SignedService\u003E\u003CSignedVersion\u003E2019-12-12\u003C/SignedVersion\u003E\u003CValue\u003E9xA3VrCC3td5HArx28v\u002BwIECDye7L3JaLzRe\u002BaALh3c=\u003C/Value\u003E\u003C/UserDelegationKey\u003E"
-    },
-    {
-      "RequestUri": "https://seanoauthcanary.blob.core.windows.net/test-container-69de7dfb-9733-ba93-aa2a-cd900c18be27/test-blob-30aaaeec-6d9e-c897-3d66-0fd47fc2babb?skoid=c4f48289-bb84-4086-b250-6f94a8f64cee\u0026sktid=72f988bf-86f1-41af-91ab-2d7cd011db47\u0026skt=2020-04-02T23%3A47%3A51Z\u0026ske=2020-04-03T00%3A47%3A51Z\u0026sks=b\u0026skv=2019-12-12\u0026sv=2019-12-12\u0026st=2020-04-02T22%3A47%3A51Z\u0026se=2020-04-03T00%3A47%3A51Z\u0026sr=b\u0026sp=racwd\u0026sig=Sanitized",
-      "RequestMethod": "HEAD",
-      "RequestHeaders": {
-        "traceparent": "00-ec71a25e3e542342b5bcacd4e0042106-e80bce46f305b641-00",
-        "User-Agent": [
-          "azsdk-net-Storage.Blobs/12.5.0-dev.20200402.1",
-          "(.NET Core 4.6.28325.01; Microsoft Windows 10.0.18362 )"
-=======
         "x-ms-client-request-id": "8513c71d-85fc-284d-ae2b-5f70d4e1cba4",
         "x-ms-request-id": "7a5e8334-e01e-0074-48ae-551159000000",
         "x-ms-version": "2019-12-12"
@@ -223,7 +109,6 @@
         "User-Agent": [
           "azsdk-net-Storage.Blobs/12.5.0-dev.20200708.1",
           "(.NET Core 4.6.28928.01; Microsoft Windows 10.0.18363 )"
->>>>>>> 994efc63
         ],
         "x-ms-client-request-id": "2e4f7c1d-89eb-a654-b578-cf8a06f11145",
         "x-ms-return-client-request-id": "true",
@@ -236,15 +121,9 @@
         "Content-Length": "0",
         "Content-MD5": "CzIhTN8E4Qoq7EKnL6soKA==",
         "Content-Type": "application/octet-stream",
-<<<<<<< HEAD
-        "Date": "Thu, 02 Apr 2020 23:47:50 GMT",
-        "ETag": "\u00220x8D7D760416359AF\u0022",
-        "Last-Modified": "Thu, 02 Apr 2020 23:47:51 GMT",
-=======
         "Date": "Thu, 09 Jul 2020 05:02:04 GMT",
         "ETag": "\u00220x8D823C5367ADB10\u0022",
         "Last-Modified": "Thu, 09 Jul 2020 05:02:00 GMT",
->>>>>>> 994efc63
         "Server": [
           "Windows-Azure-Blob/1.0",
           "Microsoft-HTTPAPI/2.0"
@@ -252,15 +131,6 @@
         "x-ms-access-tier": "Hot",
         "x-ms-access-tier-inferred": "true",
         "x-ms-blob-type": "BlockBlob",
-<<<<<<< HEAD
-        "x-ms-client-request-id": "165d380f-9030-9924-73a2-2986b2ed04e8",
-        "x-ms-creation-time": "Thu, 02 Apr 2020 23:47:51 GMT",
-        "x-ms-lease-state": "available",
-        "x-ms-lease-status": "unlocked",
-        "x-ms-request-id": "6bb1119e-701e-002b-2849-09a565000000",
-        "x-ms-server-encrypted": "true",
-        "x-ms-version": "2019-12-12"
-=======
         "x-ms-client-request-id": "2e4f7c1d-89eb-a654-b578-cf8a06f11145",
         "x-ms-creation-time": "Thu, 09 Jul 2020 05:02:00 GMT",
         "x-ms-is-current-version": "true",
@@ -270,7 +140,6 @@
         "x-ms-server-encrypted": "true",
         "x-ms-version": "2019-12-12",
         "x-ms-version-id": "2020-07-09T05:02:00.2475792Z"
->>>>>>> 994efc63
       },
       "ResponseBody": []
     },
@@ -279,17 +148,10 @@
       "RequestMethod": "DELETE",
       "RequestHeaders": {
         "Authorization": "Sanitized",
-<<<<<<< HEAD
-        "traceparent": "00-a197ace6b73cf04bb5216ed770460042-1b7eb1199e10a543-00",
-        "User-Agent": [
-          "azsdk-net-Storage.Blobs/12.5.0-dev.20200402.1",
-          "(.NET Core 4.6.28325.01; Microsoft Windows 10.0.18362 )"
-=======
         "traceparent": "00-fac1990e0f05b7439a2ede54c8382cfd-2f7247159a6c2640-00",
         "User-Agent": [
           "azsdk-net-Storage.Blobs/12.5.0-dev.20200708.1",
           "(.NET Core 4.6.28928.01; Microsoft Windows 10.0.18363 )"
->>>>>>> 994efc63
         ],
         "x-ms-client-request-id": "5752a97a-9c92-5cb9-712b-18e6b3c96a69",
         "x-ms-return-client-request-id": "true",
@@ -299,33 +161,20 @@
       "StatusCode": 202,
       "ResponseHeaders": {
         "Content-Length": "0",
-<<<<<<< HEAD
-        "Date": "Thu, 02 Apr 2020 23:47:50 GMT",
-=======
         "Date": "Thu, 09 Jul 2020 05:02:04 GMT",
->>>>>>> 994efc63
         "Server": [
           "Windows-Azure-Blob/1.0",
           "Microsoft-HTTPAPI/2.0"
         ],
-<<<<<<< HEAD
-        "x-ms-client-request-id": "eb508e64-9a67-8d84-58b6-bb485fcdf3c8",
-        "x-ms-request-id": "6bb111aa-701e-002b-3249-09a565000000",
-=======
         "x-ms-client-request-id": "5752a97a-9c92-5cb9-712b-18e6b3c96a69",
         "x-ms-request-id": "7a5e83a3-e01e-0074-2bae-551159000000",
->>>>>>> 994efc63
         "x-ms-version": "2019-12-12"
       },
       "ResponseBody": []
     }
   ],
   "Variables": {
-<<<<<<< HEAD
-    "DateTimeOffsetNow": "2020-04-02T16:47:51.9396431-07:00",
-=======
     "DateTimeOffsetNow": "2020-07-08T22:02:03.9416615-07:00",
->>>>>>> 994efc63
     "RandomSeed": "1675907009",
     "Storage_TestConfigOAuth": "OAuthTenant\nseanoauthcanary\nU2FuaXRpemVk\nhttps://seanoauthcanary.blob.core.windows.net\nhttps://seanoauthcanary.file.core.windows.net\nhttps://seanoauthcanary.queue.core.windows.net\nhttps://seanoauthcanary.table.core.windows.net\n\n\n\n\nhttps://seanoauthcanary-secondary.blob.core.windows.net\nhttps://seanoauthcanary-secondary.file.core.windows.net\nhttps://seanoauthcanary-secondary.queue.core.windows.net\nhttps://seanoauthcanary-secondary.table.core.windows.net\n68390a19-a643-458b-b726-408abf67b4fc\nSanitized\n72f988bf-86f1-41af-91ab-2d7cd011db47\nhttps://login.microsoftonline.com/\nCloud\nBlobEndpoint=https://seanoauthcanary.blob.core.windows.net/;QueueEndpoint=https://seanoauthcanary.queue.core.windows.net/;FileEndpoint=https://seanoauthcanary.file.core.windows.net/;BlobSecondaryEndpoint=https://seanoauthcanary-secondary.blob.core.windows.net/;QueueSecondaryEndpoint=https://seanoauthcanary-secondary.queue.core.windows.net/;FileSecondaryEndpoint=https://seanoauthcanary-secondary.file.core.windows.net/;AccountName=seanoauthcanary;AccountKey=Sanitized\n"
   }
