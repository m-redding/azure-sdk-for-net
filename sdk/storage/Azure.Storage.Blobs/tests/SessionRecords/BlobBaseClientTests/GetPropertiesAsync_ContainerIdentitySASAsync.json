--- conflicted
+++ resolved
@@ -67,13 +67,8 @@
           "Windows-Azure-Blob/1.0",
           "Microsoft-HTTPAPI/2.0"
         ],
-<<<<<<< HEAD
-        "x-ms-client-request-id": "06093065-22d8-1b08-56d6-921722430dce",
-        "x-ms-request-id": "0508094c-b01e-002c-1531-f37e94000000",
-=======
         "x-ms-client-request-id": "388c618a-15e8-ad96-c2e4-e49caf4bedc0",
         "x-ms-request-id": "71d6bfe1-001e-0043-0426-1bc3f5000000",
->>>>>>> 8d420312
         "x-ms-version": "2019-12-12"
       },
       "ResponseBody": []
@@ -140,16 +135,6 @@
           "Microsoft-HTTPAPI/2.0"
         ],
         "Transfer-Encoding": "chunked",
-<<<<<<< HEAD
-        "x-ms-client-request-id": "d552d308-3aa3-3a62-65e2-666f800ca66f",
-        "x-ms-request-id": "05080971-b01e-002c-3631-f37e94000000",
-        "x-ms-version": "2019-12-12"
-      },
-      "ResponseBody": "\uFEFF\u003C?xml version=\u00221.0\u0022 encoding=\u0022utf-8\u0022?\u003E\u003CUserDelegationKey\u003E\u003CSignedOid\u003Ec4f48289-bb84-4086-b250-6f94a8f64cee\u003C/SignedOid\u003E\u003CSignedTid\u003E72f988bf-86f1-41af-91ab-2d7cd011db47\u003C/SignedTid\u003E\u003CSignedStart\u003E2020-03-05T21:05:12Z\u003C/SignedStart\u003E\u003CSignedExpiry\u003E2020-03-05T22:05:12Z\u003C/SignedExpiry\u003E\u003CSignedService\u003Eb\u003C/SignedService\u003E\u003CSignedVersion\u003E2019-12-12\u003C/SignedVersion\u003E\u003CValue\u003EPXayVuXnZ2z7zlAbRdtOTa0MZS5iOKDAZR/Q\u002BXayCTQ=\u003C/Value\u003E\u003C/UserDelegationKey\u003E"
-    },
-    {
-      "RequestUri": "https://seanstageoauth.blob.core.windows.net/test-container-97bbb644-d94a-3893-1dad-3557aa65fbf2/test-blob-399f5c83-28b4-e560-0533-b74f2a4e6fea?skoid=c4f48289-bb84-4086-b250-6f94a8f64cee\u0026sktid=72f988bf-86f1-41af-91ab-2d7cd011db47\u0026skt=2020-03-05T21%3A05%3A12Z\u0026ske=2020-03-05T22%3A05%3A12Z\u0026sks=b\u0026skv=2019-12-12\u0026sv=2019-12-12\u0026st=2020-03-05T20%3A05%3A12Z\u0026se=2020-03-05T22%3A05%3A12Z\u0026sr=c\u0026sp=racwdl\u0026sig=Sanitized",
-=======
         "x-ms-client-request-id": "20e17692-5d16-dea9-0645-a049a0c7a07b",
         "x-ms-request-id": "71d6bffa-001e-0043-1526-1bc3f5000000",
         "x-ms-version": "2019-12-12"
@@ -158,7 +143,6 @@
     },
     {
       "RequestUri": "https://seanoauthcanary.blob.core.windows.net/test-container-d0a343b8-08f7-bc96-84f9-d9a961871eb7/test-blob-1b2bf3f6-0b19-bf81-ec5b-584acfc46c1f?skoid=c4f48289-bb84-4086-b250-6f94a8f64cee\u0026sktid=72f988bf-86f1-41af-91ab-2d7cd011db47\u0026skt=2020-04-25T17%3A28%3A16Z\u0026ske=2020-04-25T18%3A28%3A16Z\u0026sks=b\u0026skv=2019-12-12\u0026sv=2019-12-12\u0026st=2020-04-25T16%3A28%3A16Z\u0026se=2020-04-25T18%3A28%3A16Z\u0026sr=c\u0026sp=racwdlt\u0026sig=Sanitized",
->>>>>>> 8d420312
       "RequestMethod": "HEAD",
       "RequestHeaders": {
         "traceparent": "00-1abc5e73a8ffe64c9ec837b07a1dc67c-4028bbcb014f2d4d-00",
@@ -220,13 +204,8 @@
           "Windows-Azure-Blob/1.0",
           "Microsoft-HTTPAPI/2.0"
         ],
-<<<<<<< HEAD
-        "x-ms-client-request-id": "3c6c76f1-4e32-d532-b1f7-bc8c91b5fa91",
-        "x-ms-request-id": "f7bab720-001e-0029-3c31-f3ac4f000000",
-=======
         "x-ms-client-request-id": "13d7f084-28df-8aa2-6ac9-0d1536f6d827",
         "x-ms-request-id": "432abf2b-b01e-0056-6d26-1bd446000000",
->>>>>>> 8d420312
         "x-ms-version": "2019-12-12"
       },
       "ResponseBody": []
