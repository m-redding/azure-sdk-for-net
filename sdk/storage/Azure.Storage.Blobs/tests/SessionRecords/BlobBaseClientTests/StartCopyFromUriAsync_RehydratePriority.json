{
  "Entries": [
    {
      "RequestUri": "https://seanmcccanary.blob.core.windows.net/test-container-7d8a821f-3f11-166f-a0f3-0ab9bf6915f0?restype=container",
      "RequestMethod": "PUT",
      "RequestHeaders": {
        "Authorization": "Sanitized",
        "traceparent": "00-b181e9d4f3646d40ae9ca5daafcaf6fa-2ca03935ab939e4e-00",
        "User-Agent": [
          "azsdk-net-Storage.Blobs/12.5.0-dev.20200402.1",
          "(.NET Core 4.6.28325.01; Microsoft Windows 10.0.18362 )"
        ],
        "x-ms-blob-public-access": "container",
        "x-ms-client-request-id": "78370d0c-08b9-73c6-cbd1-5156b2061217",
        "x-ms-date": "Thu, 02 Apr 2020 23:43:28 GMT",
        "x-ms-return-client-request-id": "true",
        "x-ms-version": "2019-12-12"
      },
      "RequestBody": null,
      "StatusCode": 201,
      "ResponseHeaders": {
        "Content-Length": "0",
        "Date": "Thu, 02 Apr 2020 23:43:27 GMT",
        "ETag": "\u00220x8D7D75FA4C4D0AA\u0022",
        "Last-Modified": "Thu, 02 Apr 2020 23:43:28 GMT",
        "Server": [
          "Windows-Azure-Blob/1.0",
          "Microsoft-HTTPAPI/2.0"
        ],
        "x-ms-client-request-id": "78370d0c-08b9-73c6-cbd1-5156b2061217",
<<<<<<< HEAD
        "x-ms-request-id": "608d37fc-901e-0049-3930-f3d0d0000000",
=======
        "x-ms-request-id": "14e34a29-c01e-0054-4048-0902f7000000",
>>>>>>> 8d420312
        "x-ms-version": "2019-12-12"
      },
      "ResponseBody": []
    },
    {
      "RequestUri": "https://seanmcccanary.blob.core.windows.net/test-container-7d8a821f-3f11-166f-a0f3-0ab9bf6915f0/test-blob-1a80247f-4c04-e595-cb9c-400969a17e1a",
      "RequestMethod": "PUT",
      "RequestHeaders": {
        "Authorization": "Sanitized",
        "Content-Length": "1024",
        "traceparent": "00-37d12240bfba6241a199b459e00f04c3-169682f138193748-00",
        "User-Agent": [
          "azsdk-net-Storage.Blobs/12.5.0-dev.20200402.1",
          "(.NET Core 4.6.28325.01; Microsoft Windows 10.0.18362 )"
        ],
        "x-ms-blob-type": "BlockBlob",
        "x-ms-client-request-id": "d2186f3d-b431-3919-1dd1-781a6a0edc4e",
        "x-ms-date": "Thu, 02 Apr 2020 23:43:29 GMT",
        "x-ms-return-client-request-id": "true",
        "x-ms-version": "2019-12-12"
      },
      "RequestBody": "Xg1Q1OhpaBWmOgrR1oHAKkEqrbExnTbrmiLeZLiFnWwtUY9HJd33oqQi0n7\u002B9JxJECcVh1lh5cHXZDnFigRcIJ2eo4TyeARjMgoMD8q47aaGlFSRcBUSzGvOcMCkMhigxbLgYFAXV5cisVROVNb2HneTP/avy6\u002BIi9cZIwhEvwDybEkY14xVbj29br/AxHeV11JJEPMh8foCWNV4/jOP3vJUW\u002BiN3kfqPtC48VzwyMZgg0y2\u002Bq4N0HpOFn\u002B33G8JLpDMa2iOCPkKXtIiaf\u002BeEY8OGHrn2eNDR4ttPsfIM2Fhr8LMI1xe0XtSq5zc6md6sATvqMT0IVWsiSTdIckxQSpwwbk80e0zsEb/lS1GZlwj8o3D2YudbI1tH5k4gLCyIGlxbCmuPt4Wu/d\u002B9YwoZSPHui47bmif01Qsz7FT\u002By\u002BVTXTD1fkzdbSvrR2TH3cARbp2cMaBdrIB0pnUgW4swsDH6KgXZJApk0R6jMBKC7PdK4r33YppFNbCwgJgX/NFgupdzDbP6eEpTN2BB\u002Brxtsfl91bkNOQ2XtTRVaGOyTRRNAnW7D99DUKpzpCs5wzs0As7e2ecYU0FJ21i/ZM/m4OpL9PgG8mHaOkUO2ZUiXfH5YWWUk7MtdK80MXRGhCuaTMNA7c4C7VBsxJ\u002BhyXnsZ72mhcOqUg13XoAI0oEtU7YZtEyR4W/j9rPVJ87TS2t1R8n23/5oMDr1yY9OOdqPf3EpSFUtGoYNws9PlWo\u002BY9MU04r3NrO38UQR29eglbyZRahdqcMWCG0DqRzu2FrQt2W8OSZP2Ai9cZbQ2z6urW0S9k\u002BBoPoQPotds42WiNjpQSRyJFyWCW1foHhsBW0uVTvvnCILDtarrDqbMiS7Jqj955oafEjQvKziYcCB4/keLx6R5yy23jINhngh\u002BxcI5LmPrh3TFBiy3t\u002B1KOzWKcgBfMMF6T\u002B8BwlnzLYQrsFVmX1G8nWbSxrGHwgNAbUFN5xwIL5UAvt502cUaweiYjAeH4\u002BvjzeSZfGoP8o3rsWUYpUZoI4DAZZCDR7Oht/TY7zX7yIlVahk3bqM7AMxAmShgAiyiIFh2x45LYIYw98RlJxNH7/jbs0stMMTdlVTUMr6LQbXYNr7tdQELGgmS9mbuxdm4\u002BLkvhF7hdP\u002BDqSIpdy3HpaYenPBUamr30KlBmkpd/s\u002BLGzoFW81W9rHPWdve0ZLby0DA0CjpVJ5ON6Olr\u002BqlNapSrlvzwknot6Y\u002BlRCPKQ8WZc75nR6mkcartyQZsUbXGiQxfDM25/kG2CiCqr99zx6knzobu5ibvAyVSBslzvZfV4rsXazL343V8rT2E\u002BcXLfgFdRIcu26LpbA2oZ/t0RkiI0M0kXFh2M\u002Bg==",
      "StatusCode": 201,
      "ResponseHeaders": {
        "Content-Length": "0",
        "Content-MD5": "ddHrK9o3KielC3M0vwDxfw==",
        "Date": "Thu, 02 Apr 2020 23:43:27 GMT",
        "ETag": "\u00220x8D7D75FA4D24717\u0022",
        "Last-Modified": "Thu, 02 Apr 2020 23:43:28 GMT",
        "Server": [
          "Windows-Azure-Blob/1.0",
          "Microsoft-HTTPAPI/2.0"
        ],
        "x-ms-client-request-id": "d2186f3d-b431-3919-1dd1-781a6a0edc4e",
        "x-ms-content-crc64": "o6zjyeW4u38=",
        "x-ms-request-id": "14e34a2f-c01e-0054-4448-0902f7000000",
        "x-ms-request-server-encrypted": "true",
        "x-ms-version": "2019-12-12"
      },
      "ResponseBody": []
    },
    {
      "RequestUri": "https://seanmcccanary.blob.core.windows.net/test-container-7d8a821f-3f11-166f-a0f3-0ab9bf6915f0/test-blob-e4007d7a-462d-af07-a1e9-e287087cc28d",
      "RequestMethod": "PUT",
      "RequestHeaders": {
        "Authorization": "Sanitized",
        "Content-Length": "1024",
        "traceparent": "00-c17f5fb96518ab43b17c2ab0a421bac6-e7d0d761c0004543-00",
        "User-Agent": [
          "azsdk-net-Storage.Blobs/12.5.0-dev.20200402.1",
          "(.NET Core 4.6.28325.01; Microsoft Windows 10.0.18362 )"
        ],
        "x-ms-blob-type": "BlockBlob",
        "x-ms-client-request-id": "994a9ab7-f064-1b5b-d0cd-9e253978f968",
        "x-ms-date": "Thu, 02 Apr 2020 23:43:29 GMT",
        "x-ms-return-client-request-id": "true",
        "x-ms-version": "2019-12-12"
      },
      "RequestBody": "xFuNOVqBV\u002BGiMQWeRCrBxQt/yVPf3oEavD4KPinHajnFJgdaW4ABgRI3XKsL894KcYMMllQ4G\u002BXZcn0bdxm42sfL2R0iZmqKfkdBp4LWDshf/8ymu9PkjAohgegC5Qr5f4LkQBrB6AoYgRgN93RjA2O0u3hMER705kwSAOWCiJg8Ryf/8c6unhbCjTq615WWvn2ETSqSrG1j71nNrucklvl/0a9MZBGVBh1hiYTkOQ\u002B3fEJo/TpuqZq6mwJ04O8unvdAOgblSlpr70cMMSPpf7ZKFjKlvJm/EScUksgPICYtMuuNo/4I0THo/A3yYXh30BxLKsm9iOJdgSnf0LeRXM8h3/43XNu3QUQAvb\u002BLzK\u002BuncGrw/VccKkJLyHVKQB6VqA\u002B0YJ6P3RAlOiFvMsi0rV6MTP25pjZxW5ULi264hhEhmcfTPosM11Nai8M17Pe51xsWvjNg28HZAwTJhFHhrLQQDZjA4a6Tf3VqXtpzO27dkfQTocfdgL3F\u002BfuGQ1MBeR9O5Z9euPWsQ36\u002BNr0npgeWLDKdjgqsMoza\u002BuezDTwiKOW65BXPftj\u002BZx6JX0nA3hP0MBdgo6sUovLSg74OOXZCXA3XbMHxhq0ZnybsItMC2hzTvxzkwUV6pgFi/Psa8G2oRsN8KbFSAmlqBsREKL/fz6mhOnpZXZqInIaATonyPu75A9vPhvCrgXyzevpA9r2Bgy1RubYzTulo84zqkfOft8gViuTkEAi49bj9piKgB6XJPsucoEU4xfTyptMjgO\u002BJE4Lya2vYnbLkmIP9NaiGiOwm4ZMnwxdC3MTv8Wl1lXTJdJJf7Zx6MKFYt8fBe5AMa93nPJ9coRCrb05m6KwJrwNPM8EWZtsPrPDxj0tPgaE044WLTliVbJNB9H5N0wf1TwjEsgfO9cTC14/uatHFW\u002B3tcgUmfiCqucctlLKcwZmpPEACSw\u002BZZe2AiHbI5wGBvFiQYKECjtEoGjhAoSFSZhX2BS5RgtDeVAwXZbWp4ZKFbBgZzGE4pq2vGnDXGITMbmJhEuHTb/mH8gyVK2kbvnhluzUJOJn0/V6A4qifxztHSvdTCM7w8jwekhpUY7sEU5v4sZ1Pg3XIrBVDUk0Q6CrRDeBxiHWptIj46mZ/oFnjfI8MpxVd94eBipy5bZ/uzenvQ1Xa0osmTzzUltjPSQu7n9X\u002BBADVsxYY8D2ZMAcpCdy8UF0ECKnD5lfYiWCuskGQ/Y2J8Mmo2ZA/geKNjV7160z8Uvjut5dsOh3pPSn1an27yDJ5XxkTE7aNBIaHdlk5Ip3T8l\u002BI4kY2Xfarv9ymChek0YUsfExz6T9CYXMQ5IPEr9pL4bgeMyWsQwEiZ1OZ5vpu4mSTzKZRg==",
      "StatusCode": 201,
      "ResponseHeaders": {
        "Content-Length": "0",
        "Content-MD5": "lUwf4GtaNZqEdB6WAaSmRg==",
        "Date": "Thu, 02 Apr 2020 23:43:27 GMT",
        "ETag": "\u00220x8D7D75FA4DF1AB2\u0022",
        "Last-Modified": "Thu, 02 Apr 2020 23:43:28 GMT",
        "Server": [
          "Windows-Azure-Blob/1.0",
          "Microsoft-HTTPAPI/2.0"
        ],
        "x-ms-client-request-id": "994a9ab7-f064-1b5b-d0cd-9e253978f968",
        "x-ms-content-crc64": "6/gNKrEsZOk=",
        "x-ms-request-id": "14e34a32-c01e-0054-4748-0902f7000000",
        "x-ms-request-server-encrypted": "true",
        "x-ms-version": "2019-12-12"
      },
      "ResponseBody": []
    },
    {
      "RequestUri": "https://seanmcccanary.blob.core.windows.net/test-container-7d8a821f-3f11-166f-a0f3-0ab9bf6915f0/test-blob-e4007d7a-462d-af07-a1e9-e287087cc28d",
      "RequestMethod": "PUT",
      "RequestHeaders": {
        "Authorization": "Sanitized",
        "traceparent": "00-6df36dbc48606042b8dcf69ef6c595d4-db75679a8533f440-00",
        "User-Agent": [
          "azsdk-net-Storage.Blobs/12.5.0-dev.20200402.1",
          "(.NET Core 4.6.28325.01; Microsoft Windows 10.0.18362 )"
        ],
        "x-ms-access-tier": "Archive",
        "x-ms-client-request-id": "cf633430-42c3-e8ea-571e-afce23fc8e72",
        "x-ms-copy-source": "https://seanmcccanary.blob.core.windows.net/test-container-7d8a821f-3f11-166f-a0f3-0ab9bf6915f0/test-blob-1a80247f-4c04-e595-cb9c-400969a17e1a",
        "x-ms-date": "Thu, 02 Apr 2020 23:43:29 GMT",
        "x-ms-rehydrate-priority": "High",
        "x-ms-return-client-request-id": "true",
        "x-ms-version": "2019-12-12"
      },
      "RequestBody": null,
      "StatusCode": 202,
      "ResponseHeaders": {
        "Content-Length": "0",
        "Date": "Thu, 02 Apr 2020 23:43:27 GMT",
        "ETag": "\u00220x8D7D75FA4EC6385\u0022",
        "Last-Modified": "Thu, 02 Apr 2020 23:43:28 GMT",
        "Server": [
          "Windows-Azure-Blob/1.0",
          "Microsoft-HTTPAPI/2.0"
        ],
        "x-ms-client-request-id": "cf633430-42c3-e8ea-571e-afce23fc8e72",
        "x-ms-copy-id": "ee799867-ceaa-4ba3-b103-3d15f5235f0d",
        "x-ms-copy-status": "success",
<<<<<<< HEAD
        "x-ms-request-id": "608d3814-901e-0049-4c30-f3d0d0000000",
=======
        "x-ms-request-id": "14e34a36-c01e-0054-4b48-0902f7000000",
>>>>>>> 8d420312
        "x-ms-version": "2019-12-12"
      },
      "ResponseBody": []
    },
    {
      "RequestUri": "https://seanmcccanary.blob.core.windows.net/test-container-7d8a821f-3f11-166f-a0f3-0ab9bf6915f0/test-blob-e4007d7a-462d-af07-a1e9-e287087cc28d",
      "RequestMethod": "HEAD",
      "RequestHeaders": {
        "Authorization": "Sanitized",
        "User-Agent": [
          "azsdk-net-Storage.Blobs/12.5.0-dev.20200402.1",
          "(.NET Core 4.6.28325.01; Microsoft Windows 10.0.18362 )"
        ],
        "x-ms-client-request-id": "05f5871c-2a15-00a4-843f-040502de564f",
        "x-ms-date": "Thu, 02 Apr 2020 23:43:29 GMT",
        "x-ms-return-client-request-id": "true",
        "x-ms-version": "2019-12-12"
      },
      "RequestBody": null,
      "StatusCode": 200,
      "ResponseHeaders": {
        "Accept-Ranges": "bytes",
        "Content-Length": "1024",
        "Content-MD5": "ddHrK9o3KielC3M0vwDxfw==",
        "Content-Type": "application/octet-stream",
        "Date": "Thu, 02 Apr 2020 23:43:27 GMT",
        "ETag": "\u00220x8D7D75FA4EC6385\u0022",
        "Last-Modified": "Thu, 02 Apr 2020 23:43:28 GMT",
        "Server": [
          "Windows-Azure-Blob/1.0",
          "Microsoft-HTTPAPI/2.0"
        ],
        "x-ms-access-tier": "Archive",
        "x-ms-access-tier-change-time": "Thu, 02 Apr 2020 23:43:28 GMT",
        "x-ms-blob-type": "BlockBlob",
        "x-ms-client-request-id": "05f5871c-2a15-00a4-843f-040502de564f",
        "x-ms-copy-completion-time": "Thu, 02 Apr 2020 23:43:28 GMT",
        "x-ms-copy-id": "ee799867-ceaa-4ba3-b103-3d15f5235f0d",
        "x-ms-copy-progress": "1024/1024",
        "x-ms-copy-source": "https://seanmcccanary.blob.core.windows.net/test-container-7d8a821f-3f11-166f-a0f3-0ab9bf6915f0/test-blob-1a80247f-4c04-e595-cb9c-400969a17e1a",
        "x-ms-copy-status": "success",
        "x-ms-creation-time": "Thu, 02 Apr 2020 23:43:28 GMT",
        "x-ms-lease-state": "available",
        "x-ms-lease-status": "unlocked",
        "x-ms-request-id": "14e34a3f-c01e-0054-5448-0902f7000000",
        "x-ms-server-encrypted": "true",
        "x-ms-version": "2019-12-12"
      },
      "ResponseBody": []
    },
    {
      "RequestUri": "https://seanmcccanary.blob.core.windows.net/test-container-7d8a821f-3f11-166f-a0f3-0ab9bf6915f0/test-blob-e4007d7a-462d-af07-a1e9-e287087cc28d?comp=tier",
      "RequestMethod": "PUT",
      "RequestHeaders": {
        "Authorization": "Sanitized",
        "traceparent": "00-ea1b7b1b16c8f34998c31a300db740cd-a88bf83eec94cc4e-00",
        "User-Agent": [
          "azsdk-net-Storage.Blobs/12.5.0-dev.20200402.1",
          "(.NET Core 4.6.28325.01; Microsoft Windows 10.0.18362 )"
        ],
        "x-ms-access-tier": "Cool",
        "x-ms-client-request-id": "9cb1ea48-8807-785d-60ca-949e411a0210",
        "x-ms-date": "Thu, 02 Apr 2020 23:43:29 GMT",
        "x-ms-return-client-request-id": "true",
        "x-ms-version": "2019-12-12"
      },
      "RequestBody": null,
      "StatusCode": 202,
      "ResponseHeaders": {
        "Content-Length": "0",
        "Date": "Thu, 02 Apr 2020 23:43:27 GMT",
        "Server": [
          "Windows-Azure-Blob/1.0",
          "Microsoft-HTTPAPI/2.0"
        ],
        "x-ms-client-request-id": "9cb1ea48-8807-785d-60ca-949e411a0210",
<<<<<<< HEAD
        "x-ms-request-id": "608d3821-901e-0049-5930-f3d0d0000000",
=======
        "x-ms-request-id": "14e34a42-c01e-0054-5748-0902f7000000",
>>>>>>> 8d420312
        "x-ms-version": "2019-12-12"
      },
      "ResponseBody": []
    },
    {
      "RequestUri": "https://seanmcccanary.blob.core.windows.net/test-container-7d8a821f-3f11-166f-a0f3-0ab9bf6915f0/test-blob-e4007d7a-462d-af07-a1e9-e287087cc28d",
      "RequestMethod": "HEAD",
      "RequestHeaders": {
        "Authorization": "Sanitized",
        "traceparent": "00-4677c7b82d87a649b5419d752dd8edec-eb395fc439582b4a-00",
        "User-Agent": [
          "azsdk-net-Storage.Blobs/12.5.0-dev.20200402.1",
          "(.NET Core 4.6.28325.01; Microsoft Windows 10.0.18362 )"
        ],
        "x-ms-client-request-id": "18bd735f-ba2c-3a47-167a-e075029ba9f9",
        "x-ms-date": "Thu, 02 Apr 2020 23:43:29 GMT",
        "x-ms-return-client-request-id": "true",
        "x-ms-version": "2019-12-12"
      },
      "RequestBody": null,
      "StatusCode": 200,
      "ResponseHeaders": {
        "Accept-Ranges": "bytes",
        "Content-Length": "1024",
        "Content-MD5": "ddHrK9o3KielC3M0vwDxfw==",
        "Content-Type": "application/octet-stream",
        "Date": "Thu, 02 Apr 2020 23:43:28 GMT",
        "ETag": "\u00220x8D7D75FA4EC6385\u0022",
        "Last-Modified": "Thu, 02 Apr 2020 23:43:28 GMT",
        "Server": [
          "Windows-Azure-Blob/1.0",
          "Microsoft-HTTPAPI/2.0"
        ],
        "x-ms-access-tier": "Archive",
        "x-ms-access-tier-change-time": "Thu, 02 Apr 2020 23:43:28 GMT",
        "x-ms-archive-status": "rehydrate-pending-to-cool",
        "x-ms-blob-type": "BlockBlob",
        "x-ms-client-request-id": "18bd735f-ba2c-3a47-167a-e075029ba9f9",
        "x-ms-copy-completion-time": "Thu, 02 Apr 2020 23:43:28 GMT",
        "x-ms-copy-id": "ee799867-ceaa-4ba3-b103-3d15f5235f0d",
        "x-ms-copy-progress": "1024/1024",
        "x-ms-copy-source": "https://seanmcccanary.blob.core.windows.net/test-container-7d8a821f-3f11-166f-a0f3-0ab9bf6915f0/test-blob-1a80247f-4c04-e595-cb9c-400969a17e1a",
        "x-ms-copy-status": "success",
        "x-ms-creation-time": "Thu, 02 Apr 2020 23:43:28 GMT",
        "x-ms-lease-state": "available",
        "x-ms-lease-status": "unlocked",
        "x-ms-rehydrate-priority": "Standard",
        "x-ms-request-id": "14e34a44-c01e-0054-5948-0902f7000000",
        "x-ms-server-encrypted": "true",
        "x-ms-version": "2019-12-12"
      },
      "ResponseBody": []
    },
    {
      "RequestUri": "https://seanmcccanary.blob.core.windows.net/test-container-7d8a821f-3f11-166f-a0f3-0ab9bf6915f0?restype=container",
      "RequestMethod": "DELETE",
      "RequestHeaders": {
        "Authorization": "Sanitized",
        "traceparent": "00-8798aec24144bb4382df965be61d5ffb-48269cd6a7548645-00",
        "User-Agent": [
          "azsdk-net-Storage.Blobs/12.5.0-dev.20200402.1",
          "(.NET Core 4.6.28325.01; Microsoft Windows 10.0.18362 )"
        ],
        "x-ms-client-request-id": "ce3ee5be-ea5d-bee4-b617-7f58b30f82b2",
        "x-ms-date": "Thu, 02 Apr 2020 23:43:29 GMT",
        "x-ms-return-client-request-id": "true",
        "x-ms-version": "2019-12-12"
      },
      "RequestBody": null,
      "StatusCode": 202,
      "ResponseHeaders": {
        "Content-Length": "0",
        "Date": "Thu, 02 Apr 2020 23:43:28 GMT",
        "Server": [
          "Windows-Azure-Blob/1.0",
          "Microsoft-HTTPAPI/2.0"
        ],
        "x-ms-client-request-id": "ce3ee5be-ea5d-bee4-b617-7f58b30f82b2",
<<<<<<< HEAD
        "x-ms-request-id": "608d3829-901e-0049-6130-f3d0d0000000",
=======
        "x-ms-request-id": "14e34a4a-c01e-0054-5e48-0902f7000000",
>>>>>>> 8d420312
        "x-ms-version": "2019-12-12"
      },
      "ResponseBody": []
    }
  ],
  "Variables": {
    "RandomSeed": "649161382",
    "Storage_TestConfigDefault": "ProductionTenant\nseanmcccanary\nU2FuaXRpemVk\nhttps://seanmcccanary.blob.core.windows.net\nhttps://seanmcccanary.file.core.windows.net\nhttps://seanmcccanary.queue.core.windows.net\nhttps://seanmcccanary.table.core.windows.net\n\n\n\n\nhttps://seanmcccanary-secondary.blob.core.windows.net\nhttps://seanmcccanary-secondary.file.core.windows.net\nhttps://seanmcccanary-secondary.queue.core.windows.net\nhttps://seanmcccanary-secondary.table.core.windows.net\n\nSanitized\n\n\nCloud\nBlobEndpoint=https://seanmcccanary.blob.core.windows.net/;QueueEndpoint=https://seanmcccanary.queue.core.windows.net/;FileEndpoint=https://seanmcccanary.file.core.windows.net/;BlobSecondaryEndpoint=https://seanmcccanary-secondary.blob.core.windows.net/;QueueSecondaryEndpoint=https://seanmcccanary-secondary.queue.core.windows.net/;FileSecondaryEndpoint=https://seanmcccanary-secondary.file.core.windows.net/;AccountName=seanmcccanary;AccountKey=Sanitized\nseanscope1"
  }
}<|MERGE_RESOLUTION|>--- conflicted
+++ resolved
@@ -28,11 +28,7 @@
           "Microsoft-HTTPAPI/2.0"
         ],
         "x-ms-client-request-id": "78370d0c-08b9-73c6-cbd1-5156b2061217",
-<<<<<<< HEAD
-        "x-ms-request-id": "608d37fc-901e-0049-3930-f3d0d0000000",
-=======
         "x-ms-request-id": "14e34a29-c01e-0054-4048-0902f7000000",
->>>>>>> 8d420312
         "x-ms-version": "2019-12-12"
       },
       "ResponseBody": []
@@ -143,11 +139,7 @@
         "x-ms-client-request-id": "cf633430-42c3-e8ea-571e-afce23fc8e72",
         "x-ms-copy-id": "ee799867-ceaa-4ba3-b103-3d15f5235f0d",
         "x-ms-copy-status": "success",
-<<<<<<< HEAD
-        "x-ms-request-id": "608d3814-901e-0049-4c30-f3d0d0000000",
-=======
         "x-ms-request-id": "14e34a36-c01e-0054-4b48-0902f7000000",
->>>>>>> 8d420312
         "x-ms-version": "2019-12-12"
       },
       "ResponseBody": []
@@ -224,11 +216,7 @@
           "Microsoft-HTTPAPI/2.0"
         ],
         "x-ms-client-request-id": "9cb1ea48-8807-785d-60ca-949e411a0210",
-<<<<<<< HEAD
-        "x-ms-request-id": "608d3821-901e-0049-5930-f3d0d0000000",
-=======
         "x-ms-request-id": "14e34a42-c01e-0054-5748-0902f7000000",
->>>>>>> 8d420312
         "x-ms-version": "2019-12-12"
       },
       "ResponseBody": []
@@ -307,11 +295,7 @@
           "Microsoft-HTTPAPI/2.0"
         ],
         "x-ms-client-request-id": "ce3ee5be-ea5d-bee4-b617-7f58b30f82b2",
-<<<<<<< HEAD
-        "x-ms-request-id": "608d3829-901e-0049-6130-f3d0d0000000",
-=======
         "x-ms-request-id": "14e34a4a-c01e-0054-5e48-0902f7000000",
->>>>>>> 8d420312
         "x-ms-version": "2019-12-12"
       },
       "ResponseBody": []
