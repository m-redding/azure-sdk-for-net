{
  "Entries": [
    {
      "RequestUri": "https://seanmcccanary.blob.core.windows.net/test-container-5ac5c96c-7e4c-dbcb-9ad3-886e287926ab?restype=container",
      "RequestMethod": "PUT",
      "RequestHeaders": {
        "Authorization": "Sanitized",
        "traceparent": "00-a51c07265a32ea49b2a173f5e4a8f913-57162c172a985f41-00",
        "User-Agent": [
          "azsdk-net-Storage.Blobs/12.5.0-dev.20200402.1",
          "(.NET Core 4.6.28325.01; Microsoft Windows 10.0.18362 )"
        ],
        "x-ms-blob-public-access": "container",
        "x-ms-client-request-id": "ed112f26-6102-a7ff-3e88-524c9cf996ac",
        "x-ms-date": "Thu, 02 Apr 2020 23:44:40 GMT",
        "x-ms-return-client-request-id": "true",
        "x-ms-version": "2019-12-12"
      },
      "RequestBody": null,
      "StatusCode": 201,
      "ResponseHeaders": {
        "Content-Length": "0",
        "Date": "Thu, 02 Apr 2020 23:44:39 GMT",
        "ETag": "\u00220x8D7D75FCF7EDD6B\u0022",
        "Last-Modified": "Thu, 02 Apr 2020 23:44:39 GMT",
        "Server": [
          "Windows-Azure-Blob/1.0",
          "Microsoft-HTTPAPI/2.0"
        ],
        "x-ms-client-request-id": "ed112f26-6102-a7ff-3e88-524c9cf996ac",
<<<<<<< HEAD
        "x-ms-request-id": "fcb20c43-001e-0039-2031-f36927000000",
=======
        "x-ms-request-id": "ca3b5c80-301e-006f-5b48-094753000000",
>>>>>>> 8d420312
        "x-ms-version": "2019-12-12"
      },
      "ResponseBody": []
    },
    {
      "RequestUri": "https://seanmcccanary.blob.core.windows.net/test-container-5ac5c96c-7e4c-dbcb-9ad3-886e287926ab/test-blob-a27b4f99-8d01-f54c-fd43-e846df5b6eb1",
      "RequestMethod": "DELETE",
      "RequestHeaders": {
        "Authorization": "Sanitized",
        "traceparent": "00-1c9d3671d7852e4eb60207b56e8add4d-8006ea7c41ee0049-00",
        "User-Agent": [
          "azsdk-net-Storage.Blobs/12.5.0-dev.20200402.1",
          "(.NET Core 4.6.28325.01; Microsoft Windows 10.0.18362 )"
        ],
        "x-ms-client-request-id": "1dd6f16f-c66d-997f-e31c-f0bf78b8c7e3",
        "x-ms-date": "Thu, 02 Apr 2020 23:44:40 GMT",
        "x-ms-return-client-request-id": "true",
        "x-ms-version": "2019-12-12"
      },
      "RequestBody": null,
      "StatusCode": 404,
      "ResponseHeaders": {
        "Content-Length": "215",
        "Content-Type": "application/xml",
        "Date": "Thu, 02 Apr 2020 23:44:39 GMT",
        "Server": [
          "Windows-Azure-Blob/1.0",
          "Microsoft-HTTPAPI/2.0"
        ],
        "x-ms-client-request-id": "1dd6f16f-c66d-997f-e31c-f0bf78b8c7e3",
        "x-ms-error-code": "BlobNotFound",
<<<<<<< HEAD
        "x-ms-request-id": "fcb20c46-001e-0039-2131-f36927000000",
=======
        "x-ms-request-id": "ca3b5c8a-301e-006f-6348-094753000000",
>>>>>>> 8d420312
        "x-ms-version": "2019-12-12"
      },
      "ResponseBody": [
        "\uFEFF\u003C?xml version=\u00221.0\u0022 encoding=\u0022utf-8\u0022?\u003E\u003CError\u003E\u003CCode\u003EBlobNotFound\u003C/Code\u003E\u003CMessage\u003EThe specified blob does not exist.\n",
        "RequestId:ca3b5c8a-301e-006f-6348-094753000000\n",
        "Time:2020-04-02T23:44:40.0188051Z\u003C/Message\u003E\u003C/Error\u003E"
      ]
    },
    {
      "RequestUri": "https://seanmcccanary.blob.core.windows.net/test-container-5ac5c96c-7e4c-dbcb-9ad3-886e287926ab/test-blob-a27b4f99-8d01-f54c-fd43-e846df5b6eb1",
      "RequestMethod": "HEAD",
      "RequestHeaders": {
        "Authorization": "Sanitized",
        "traceparent": "00-c879aa6f13b14945b905844ffe7247bc-4315e48216111941-00",
        "User-Agent": [
          "azsdk-net-Storage.Blobs/12.5.0-dev.20200402.1",
          "(.NET Core 4.6.28325.01; Microsoft Windows 10.0.18362 )"
        ],
        "x-ms-client-request-id": "eed7705e-5084-a244-88ae-154b48e974b4",
        "x-ms-date": "Thu, 02 Apr 2020 23:44:40 GMT",
        "x-ms-return-client-request-id": "true",
        "x-ms-version": "2019-12-12"
      },
      "RequestBody": null,
      "StatusCode": 404,
      "ResponseHeaders": {
        "Date": "Thu, 02 Apr 2020 23:44:39 GMT",
        "Server": [
          "Windows-Azure-Blob/1.0",
          "Microsoft-HTTPAPI/2.0"
        ],
        "Transfer-Encoding": "chunked",
        "x-ms-client-request-id": "eed7705e-5084-a244-88ae-154b48e974b4",
        "x-ms-error-code": "BlobNotFound",
<<<<<<< HEAD
        "x-ms-request-id": "fcb20c4d-001e-0039-2831-f36927000000",
=======
        "x-ms-request-id": "ca3b5c90-301e-006f-6848-094753000000",
>>>>>>> 8d420312
        "x-ms-version": "2019-12-12"
      },
      "ResponseBody": []
    },
    {
      "RequestUri": "https://seanmcccanary.blob.core.windows.net/test-container-5ac5c96c-7e4c-dbcb-9ad3-886e287926ab?restype=container",
      "RequestMethod": "DELETE",
      "RequestHeaders": {
        "Authorization": "Sanitized",
        "traceparent": "00-35972c10621dbb41a0c567699d0e255c-39a9c8839c8e6248-00",
        "User-Agent": [
          "azsdk-net-Storage.Blobs/12.5.0-dev.20200402.1",
          "(.NET Core 4.6.28325.01; Microsoft Windows 10.0.18362 )"
        ],
        "x-ms-client-request-id": "0860734b-d8e1-c95e-5c3f-0c0387f917bd",
        "x-ms-date": "Thu, 02 Apr 2020 23:44:41 GMT",
        "x-ms-return-client-request-id": "true",
        "x-ms-version": "2019-12-12"
      },
      "RequestBody": null,
      "StatusCode": 202,
      "ResponseHeaders": {
        "Content-Length": "0",
        "Date": "Thu, 02 Apr 2020 23:44:39 GMT",
        "Server": [
          "Windows-Azure-Blob/1.0",
          "Microsoft-HTTPAPI/2.0"
        ],
        "x-ms-client-request-id": "0860734b-d8e1-c95e-5c3f-0c0387f917bd",
<<<<<<< HEAD
        "x-ms-request-id": "fcb20c50-001e-0039-2b31-f36927000000",
=======
        "x-ms-request-id": "ca3b5c94-301e-006f-6b48-094753000000",
>>>>>>> 8d420312
        "x-ms-version": "2019-12-12"
      },
      "ResponseBody": []
    }
  ],
  "Variables": {
    "RandomSeed": "1098680315",
    "Storage_TestConfigDefault": "ProductionTenant\nseanmcccanary\nU2FuaXRpemVk\nhttps://seanmcccanary.blob.core.windows.net\nhttps://seanmcccanary.file.core.windows.net\nhttps://seanmcccanary.queue.core.windows.net\nhttps://seanmcccanary.table.core.windows.net\n\n\n\n\nhttps://seanmcccanary-secondary.blob.core.windows.net\nhttps://seanmcccanary-secondary.file.core.windows.net\nhttps://seanmcccanary-secondary.queue.core.windows.net\nhttps://seanmcccanary-secondary.table.core.windows.net\n\nSanitized\n\n\nCloud\nBlobEndpoint=https://seanmcccanary.blob.core.windows.net/;QueueEndpoint=https://seanmcccanary.queue.core.windows.net/;FileEndpoint=https://seanmcccanary.file.core.windows.net/;BlobSecondaryEndpoint=https://seanmcccanary-secondary.blob.core.windows.net/;QueueSecondaryEndpoint=https://seanmcccanary-secondary.queue.core.windows.net/;FileSecondaryEndpoint=https://seanmcccanary-secondary.file.core.windows.net/;AccountName=seanmcccanary;AccountKey=Sanitized\nseanscope1"
  }
}<|MERGE_RESOLUTION|>--- conflicted
+++ resolved
@@ -28,11 +28,7 @@
           "Microsoft-HTTPAPI/2.0"
         ],
         "x-ms-client-request-id": "ed112f26-6102-a7ff-3e88-524c9cf996ac",
-<<<<<<< HEAD
-        "x-ms-request-id": "fcb20c43-001e-0039-2031-f36927000000",
-=======
         "x-ms-request-id": "ca3b5c80-301e-006f-5b48-094753000000",
->>>>>>> 8d420312
         "x-ms-version": "2019-12-12"
       },
       "ResponseBody": []
@@ -64,11 +60,7 @@
         ],
         "x-ms-client-request-id": "1dd6f16f-c66d-997f-e31c-f0bf78b8c7e3",
         "x-ms-error-code": "BlobNotFound",
-<<<<<<< HEAD
-        "x-ms-request-id": "fcb20c46-001e-0039-2131-f36927000000",
-=======
         "x-ms-request-id": "ca3b5c8a-301e-006f-6348-094753000000",
->>>>>>> 8d420312
         "x-ms-version": "2019-12-12"
       },
       "ResponseBody": [
@@ -103,11 +95,7 @@
         "Transfer-Encoding": "chunked",
         "x-ms-client-request-id": "eed7705e-5084-a244-88ae-154b48e974b4",
         "x-ms-error-code": "BlobNotFound",
-<<<<<<< HEAD
-        "x-ms-request-id": "fcb20c4d-001e-0039-2831-f36927000000",
-=======
         "x-ms-request-id": "ca3b5c90-301e-006f-6848-094753000000",
->>>>>>> 8d420312
         "x-ms-version": "2019-12-12"
       },
       "ResponseBody": []
@@ -137,11 +125,7 @@
           "Microsoft-HTTPAPI/2.0"
         ],
         "x-ms-client-request-id": "0860734b-d8e1-c95e-5c3f-0c0387f917bd",
-<<<<<<< HEAD
-        "x-ms-request-id": "fcb20c50-001e-0039-2b31-f36927000000",
-=======
         "x-ms-request-id": "ca3b5c94-301e-006f-6b48-094753000000",
->>>>>>> 8d420312
         "x-ms-version": "2019-12-12"
       },
       "ResponseBody": []
