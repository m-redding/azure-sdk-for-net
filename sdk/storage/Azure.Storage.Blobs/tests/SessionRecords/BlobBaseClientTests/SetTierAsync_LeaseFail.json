--- conflicted
+++ resolved
@@ -28,11 +28,7 @@
           "Microsoft-HTTPAPI/2.0"
         ],
         "x-ms-client-request-id": "2327759b-55f7-ab92-09ed-a91e4c158850",
-<<<<<<< HEAD
-        "x-ms-request-id": "2c48c4ab-c01e-0019-6f30-f31280000000",
-=======
         "x-ms-request-id": "71b5268e-901e-0076-2c48-09c7e8000000",
->>>>>>> 8d420312
         "x-ms-version": "2019-12-12"
       },
       "ResponseBody": []
@@ -103,11 +99,7 @@
         ],
         "x-ms-client-request-id": "2e0346bc-764a-a337-c465-03d5d3210dfa",
         "x-ms-error-code": "LeaseNotPresentWithBlobOperation",
-<<<<<<< HEAD
-        "x-ms-request-id": "2c48c4b1-c01e-0019-7330-f31280000000",
-=======
         "x-ms-request-id": "71b52699-901e-0076-3448-09c7e8000000",
->>>>>>> 8d420312
         "x-ms-version": "2019-12-12"
       },
       "ResponseBody": [
@@ -141,11 +133,7 @@
           "Microsoft-HTTPAPI/2.0"
         ],
         "x-ms-client-request-id": "3257fcf9-abef-5b4c-a3f6-8fce3ceab327",
-<<<<<<< HEAD
-        "x-ms-request-id": "2c48c4b3-c01e-0019-7430-f31280000000",
-=======
         "x-ms-request-id": "71b5269c-901e-0076-3748-09c7e8000000",
->>>>>>> 8d420312
         "x-ms-version": "2019-12-12"
       },
       "ResponseBody": []
