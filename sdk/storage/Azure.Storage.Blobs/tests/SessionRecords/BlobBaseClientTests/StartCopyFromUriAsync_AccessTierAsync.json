{
  "Entries": [
    {
      "RequestUri": "https://seanmcccanary.blob.core.windows.net/test-container-64004937-0ddd-7b97-fdea-97c7ded2c738?restype=container",
      "RequestMethod": "PUT",
      "RequestHeaders": {
        "Authorization": "Sanitized",
        "traceparent": "00-9afd1d031dcaf04a879ebb50eee8781f-68f62101e3e6f34f-00",
        "User-Agent": [
          "azsdk-net-Storage.Blobs/12.5.0-dev.20200402.1",
          "(.NET Core 4.6.28325.01; Microsoft Windows 10.0.18362 )"
        ],
        "x-ms-blob-public-access": "container",
        "x-ms-client-request-id": "ba3032fc-3ce1-331d-4a7e-cd137162fac0",
        "x-ms-date": "Thu, 02 Apr 2020 23:45:53 GMT",
        "x-ms-return-client-request-id": "true",
        "x-ms-version": "2019-12-12"
      },
      "RequestBody": null,
      "StatusCode": 201,
      "ResponseHeaders": {
        "Content-Length": "0",
        "Date": "Thu, 02 Apr 2020 23:45:52 GMT",
        "ETag": "\u00220x8D7D75FFAF396A2\u0022",
        "Last-Modified": "Thu, 02 Apr 2020 23:45:52 GMT",
        "Server": [
          "Windows-Azure-Blob/1.0",
          "Microsoft-HTTPAPI/2.0"
        ],
        "x-ms-client-request-id": "ba3032fc-3ce1-331d-4a7e-cd137162fac0",
<<<<<<< HEAD
        "x-ms-request-id": "50f4a94f-701e-0041-4831-f3cadf000000",
=======
        "x-ms-request-id": "4fe5a52e-a01e-0052-0548-093148000000",
>>>>>>> 8d420312
        "x-ms-version": "2019-12-12"
      },
      "ResponseBody": []
    },
    {
      "RequestUri": "https://seanmcccanary.blob.core.windows.net/test-container-64004937-0ddd-7b97-fdea-97c7ded2c738/test-blob-20314276-48b3-ff1f-84c1-911ce579a450",
      "RequestMethod": "PUT",
      "RequestHeaders": {
        "Authorization": "Sanitized",
        "Content-Length": "1024",
        "traceparent": "00-a8c5854ab271ed4799b636fe6244a2e1-2a42d4ea5e5f7947-00",
        "User-Agent": [
          "azsdk-net-Storage.Blobs/12.5.0-dev.20200402.1",
          "(.NET Core 4.6.28325.01; Microsoft Windows 10.0.18362 )"
        ],
        "x-ms-blob-type": "BlockBlob",
        "x-ms-client-request-id": "34c816ca-68ef-57b0-14ba-5700f8984517",
        "x-ms-date": "Thu, 02 Apr 2020 23:45:53 GMT",
        "x-ms-return-client-request-id": "true",
        "x-ms-version": "2019-12-12"
      },
      "RequestBody": "UILKrKENV7/c54LPa7HNccZnqJN8emG0EjA2H6sATtHafMPul04eaepyQ8zGT5TS8yBWftEQ1NUhFplx1jgU3Jmx9e7u3tl4SD6pCTaU7sObZCuKqc8AyajtzYG0rZKyXWczFVmm4xVG3jWSZ8qfjCfW1XIMiTLJsCxFABBYw5us96vPYNlp9YAWRMuabWLeTkFZ3dggpdQ0amQtYeIE7RqZ5nAe0CtObd/x9URnLkPJZrLP/\u002BXDi1HXmvZ0O5SdElawAIfxwH0VCnD4Lq\u002BPzTshZPovNO411loeRjY12TJLVOPuti6716U1uvV1yl2hR8y6U9eZbd1oeyot03lH3zA\u002BrNrMoRcNZYxU\u002Bnr5wAv8ff9pe4ZasuYFhjsDjQQs7drENh6D1Ka1re1KRHJjbroeMFV63WSq4/rzxxrbCdiHKA2fNInteahYtM2YD21zoReA5V2vsQ92GlMjjw2L2aQVwxxlxDoxMbasIimWEdONgCUDWiR62Hf9KBo2yuqbzNopg0xQDtzdT7OmAo/m3wl/lQ/niH6AmuqlZ5wg\u002BmfMEVVObY6HPXFJJQtw1NbnF0gQtzTbtENbqehhq6ZAvVRM2vA5l3J6\u002BFidnmNzD8YUvVBTD0My8F0R8sSmJZHLCGi3I/nlrn/Wlr7cPRXg6JkhTe5V7a0QGumTKKWt1NPG0ZX7vOzNLw/RfHmEVrNHMAorhNejdRq6pgkPUYXaKcHrFWuA5SutUx7fhHE0i8Q2TPebgk/7I1t7QBXivd2J91K3mUBHx0vefTC5w/GphRpF2ASNPqZx8PEQBKQVypVAVY0efPKD74WsvAQeQV9q0rv7neXY\u002B7isRqhON8KmyLOaeG5jiggowel/4IKhUq6RpTLpGiywaFnVcjZJNLjDBvRRg8nxBkey0tv7WRo2CvP6vZGPvK2G6hAUjhjR340xvNqNUM/loJ7qNkhRtQ4/n2hDT3cmM0lHypm43Hgv4fNOyp1AqLkjFBzypYZkNTUB1e\u002BwjZAVCoiQRoY1LMMmu1VVAupx/vauHzpaM47D4pVktgeIf1NjOMAUr2Iz7udZy\u002BkxDzJKkNb4AW1Vu9b6zWPx0Ha7nTsB8soqXE\u002BUezFSAWekkdNiGiUwkH3lDX3pGeH\u002BQR1xnS6uLxxoHzOHY4Y8ArluVjyQjrZQiw29HORMQUNtlTkT4WM59mK2\u002BvryqCz3qArDesOlbrJnIBIh8BM4G97wGs1MKCFVNWDZ2ZS8XuLgxnPaiMaAxyeGrMBRGAZPft4bAY5eq3/pbkViy5UeqsIvQCmfXZIYcFKmxXxgBBxZilq1oVxTgRrz8BqAHfySaAH\u002BIdfcryBLApE8uOYDiGopCEE6aAlm3L8PrA==",
      "StatusCode": 201,
      "ResponseHeaders": {
        "Content-Length": "0",
        "Content-MD5": "RERieoqo4JyO24e4O\u002BhA6A==",
        "Date": "Thu, 02 Apr 2020 23:45:52 GMT",
        "ETag": "\u00220x8D7D75FFB00FDDE\u0022",
        "Last-Modified": "Thu, 02 Apr 2020 23:45:52 GMT",
        "Server": [
          "Windows-Azure-Blob/1.0",
          "Microsoft-HTTPAPI/2.0"
        ],
        "x-ms-client-request-id": "34c816ca-68ef-57b0-14ba-5700f8984517",
        "x-ms-content-crc64": "PBiFzgcfc0k=",
        "x-ms-request-id": "4fe5a532-a01e-0052-0748-093148000000",
        "x-ms-request-server-encrypted": "true",
        "x-ms-version": "2019-12-12"
      },
      "ResponseBody": []
    },
    {
      "RequestUri": "https://seanmcccanary.blob.core.windows.net/test-container-64004937-0ddd-7b97-fdea-97c7ded2c738/test-blob-d3b303cd-3f6a-a3e6-8989-2587e48b6600",
      "RequestMethod": "PUT",
      "RequestHeaders": {
        "Authorization": "Sanitized",
        "traceparent": "00-5821a17bc90c024d9748787b1eed3715-048c6a9c4e34464b-00",
        "User-Agent": [
          "azsdk-net-Storage.Blobs/12.5.0-dev.20200402.1",
          "(.NET Core 4.6.28325.01; Microsoft Windows 10.0.18362 )"
        ],
        "x-ms-access-tier": "Cool",
        "x-ms-client-request-id": "d7b02c9c-9686-8b34-3025-ab6642287289",
        "x-ms-copy-source": "https://seanmcccanary.blob.core.windows.net/test-container-64004937-0ddd-7b97-fdea-97c7ded2c738/test-blob-20314276-48b3-ff1f-84c1-911ce579a450",
        "x-ms-date": "Thu, 02 Apr 2020 23:45:53 GMT",
        "x-ms-return-client-request-id": "true",
        "x-ms-version": "2019-12-12"
      },
      "RequestBody": null,
      "StatusCode": 202,
      "ResponseHeaders": {
        "Content-Length": "0",
        "Date": "Thu, 02 Apr 2020 23:45:52 GMT",
        "ETag": "\u00220x8D7D75FFB0E1F9E\u0022",
        "Last-Modified": "Thu, 02 Apr 2020 23:45:53 GMT",
        "Server": [
          "Windows-Azure-Blob/1.0",
          "Microsoft-HTTPAPI/2.0"
        ],
        "x-ms-client-request-id": "d7b02c9c-9686-8b34-3025-ab6642287289",
        "x-ms-copy-id": "0f9c23fb-9404-4ba8-a42e-9d2e5e192b79",
        "x-ms-copy-status": "success",
<<<<<<< HEAD
        "x-ms-request-id": "50f4a952-701e-0041-4a31-f3cadf000000",
=======
        "x-ms-request-id": "4fe5a53a-a01e-0052-0f48-093148000000",
>>>>>>> 8d420312
        "x-ms-version": "2019-12-12"
      },
      "ResponseBody": []
    },
    {
      "RequestUri": "https://seanmcccanary.blob.core.windows.net/test-container-64004937-0ddd-7b97-fdea-97c7ded2c738/test-blob-d3b303cd-3f6a-a3e6-8989-2587e48b6600",
      "RequestMethod": "HEAD",
      "RequestHeaders": {
        "Authorization": "Sanitized",
        "User-Agent": [
          "azsdk-net-Storage.Blobs/12.5.0-dev.20200402.1",
          "(.NET Core 4.6.28325.01; Microsoft Windows 10.0.18362 )"
        ],
        "x-ms-client-request-id": "b7eb5b07-8fdb-6879-3610-95d12e55c29e",
        "x-ms-date": "Thu, 02 Apr 2020 23:45:53 GMT",
        "x-ms-return-client-request-id": "true",
        "x-ms-version": "2019-12-12"
      },
      "RequestBody": null,
      "StatusCode": 200,
      "ResponseHeaders": {
        "Accept-Ranges": "bytes",
        "Content-Length": "1024",
        "Content-MD5": "RERieoqo4JyO24e4O\u002BhA6A==",
        "Content-Type": "application/octet-stream",
        "Date": "Thu, 02 Apr 2020 23:45:52 GMT",
        "ETag": "\u00220x8D7D75FFB0E1F9E\u0022",
        "Last-Modified": "Thu, 02 Apr 2020 23:45:53 GMT",
        "Server": [
          "Windows-Azure-Blob/1.0",
          "Microsoft-HTTPAPI/2.0"
        ],
        "x-ms-access-tier": "Cool",
        "x-ms-access-tier-change-time": "Thu, 02 Apr 2020 23:45:53 GMT",
        "x-ms-blob-type": "BlockBlob",
        "x-ms-client-request-id": "b7eb5b07-8fdb-6879-3610-95d12e55c29e",
        "x-ms-copy-completion-time": "Thu, 02 Apr 2020 23:45:53 GMT",
        "x-ms-copy-id": "0f9c23fb-9404-4ba8-a42e-9d2e5e192b79",
        "x-ms-copy-progress": "1024/1024",
        "x-ms-copy-source": "https://seanmcccanary.blob.core.windows.net/test-container-64004937-0ddd-7b97-fdea-97c7ded2c738/test-blob-20314276-48b3-ff1f-84c1-911ce579a450",
        "x-ms-copy-status": "success",
        "x-ms-creation-time": "Thu, 02 Apr 2020 23:45:53 GMT",
        "x-ms-lease-state": "available",
        "x-ms-lease-status": "unlocked",
        "x-ms-request-id": "4fe5a544-a01e-0052-1748-093148000000",
        "x-ms-server-encrypted": "true",
        "x-ms-version": "2019-12-12"
      },
      "ResponseBody": []
    },
    {
      "RequestUri": "https://seanmcccanary.blob.core.windows.net/test-container-64004937-0ddd-7b97-fdea-97c7ded2c738?restype=container",
      "RequestMethod": "DELETE",
      "RequestHeaders": {
        "Authorization": "Sanitized",
        "traceparent": "00-0bb6c245852e594faed8a95d3b000236-258f32beaf849e4f-00",
        "User-Agent": [
          "azsdk-net-Storage.Blobs/12.5.0-dev.20200402.1",
          "(.NET Core 4.6.28325.01; Microsoft Windows 10.0.18362 )"
        ],
        "x-ms-client-request-id": "e75f7e3d-bb3d-c4ae-dd99-57ecea4fc4f1",
        "x-ms-date": "Thu, 02 Apr 2020 23:45:54 GMT",
        "x-ms-return-client-request-id": "true",
        "x-ms-version": "2019-12-12"
      },
      "RequestBody": null,
      "StatusCode": 202,
      "ResponseHeaders": {
        "Content-Length": "0",
        "Date": "Thu, 02 Apr 2020 23:45:52 GMT",
        "Server": [
          "Windows-Azure-Blob/1.0",
          "Microsoft-HTTPAPI/2.0"
        ],
        "x-ms-client-request-id": "e75f7e3d-bb3d-c4ae-dd99-57ecea4fc4f1",
<<<<<<< HEAD
        "x-ms-request-id": "50f4a95c-701e-0041-5231-f3cadf000000",
=======
        "x-ms-request-id": "4fe5a54c-a01e-0052-1e48-093148000000",
>>>>>>> 8d420312
        "x-ms-version": "2019-12-12"
      },
      "ResponseBody": []
    }
  ],
  "Variables": {
    "RandomSeed": "833083274",
    "Storage_TestConfigDefault": "ProductionTenant\nseanmcccanary\nU2FuaXRpemVk\nhttps://seanmcccanary.blob.core.windows.net\nhttps://seanmcccanary.file.core.windows.net\nhttps://seanmcccanary.queue.core.windows.net\nhttps://seanmcccanary.table.core.windows.net\n\n\n\n\nhttps://seanmcccanary-secondary.blob.core.windows.net\nhttps://seanmcccanary-secondary.file.core.windows.net\nhttps://seanmcccanary-secondary.queue.core.windows.net\nhttps://seanmcccanary-secondary.table.core.windows.net\n\nSanitized\n\n\nCloud\nBlobEndpoint=https://seanmcccanary.blob.core.windows.net/;QueueEndpoint=https://seanmcccanary.queue.core.windows.net/;FileEndpoint=https://seanmcccanary.file.core.windows.net/;BlobSecondaryEndpoint=https://seanmcccanary-secondary.blob.core.windows.net/;QueueSecondaryEndpoint=https://seanmcccanary-secondary.queue.core.windows.net/;FileSecondaryEndpoint=https://seanmcccanary-secondary.file.core.windows.net/;AccountName=seanmcccanary;AccountKey=Sanitized\nseanscope1"
  }
}<|MERGE_RESOLUTION|>--- conflicted
+++ resolved
@@ -28,11 +28,7 @@
           "Microsoft-HTTPAPI/2.0"
         ],
         "x-ms-client-request-id": "ba3032fc-3ce1-331d-4a7e-cd137162fac0",
-<<<<<<< HEAD
-        "x-ms-request-id": "50f4a94f-701e-0041-4831-f3cadf000000",
-=======
         "x-ms-request-id": "4fe5a52e-a01e-0052-0548-093148000000",
->>>>>>> 8d420312
         "x-ms-version": "2019-12-12"
       },
       "ResponseBody": []
@@ -105,11 +101,7 @@
         "x-ms-client-request-id": "d7b02c9c-9686-8b34-3025-ab6642287289",
         "x-ms-copy-id": "0f9c23fb-9404-4ba8-a42e-9d2e5e192b79",
         "x-ms-copy-status": "success",
-<<<<<<< HEAD
-        "x-ms-request-id": "50f4a952-701e-0041-4a31-f3cadf000000",
-=======
         "x-ms-request-id": "4fe5a53a-a01e-0052-0f48-093148000000",
->>>>>>> 8d420312
         "x-ms-version": "2019-12-12"
       },
       "ResponseBody": []
@@ -185,11 +177,7 @@
           "Microsoft-HTTPAPI/2.0"
         ],
         "x-ms-client-request-id": "e75f7e3d-bb3d-c4ae-dd99-57ecea4fc4f1",
-<<<<<<< HEAD
-        "x-ms-request-id": "50f4a95c-701e-0041-5231-f3cadf000000",
-=======
         "x-ms-request-id": "4fe5a54c-a01e-0052-1e48-093148000000",
->>>>>>> 8d420312
         "x-ms-version": "2019-12-12"
       },
       "ResponseBody": []
