--- conflicted
+++ resolved
@@ -68,11 +68,7 @@
           "Microsoft-HTTPAPI/2.0"
         ],
         "x-ms-client-request-id": "f0a58572-e8e7-8a72-1d69-a4e8d8ed7f5c",
-<<<<<<< HEAD
-        "x-ms-request-id": "c74d5910-a01e-000f-0a30-f3e457000000",
-=======
         "x-ms-request-id": "6c24ae45-401e-0020-6626-1b5e0e000000",
->>>>>>> 8d420312
         "x-ms-version": "2019-12-12"
       },
       "ResponseBody": []
@@ -141,11 +137,7 @@
         "x-ms-client-request-id": "b68af2f8-76be-8552-84c0-ee933b1f6389",
         "x-ms-request-id": "6c24ae60-401e-0020-7b26-1b5e0e000000",
         "x-ms-request-server-encrypted": "false",
-<<<<<<< HEAD
-        "x-ms-snapshot": "2020-03-05T20:59:30.7084341Z",
-=======
         "x-ms-snapshot": "2020-04-25T17:26:56.9980853Z",
->>>>>>> 8d420312
         "x-ms-version": "2019-12-12"
       },
       "ResponseBody": []
@@ -177,15 +169,6 @@
         ],
         "Transfer-Encoding": "chunked",
         "x-ms-client-request-id": "792b3887-e3dd-a5c2-7943-1cf76bc80754",
-<<<<<<< HEAD
-        "x-ms-request-id": "c74d5928-a01e-000f-1f30-f3e457000000",
-        "x-ms-version": "2019-12-12"
-      },
-      "ResponseBody": "\uFEFF\u003C?xml version=\u00221.0\u0022 encoding=\u0022utf-8\u0022?\u003E\u003CUserDelegationKey\u003E\u003CSignedOid\u003Ec4f48289-bb84-4086-b250-6f94a8f64cee\u003C/SignedOid\u003E\u003CSignedTid\u003E72f988bf-86f1-41af-91ab-2d7cd011db47\u003C/SignedTid\u003E\u003CSignedStart\u003E2020-03-05T20:59:30Z\u003C/SignedStart\u003E\u003CSignedExpiry\u003E2020-03-05T21:59:30Z\u003C/SignedExpiry\u003E\u003CSignedService\u003Eb\u003C/SignedService\u003E\u003CSignedVersion\u003E2019-12-12\u003C/SignedVersion\u003E\u003CValue\u003Ewj0GqsiDfvENnAo1iY2sQYyahqL/FLh2jmuMksum1Lg=\u003C/Value\u003E\u003C/UserDelegationKey\u003E"
-    },
-    {
-      "RequestUri": "https://seanstageoauth.blob.core.windows.net/test-container-4af82983-46c2-02ba-810b-d4bc9c556977/test-blob-87e929ea-f87b-8e0c-a6d9-6ecd82245ded?snapshot=2020-03-05T20%3A59%3A30.7084341Z\u0026skoid=c4f48289-bb84-4086-b250-6f94a8f64cee\u0026sktid=72f988bf-86f1-41af-91ab-2d7cd011db47\u0026skt=2020-03-05T20%3A59%3A30Z\u0026ske=2020-03-05T21%3A59%3A30Z\u0026sks=b\u0026skv=2019-12-12\u0026sv=2019-12-12\u0026st=2020-03-05T19%3A59%3A30Z\u0026se=2020-03-05T21%3A59%3A30Z\u0026sr=c\u0026sp=racwdl\u0026sig=Sanitized",
-=======
         "x-ms-request-id": "6c24ae77-401e-0020-0d26-1b5e0e000000",
         "x-ms-version": "2019-12-12"
       },
@@ -193,7 +176,6 @@
     },
     {
       "RequestUri": "https://seanoauthcanary.blob.core.windows.net/test-container-4af82983-46c2-02ba-810b-d4bc9c556977/test-blob-87e929ea-f87b-8e0c-a6d9-6ecd82245ded?snapshot=2020-04-25T17%3A26%3A56.9980853Z\u0026skoid=c4f48289-bb84-4086-b250-6f94a8f64cee\u0026sktid=72f988bf-86f1-41af-91ab-2d7cd011db47\u0026skt=2020-04-25T17%3A26%3A57Z\u0026ske=2020-04-25T18%3A26%3A57Z\u0026sks=b\u0026skv=2019-12-12\u0026sv=2019-12-12\u0026st=2020-04-25T16%3A26%3A57Z\u0026se=2020-04-25T18%3A26%3A57Z\u0026sr=c\u0026sp=racwdlt\u0026sig=Sanitized",
->>>>>>> 8d420312
       "RequestMethod": "HEAD",
       "RequestHeaders": {
         "traceparent": "00-57b44da79c87734fb7eb8552f4a04ec5-290c02d84692c845-00",
@@ -226,10 +208,6 @@
         "x-ms-creation-time": "Sat, 25 Apr 2020 17:26:56 GMT",
         "x-ms-request-id": "4d1792a2-401e-001f-5026-1b96ad000000",
         "x-ms-server-encrypted": "true",
-<<<<<<< HEAD
-        "x-ms-snapshot": "2020-03-05T20:59:30.7084341Z",
-=======
->>>>>>> 8d420312
         "x-ms-version": "2019-12-12"
       },
       "ResponseBody": []
@@ -258,11 +236,7 @@
           "Microsoft-HTTPAPI/2.0"
         ],
         "x-ms-client-request-id": "904cb5f8-05bb-5261-fb97-655028d2c140",
-<<<<<<< HEAD
-        "x-ms-request-id": "0faef580-d01e-0015-2030-f38588000000",
-=======
         "x-ms-request-id": "4d1792b2-401e-001f-5c26-1b96ad000000",
->>>>>>> 8d420312
         "x-ms-version": "2019-12-12"
       },
       "ResponseBody": []
