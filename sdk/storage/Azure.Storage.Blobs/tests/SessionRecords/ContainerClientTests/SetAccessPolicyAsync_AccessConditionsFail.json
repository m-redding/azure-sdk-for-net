--- conflicted
+++ resolved
@@ -28,13 +28,8 @@
           "Microsoft-HTTPAPI/2.0"
         ],
         "x-ms-client-request-id": "a221c1dd-f630-996b-fed2-9335771a2a5a",
-<<<<<<< HEAD
-        "x-ms-request-id": "e9af7d08-801e-0045-234a-099843000000",
-        "x-ms-version": "2020-02-10"
-=======
         "x-ms-request-id": "edf58e84-201e-00cd-5abf-69f753000000",
-        "x-ms-version": "2019-12-12"
->>>>>>> 23bacf7a
+        "x-ms-version": "2020-02-10"
       },
       "ResponseBody": []
     },
@@ -69,13 +64,8 @@
         ],
         "x-ms-client-request-id": "ed3df678-7e74-9d53-a2eb-923aba88a929",
         "x-ms-error-code": "ConditionNotMet",
-<<<<<<< HEAD
-        "x-ms-request-id": "e9af7d17-801e-0045-2d4a-099843000000",
-        "x-ms-version": "2020-02-10"
-=======
         "x-ms-request-id": "edf58ea2-201e-00cd-6ebf-69f753000000",
-        "x-ms-version": "2019-12-12"
->>>>>>> 23bacf7a
+        "x-ms-version": "2020-02-10"
       },
       "ResponseBody": [
         "\uFEFF\u003C?xml version=\u00221.0\u0022 encoding=\u0022utf-8\u0022?\u003E\u003CError\u003E\u003CCode\u003EConditionNotMet\u003C/Code\u003E\u003CMessage\u003EThe condition specified using HTTP conditional header(s) is not met.\n",
@@ -108,13 +98,8 @@
           "Microsoft-HTTPAPI/2.0"
         ],
         "x-ms-client-request-id": "95925f17-f410-ee40-fb8c-bf139e7d81ef",
-<<<<<<< HEAD
-        "x-ms-request-id": "e9af7d25-801e-0045-3a4a-099843000000",
-        "x-ms-version": "2020-02-10"
-=======
         "x-ms-request-id": "edf58ed3-201e-00cd-18bf-69f753000000",
-        "x-ms-version": "2019-12-12"
->>>>>>> 23bacf7a
+        "x-ms-version": "2020-02-10"
       },
       "ResponseBody": []
     },
@@ -146,13 +131,8 @@
           "Microsoft-HTTPAPI/2.0"
         ],
         "x-ms-client-request-id": "05383c8e-8a20-1ebe-e0d0-331d3edb9c16",
-<<<<<<< HEAD
-        "x-ms-request-id": "93b6913a-d01e-0083-0a4a-0953c2000000",
-        "x-ms-version": "2020-02-10"
-=======
         "x-ms-request-id": "18ee3a98-801e-0048-1fbf-69a086000000",
-        "x-ms-version": "2019-12-12"
->>>>>>> 23bacf7a
+        "x-ms-version": "2020-02-10"
       },
       "ResponseBody": []
     },
@@ -187,13 +167,8 @@
         ],
         "x-ms-client-request-id": "675eb28d-1643-65eb-7f8e-dd0e0751d540",
         "x-ms-error-code": "ConditionNotMet",
-<<<<<<< HEAD
-        "x-ms-request-id": "93b6915b-d01e-0083-244a-0953c2000000",
-        "x-ms-version": "2020-02-10"
-=======
         "x-ms-request-id": "18ee3ab0-801e-0048-31bf-69a086000000",
-        "x-ms-version": "2019-12-12"
->>>>>>> 23bacf7a
+        "x-ms-version": "2020-02-10"
       },
       "ResponseBody": [
         "\uFEFF\u003C?xml version=\u00221.0\u0022 encoding=\u0022utf-8\u0022?\u003E\u003CError\u003E\u003CCode\u003EConditionNotMet\u003C/Code\u003E\u003CMessage\u003EThe condition specified using HTTP conditional header(s) is not met.\n",
@@ -226,13 +201,8 @@
           "Microsoft-HTTPAPI/2.0"
         ],
         "x-ms-client-request-id": "95530d4b-6f9e-95d3-74fe-1758276a1e8e",
-<<<<<<< HEAD
-        "x-ms-request-id": "93b6917e-d01e-0083-424a-0953c2000000",
-        "x-ms-version": "2020-02-10"
-=======
         "x-ms-request-id": "18ee3ac3-801e-0048-43bf-69a086000000",
-        "x-ms-version": "2019-12-12"
->>>>>>> 23bacf7a
+        "x-ms-version": "2020-02-10"
       },
       "ResponseBody": []
     },
@@ -264,13 +234,8 @@
           "Microsoft-HTTPAPI/2.0"
         ],
         "x-ms-client-request-id": "f1f7b2b4-f15c-8c66-2822-f695b563c1a6",
-<<<<<<< HEAD
-        "x-ms-request-id": "15327b03-e01e-0021-7e4a-0969db000000",
-        "x-ms-version": "2020-02-10"
-=======
         "x-ms-request-id": "80823e42-701e-007f-40bf-690c29000000",
-        "x-ms-version": "2019-12-12"
->>>>>>> 23bacf7a
+        "x-ms-version": "2020-02-10"
       },
       "ResponseBody": []
     },
@@ -305,13 +270,8 @@
         ],
         "x-ms-client-request-id": "909a4521-1021-9ed0-c802-201c3510ba3e",
         "x-ms-error-code": "InvalidHeaderValue",
-<<<<<<< HEAD
-        "x-ms-request-id": "15327b3c-e01e-0021-304a-0969db000000",
-        "x-ms-version": "2020-02-10"
-=======
         "x-ms-request-id": "80823e5d-701e-007f-57bf-690c29000000",
-        "x-ms-version": "2019-12-12"
->>>>>>> 23bacf7a
+        "x-ms-version": "2020-02-10"
       },
       "ResponseBody": [
         "\uFEFF\u003C?xml version=\u00221.0\u0022 encoding=\u0022utf-8\u0022?\u003E\u003CError\u003E\u003CCode\u003EInvalidHeaderValue\u003C/Code\u003E\u003CMessage\u003EThe value for one of the HTTP headers is not in the correct format.\n",
@@ -344,13 +304,8 @@
           "Microsoft-HTTPAPI/2.0"
         ],
         "x-ms-client-request-id": "95c4f080-2adc-c5ff-edd3-05d515b5a638",
-<<<<<<< HEAD
-        "x-ms-request-id": "15327b62-e01e-0021-544a-0969db000000",
-        "x-ms-version": "2020-02-10"
-=======
         "x-ms-request-id": "80823e70-701e-007f-6abf-690c29000000",
-        "x-ms-version": "2019-12-12"
->>>>>>> 23bacf7a
+        "x-ms-version": "2020-02-10"
       },
       "ResponseBody": []
     }
