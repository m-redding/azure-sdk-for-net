{
  "Entries": [
    {
      "RequestUri": "https://amandadev2.blob.core.windows.net/test-container-623da416-db63-72bf-cc82-4fc2e03038ed?restype=container",
      "RequestMethod": "PUT",
      "RequestHeaders": {
        "Authorization": "Sanitized",
        "traceparent": "00-af65b934455c8a4eaf395ddac072d5fc-378442f2d0c6e44b-00",
        "User-Agent": [
          "azsdk-net-Storage.Blobs/12.5.0-dev.20200803.1",
          "(.NET Core 4.6.29017.01; Microsoft Windows 10.0.18363 )"
        ],
        "x-ms-client-request-id": "4c1e32ca-5c80-49d4-8ccf-ddb75abbe768",
        "x-ms-date": "Mon, 03 Aug 2020 17:53:49 GMT",
        "x-ms-return-client-request-id": "true",
        "x-ms-version": "2020-02-10"
      },
      "RequestBody": null,
      "StatusCode": 201,
      "ResponseHeaders": {
        "Content-Length": "0",
        "Date": "Mon, 03 Aug 2020 17:53:49 GMT",
        "ETag": "\u00220x8D837D62D59C441\u0022",
        "Last-Modified": "Mon, 03 Aug 2020 17:53:49 GMT",
        "Server": [
          "Windows-Azure-Blob/1.0",
          "Microsoft-HTTPAPI/2.0"
        ],
        "x-ms-client-request-id": "4c1e32ca-5c80-49d4-8ccf-ddb75abbe768",
<<<<<<< HEAD
        "x-ms-request-id": "4af8a4b8-f01e-004f-274b-093cf4000000",
        "x-ms-version": "2020-02-10"
=======
        "x-ms-request-id": "45a51613-d01e-0079-02bf-69fb51000000",
        "x-ms-version": "2019-12-12"
>>>>>>> 23bacf7a
      },
      "ResponseBody": []
    },
    {
      "RequestUri": "https://amandadev2.blob.core.windows.net/test-container-623da416-db63-72bf-cc82-4fc2e03038ed?restype=container\u0026comp=acl",
      "RequestMethod": "PUT",
      "RequestHeaders": {
        "Authorization": "Sanitized",
        "Content-Length": "249",
        "Content-Type": "application/xml",
        "traceparent": "00-c685b9ddcffac2469f400b55b3119eec-f32b5f1d79e8824c-00",
        "User-Agent": [
          "azsdk-net-Storage.Blobs/12.5.0-dev.20200803.1",
          "(.NET Core 4.6.29017.01; Microsoft Windows 10.0.18363 )"
        ],
        "x-ms-blob-public-access": "container",
        "x-ms-client-request-id": "31e18a77-7474-50a9-0421-0c503fb103c0",
        "x-ms-date": "Mon, 03 Aug 2020 17:53:49 GMT",
        "x-ms-return-client-request-id": "true",
        "x-ms-version": "2020-02-10"
      },
      "RequestBody": "\u003CSignedIdentifiers\u003E\u003CSignedIdentifier\u003E\u003CId\u003Eibdcsxjqywtuskgehlpt\u003C/Id\u003E\u003CAccessPolicy\u003E\u003CStart\u003E2020-08-03T16:53:49.4699924Z\u003C/Start\u003E\u003CExpiry\u003E2020-08-03T18:53:49.4699924Z\u003C/Expiry\u003E\u003CPermission\u003Erw\u003C/Permission\u003E\u003C/AccessPolicy\u003E\u003C/SignedIdentifier\u003E\u003C/SignedIdentifiers\u003E",
      "StatusCode": 200,
      "ResponseHeaders": {
        "Content-Length": "0",
        "Date": "Mon, 03 Aug 2020 17:53:49 GMT",
        "ETag": "\u00220x8D837D62D610A9B\u0022",
        "Last-Modified": "Mon, 03 Aug 2020 17:53:49 GMT",
        "Server": [
          "Windows-Azure-Blob/1.0",
          "Microsoft-HTTPAPI/2.0"
        ],
        "x-ms-client-request-id": "31e18a77-7474-50a9-0421-0c503fb103c0",
<<<<<<< HEAD
        "x-ms-request-id": "4af8a4e2-f01e-004f-4b4b-093cf4000000",
        "x-ms-version": "2020-02-10"
=======
        "x-ms-request-id": "45a51640-d01e-0079-28bf-69fb51000000",
        "x-ms-version": "2019-12-12"
>>>>>>> 23bacf7a
      },
      "ResponseBody": []
    },
    {
      "RequestUri": "https://amandadev2.blob.core.windows.net/test-container-623da416-db63-72bf-cc82-4fc2e03038ed?restype=container",
      "RequestMethod": "DELETE",
      "RequestHeaders": {
        "Authorization": "Sanitized",
        "traceparent": "00-de0f739bf753474ba4c1c0f370f30d2c-59d172b6bf58a84a-00",
        "User-Agent": [
          "azsdk-net-Storage.Blobs/12.5.0-dev.20200803.1",
          "(.NET Core 4.6.29017.01; Microsoft Windows 10.0.18363 )"
        ],
        "x-ms-client-request-id": "28b4c59f-c6b7-9e39-421b-c4f15ec2bbdd",
        "x-ms-date": "Mon, 03 Aug 2020 17:53:49 GMT",
        "x-ms-return-client-request-id": "true",
        "x-ms-version": "2020-02-10"
      },
      "RequestBody": null,
      "StatusCode": 202,
      "ResponseHeaders": {
        "Content-Length": "0",
        "Date": "Mon, 03 Aug 2020 17:53:49 GMT",
        "Server": [
          "Windows-Azure-Blob/1.0",
          "Microsoft-HTTPAPI/2.0"
        ],
        "x-ms-client-request-id": "28b4c59f-c6b7-9e39-421b-c4f15ec2bbdd",
<<<<<<< HEAD
        "x-ms-request-id": "4af8a500-f01e-004f-684b-093cf4000000",
        "x-ms-version": "2020-02-10"
=======
        "x-ms-request-id": "45a5166c-d01e-0079-52bf-69fb51000000",
        "x-ms-version": "2019-12-12"
>>>>>>> 23bacf7a
      },
      "ResponseBody": []
    },
    {
      "RequestUri": "https://amandadev2.blob.core.windows.net/test-container-908cf246-a2e0-1620-5977-abb25951d4fc?restype=container",
      "RequestMethod": "PUT",
      "RequestHeaders": {
        "Authorization": "Sanitized",
        "traceparent": "00-3f83847f1a0d574cb9f8ba7c66559921-a656d74c47ea304a-00",
        "User-Agent": [
          "azsdk-net-Storage.Blobs/12.5.0-dev.20200803.1",
          "(.NET Core 4.6.29017.01; Microsoft Windows 10.0.18363 )"
        ],
        "x-ms-client-request-id": "89123d07-587b-fd28-a59e-cf401a8744f1",
        "x-ms-date": "Mon, 03 Aug 2020 17:53:49 GMT",
        "x-ms-return-client-request-id": "true",
        "x-ms-version": "2020-02-10"
      },
      "RequestBody": null,
      "StatusCode": 201,
      "ResponseHeaders": {
        "Content-Length": "0",
        "Date": "Mon, 03 Aug 2020 17:53:49 GMT",
        "ETag": "\u00220x8D837D62D84B66F\u0022",
        "Last-Modified": "Mon, 03 Aug 2020 17:53:49 GMT",
        "Server": [
          "Windows-Azure-Blob/1.0",
          "Microsoft-HTTPAPI/2.0"
        ],
        "x-ms-client-request-id": "89123d07-587b-fd28-a59e-cf401a8744f1",
<<<<<<< HEAD
        "x-ms-request-id": "4aeac419-201e-0001-1f4b-09127c000000",
        "x-ms-version": "2020-02-10"
=======
        "x-ms-request-id": "9cbd0573-b01e-0100-03bf-69d44e000000",
        "x-ms-version": "2019-12-12"
>>>>>>> 23bacf7a
      },
      "ResponseBody": []
    },
    {
      "RequestUri": "https://amandadev2.blob.core.windows.net/test-container-908cf246-a2e0-1620-5977-abb25951d4fc?restype=container\u0026comp=acl",
      "RequestMethod": "PUT",
      "RequestHeaders": {
        "Authorization": "Sanitized",
        "Content-Length": "249",
        "Content-Type": "application/xml",
        "If-Modified-Since": "Sun, 02 Aug 2020 17:53:49 GMT",
        "traceparent": "00-0cf8c8d6bc3e9548a3ed88d4a7bd96e6-54fac2b8a38f404a-00",
        "User-Agent": [
          "azsdk-net-Storage.Blobs/12.5.0-dev.20200803.1",
          "(.NET Core 4.6.29017.01; Microsoft Windows 10.0.18363 )"
        ],
        "x-ms-blob-public-access": "container",
        "x-ms-client-request-id": "c5b1b186-a65c-eca0-c6ff-121423b5d432",
        "x-ms-date": "Mon, 03 Aug 2020 17:53:49 GMT",
        "x-ms-return-client-request-id": "true",
        "x-ms-version": "2020-02-10"
      },
      "RequestBody": "\u003CSignedIdentifiers\u003E\u003CSignedIdentifier\u003E\u003CId\u003Ernckpnqcqfhmbhitojwr\u003C/Id\u003E\u003CAccessPolicy\u003E\u003CStart\u003E2020-08-03T16:53:49.4699924Z\u003C/Start\u003E\u003CExpiry\u003E2020-08-03T18:53:49.4699924Z\u003C/Expiry\u003E\u003CPermission\u003Erw\u003C/Permission\u003E\u003C/AccessPolicy\u003E\u003C/SignedIdentifier\u003E\u003C/SignedIdentifiers\u003E",
      "StatusCode": 200,
      "ResponseHeaders": {
        "Content-Length": "0",
        "Date": "Mon, 03 Aug 2020 17:53:49 GMT",
        "ETag": "\u00220x8D837D62D8C1A26\u0022",
        "Last-Modified": "Mon, 03 Aug 2020 17:53:49 GMT",
        "Server": [
          "Windows-Azure-Blob/1.0",
          "Microsoft-HTTPAPI/2.0"
        ],
        "x-ms-client-request-id": "c5b1b186-a65c-eca0-c6ff-121423b5d432",
<<<<<<< HEAD
        "x-ms-request-id": "4aeac426-201e-0001-2a4b-09127c000000",
        "x-ms-version": "2020-02-10"
=======
        "x-ms-request-id": "9cbd05aa-b01e-0100-35bf-69d44e000000",
        "x-ms-version": "2019-12-12"
>>>>>>> 23bacf7a
      },
      "ResponseBody": []
    },
    {
      "RequestUri": "https://amandadev2.blob.core.windows.net/test-container-908cf246-a2e0-1620-5977-abb25951d4fc?restype=container",
      "RequestMethod": "DELETE",
      "RequestHeaders": {
        "Authorization": "Sanitized",
        "traceparent": "00-dfe9c87ff1099846a2f1ffd595a30fc7-05f66eacda7fba4e-00",
        "User-Agent": [
          "azsdk-net-Storage.Blobs/12.5.0-dev.20200803.1",
          "(.NET Core 4.6.29017.01; Microsoft Windows 10.0.18363 )"
        ],
        "x-ms-client-request-id": "ba93a54a-e536-98c0-a995-19dca1c03a57",
        "x-ms-date": "Mon, 03 Aug 2020 17:53:49 GMT",
        "x-ms-return-client-request-id": "true",
        "x-ms-version": "2020-02-10"
      },
      "RequestBody": null,
      "StatusCode": 202,
      "ResponseHeaders": {
        "Content-Length": "0",
        "Date": "Mon, 03 Aug 2020 17:53:49 GMT",
        "Server": [
          "Windows-Azure-Blob/1.0",
          "Microsoft-HTTPAPI/2.0"
        ],
        "x-ms-client-request-id": "ba93a54a-e536-98c0-a995-19dca1c03a57",
<<<<<<< HEAD
        "x-ms-request-id": "4aeac43e-201e-0001-414b-09127c000000",
        "x-ms-version": "2020-02-10"
=======
        "x-ms-request-id": "9cbd05dd-b01e-0100-67bf-69d44e000000",
        "x-ms-version": "2019-12-12"
>>>>>>> 23bacf7a
      },
      "ResponseBody": []
    },
    {
      "RequestUri": "https://amandadev2.blob.core.windows.net/test-container-4b99b0f3-4914-ad8e-3253-58da487f3faa?restype=container",
      "RequestMethod": "PUT",
      "RequestHeaders": {
        "Authorization": "Sanitized",
        "traceparent": "00-c41abc7c7a59df4a901a77a79c36668a-2bcf2bd8c54f8542-00",
        "User-Agent": [
          "azsdk-net-Storage.Blobs/12.5.0-dev.20200803.1",
          "(.NET Core 4.6.29017.01; Microsoft Windows 10.0.18363 )"
        ],
        "x-ms-client-request-id": "fb2c0747-6981-000d-16e5-87e28ce54f2a",
        "x-ms-date": "Mon, 03 Aug 2020 17:53:50 GMT",
        "x-ms-return-client-request-id": "true",
        "x-ms-version": "2020-02-10"
      },
      "RequestBody": null,
      "StatusCode": 201,
      "ResponseHeaders": {
        "Content-Length": "0",
        "Date": "Mon, 03 Aug 2020 17:53:49 GMT",
        "ETag": "\u00220x8D837D62DB0CF37\u0022",
        "Last-Modified": "Mon, 03 Aug 2020 17:53:50 GMT",
        "Server": [
          "Windows-Azure-Blob/1.0",
          "Microsoft-HTTPAPI/2.0"
        ],
        "x-ms-client-request-id": "fb2c0747-6981-000d-16e5-87e28ce54f2a",
<<<<<<< HEAD
        "x-ms-request-id": "5f368920-401e-0017-394b-09e4ab000000",
        "x-ms-version": "2020-02-10"
=======
        "x-ms-request-id": "50e55cd6-c01e-0000-15bf-69921b000000",
        "x-ms-version": "2019-12-12"
>>>>>>> 23bacf7a
      },
      "ResponseBody": []
    },
    {
      "RequestUri": "https://amandadev2.blob.core.windows.net/test-container-4b99b0f3-4914-ad8e-3253-58da487f3faa?restype=container\u0026comp=acl",
      "RequestMethod": "PUT",
      "RequestHeaders": {
        "Authorization": "Sanitized",
        "Content-Length": "249",
        "Content-Type": "application/xml",
        "If-Unmodified-Since": "Tue, 04 Aug 2020 17:53:49 GMT",
        "traceparent": "00-3844eac9d3453a4184788a71b624b217-bfc0a93ac8623c43-00",
        "User-Agent": [
          "azsdk-net-Storage.Blobs/12.5.0-dev.20200803.1",
          "(.NET Core 4.6.29017.01; Microsoft Windows 10.0.18363 )"
        ],
        "x-ms-blob-public-access": "container",
        "x-ms-client-request-id": "8bb50b10-53d2-df46-8513-0a39f7f64be0",
        "x-ms-date": "Mon, 03 Aug 2020 17:53:50 GMT",
        "x-ms-return-client-request-id": "true",
        "x-ms-version": "2020-02-10"
      },
      "RequestBody": "\u003CSignedIdentifiers\u003E\u003CSignedIdentifier\u003E\u003CId\u003Elfxxpfwjmgiswofqhgtl\u003C/Id\u003E\u003CAccessPolicy\u003E\u003CStart\u003E2020-08-03T16:53:49.4699924Z\u003C/Start\u003E\u003CExpiry\u003E2020-08-03T18:53:49.4699924Z\u003C/Expiry\u003E\u003CPermission\u003Erw\u003C/Permission\u003E\u003C/AccessPolicy\u003E\u003C/SignedIdentifier\u003E\u003C/SignedIdentifiers\u003E",
      "StatusCode": 200,
      "ResponseHeaders": {
        "Content-Length": "0",
        "Date": "Mon, 03 Aug 2020 17:53:49 GMT",
        "ETag": "\u00220x8D837D62DB81438\u0022",
        "Last-Modified": "Mon, 03 Aug 2020 17:53:50 GMT",
        "Server": [
          "Windows-Azure-Blob/1.0",
          "Microsoft-HTTPAPI/2.0"
        ],
        "x-ms-client-request-id": "8bb50b10-53d2-df46-8513-0a39f7f64be0",
<<<<<<< HEAD
        "x-ms-request-id": "5f36893c-401e-0017-504b-09e4ab000000",
        "x-ms-version": "2020-02-10"
=======
        "x-ms-request-id": "50e55cf2-c01e-0000-2ebf-69921b000000",
        "x-ms-version": "2019-12-12"
>>>>>>> 23bacf7a
      },
      "ResponseBody": []
    },
    {
      "RequestUri": "https://amandadev2.blob.core.windows.net/test-container-4b99b0f3-4914-ad8e-3253-58da487f3faa?restype=container",
      "RequestMethod": "DELETE",
      "RequestHeaders": {
        "Authorization": "Sanitized",
        "traceparent": "00-10e04a05d1dcfe44a347b727838ab8b4-3eea91fcb55ae340-00",
        "User-Agent": [
          "azsdk-net-Storage.Blobs/12.5.0-dev.20200803.1",
          "(.NET Core 4.6.29017.01; Microsoft Windows 10.0.18363 )"
        ],
        "x-ms-client-request-id": "8b809e82-07f6-fe6d-fe49-5bcebe2e459c",
        "x-ms-date": "Mon, 03 Aug 2020 17:53:50 GMT",
        "x-ms-return-client-request-id": "true",
        "x-ms-version": "2020-02-10"
      },
      "RequestBody": null,
      "StatusCode": 202,
      "ResponseHeaders": {
        "Content-Length": "0",
        "Date": "Mon, 03 Aug 2020 17:53:49 GMT",
        "Server": [
          "Windows-Azure-Blob/1.0",
          "Microsoft-HTTPAPI/2.0"
        ],
        "x-ms-client-request-id": "8b809e82-07f6-fe6d-fe49-5bcebe2e459c",
<<<<<<< HEAD
        "x-ms-request-id": "5f36894f-401e-0017-624b-09e4ab000000",
        "x-ms-version": "2020-02-10"
=======
        "x-ms-request-id": "50e55d07-c01e-0000-40bf-69921b000000",
        "x-ms-version": "2019-12-12"
>>>>>>> 23bacf7a
      },
      "ResponseBody": []
    },
    {
      "RequestUri": "https://amandadev2.blob.core.windows.net/test-container-bb2e8bcd-4a50-5f09-3c88-36da0da9a822?restype=container",
      "RequestMethod": "PUT",
      "RequestHeaders": {
        "Authorization": "Sanitized",
        "traceparent": "00-6f6f9e1e92cd094cbe13dd7a7f784bb8-3031f369e44b1c4a-00",
        "User-Agent": [
          "azsdk-net-Storage.Blobs/12.5.0-dev.20200803.1",
          "(.NET Core 4.6.29017.01; Microsoft Windows 10.0.18363 )"
        ],
        "x-ms-client-request-id": "abcfa8b3-7534-377b-9421-4e6dd093f154",
        "x-ms-date": "Mon, 03 Aug 2020 17:53:50 GMT",
        "x-ms-return-client-request-id": "true",
        "x-ms-version": "2020-02-10"
      },
      "RequestBody": null,
      "StatusCode": 201,
      "ResponseHeaders": {
        "Content-Length": "0",
        "Date": "Mon, 03 Aug 2020 17:53:49 GMT",
        "ETag": "\u00220x8D837D62DDC7F76\u0022",
        "Last-Modified": "Mon, 03 Aug 2020 17:53:50 GMT",
        "Server": [
          "Windows-Azure-Blob/1.0",
          "Microsoft-HTTPAPI/2.0"
        ],
        "x-ms-client-request-id": "abcfa8b3-7534-377b-9421-4e6dd093f154",
<<<<<<< HEAD
        "x-ms-request-id": "d7a08c75-c01e-0019-434b-09cd1b000000",
        "x-ms-version": "2020-02-10"
=======
        "x-ms-request-id": "5d566855-a01e-0010-32bf-69a4fd000000",
        "x-ms-version": "2019-12-12"
>>>>>>> 23bacf7a
      },
      "ResponseBody": []
    },
    {
      "RequestUri": "https://amandadev2.blob.core.windows.net/test-container-bb2e8bcd-4a50-5f09-3c88-36da0da9a822?comp=lease\u0026restype=container",
      "RequestMethod": "PUT",
      "RequestHeaders": {
        "Authorization": "Sanitized",
        "traceparent": "00-7a2bff7e6fe91a41a7411bebac757735-d9376ae1c6ce264d-00",
        "User-Agent": [
          "azsdk-net-Storage.Blobs/12.5.0-dev.20200803.1",
          "(.NET Core 4.6.29017.01; Microsoft Windows 10.0.18363 )"
        ],
        "x-ms-client-request-id": "a57b8c6b-7e4b-f7be-26d1-9b25670a8f78",
        "x-ms-date": "Mon, 03 Aug 2020 17:53:50 GMT",
        "x-ms-lease-action": "acquire",
        "x-ms-lease-duration": "-1",
        "x-ms-proposed-lease-id": "6dedfcd9-7fc2-54c5-717b-7a0ee8be5a1c",
        "x-ms-return-client-request-id": "true",
        "x-ms-version": "2020-02-10"
      },
      "RequestBody": null,
      "StatusCode": 201,
      "ResponseHeaders": {
        "Content-Length": "0",
        "Date": "Mon, 03 Aug 2020 17:53:49 GMT",
        "ETag": "\u00220x8D837D62DDC7F76\u0022",
        "Last-Modified": "Mon, 03 Aug 2020 17:53:50 GMT",
        "Server": [
          "Windows-Azure-Blob/1.0",
          "Microsoft-HTTPAPI/2.0"
        ],
        "x-ms-client-request-id": "a57b8c6b-7e4b-f7be-26d1-9b25670a8f78",
        "x-ms-lease-id": "6dedfcd9-7fc2-54c5-717b-7a0ee8be5a1c",
<<<<<<< HEAD
        "x-ms-request-id": "d7a08c89-c01e-0019-544b-09cd1b000000",
        "x-ms-version": "2020-02-10"
=======
        "x-ms-request-id": "5d566880-a01e-0010-54bf-69a4fd000000",
        "x-ms-version": "2019-12-12"
>>>>>>> 23bacf7a
      },
      "ResponseBody": []
    },
    {
      "RequestUri": "https://amandadev2.blob.core.windows.net/test-container-bb2e8bcd-4a50-5f09-3c88-36da0da9a822?restype=container\u0026comp=acl",
      "RequestMethod": "PUT",
      "RequestHeaders": {
        "Authorization": "Sanitized",
        "Content-Length": "249",
        "Content-Type": "application/xml",
        "traceparent": "00-3e4377c306667f4590f772c95ae3b6dc-e0b28a119c888e46-00",
        "User-Agent": [
          "azsdk-net-Storage.Blobs/12.5.0-dev.20200803.1",
          "(.NET Core 4.6.29017.01; Microsoft Windows 10.0.18363 )"
        ],
        "x-ms-blob-public-access": "container",
        "x-ms-client-request-id": "5ca2b928-b542-94d1-2fb8-a0b026e5ea51",
        "x-ms-date": "Mon, 03 Aug 2020 17:53:50 GMT",
        "x-ms-lease-id": "6dedfcd9-7fc2-54c5-717b-7a0ee8be5a1c",
        "x-ms-return-client-request-id": "true",
        "x-ms-version": "2020-02-10"
      },
      "RequestBody": "\u003CSignedIdentifiers\u003E\u003CSignedIdentifier\u003E\u003CId\u003Epaeuravcjnhmwshcdtmr\u003C/Id\u003E\u003CAccessPolicy\u003E\u003CStart\u003E2020-08-03T16:53:49.4699924Z\u003C/Start\u003E\u003CExpiry\u003E2020-08-03T18:53:49.4699924Z\u003C/Expiry\u003E\u003CPermission\u003Erw\u003C/Permission\u003E\u003C/AccessPolicy\u003E\u003C/SignedIdentifier\u003E\u003C/SignedIdentifiers\u003E",
      "StatusCode": 200,
      "ResponseHeaders": {
        "Content-Length": "0",
        "Date": "Mon, 03 Aug 2020 17:53:49 GMT",
        "ETag": "\u00220x8D837D62DEDACF6\u0022",
        "Last-Modified": "Mon, 03 Aug 2020 17:53:50 GMT",
        "Server": [
          "Windows-Azure-Blob/1.0",
          "Microsoft-HTTPAPI/2.0"
        ],
        "x-ms-client-request-id": "5ca2b928-b542-94d1-2fb8-a0b026e5ea51",
<<<<<<< HEAD
        "x-ms-request-id": "d7a08c98-c01e-0019-634b-09cd1b000000",
        "x-ms-version": "2020-02-10"
=======
        "x-ms-request-id": "5d5668a7-a01e-0010-76bf-69a4fd000000",
        "x-ms-version": "2019-12-12"
>>>>>>> 23bacf7a
      },
      "ResponseBody": []
    },
    {
      "RequestUri": "https://amandadev2.blob.core.windows.net/test-container-bb2e8bcd-4a50-5f09-3c88-36da0da9a822?restype=container",
      "RequestMethod": "DELETE",
      "RequestHeaders": {
        "Authorization": "Sanitized",
        "traceparent": "00-9dc7f818d98ebf4394a656cb7bd2d500-2ee0a2c906ceba47-00",
        "User-Agent": [
          "azsdk-net-Storage.Blobs/12.5.0-dev.20200803.1",
          "(.NET Core 4.6.29017.01; Microsoft Windows 10.0.18363 )"
        ],
        "x-ms-client-request-id": "aefd3c94-3267-fd35-1b94-fda6c032ef0c",
        "x-ms-date": "Mon, 03 Aug 2020 17:53:50 GMT",
        "x-ms-lease-id": "6dedfcd9-7fc2-54c5-717b-7a0ee8be5a1c",
        "x-ms-return-client-request-id": "true",
        "x-ms-version": "2020-02-10"
      },
      "RequestBody": null,
      "StatusCode": 202,
      "ResponseHeaders": {
        "Content-Length": "0",
        "Date": "Mon, 03 Aug 2020 17:53:49 GMT",
        "Server": [
          "Windows-Azure-Blob/1.0",
          "Microsoft-HTTPAPI/2.0"
        ],
        "x-ms-client-request-id": "aefd3c94-3267-fd35-1b94-fda6c032ef0c",
<<<<<<< HEAD
        "x-ms-request-id": "d7a08ca5-c01e-0019-6e4b-09cd1b000000",
        "x-ms-version": "2020-02-10"
=======
        "x-ms-request-id": "5d5668d0-a01e-0010-1bbf-69a4fd000000",
        "x-ms-version": "2019-12-12"
>>>>>>> 23bacf7a
      },
      "ResponseBody": []
    }
  ],
  "Variables": {
    "DateTimeOffsetNow": "2020-08-03T10:53:49.4699924-07:00",
    "RandomSeed": "545615882",
    "Storage_TestConfigDefault": "ProductionTenant\namandadev2\nU2FuaXRpemVk\nhttps://amandadev2.blob.core.windows.net\nhttps://amandadev2.file.core.windows.net\nhttps://amandadev2.queue.core.windows.net\nhttps://amandadev2.table.core.windows.net\n\n\n\n\nhttps://amandadev2-secondary.blob.core.windows.net\nhttps://amandadev2-secondary.file.core.windows.net\nhttps://amandadev2-secondary.queue.core.windows.net\nhttps://amandadev2-secondary.table.core.windows.net\n\nSanitized\n\n\nCloud\nBlobEndpoint=https://amandadev2.blob.core.windows.net/;QueueEndpoint=https://amandadev2.queue.core.windows.net/;FileEndpoint=https://amandadev2.file.core.windows.net/;BlobSecondaryEndpoint=https://amandadev2-secondary.blob.core.windows.net/;QueueSecondaryEndpoint=https://amandadev2-secondary.queue.core.windows.net/;FileSecondaryEndpoint=https://amandadev2-secondary.file.core.windows.net/;AccountName=amandadev2;AccountKey=Kg==;\n"
  }
}<|MERGE_RESOLUTION|>--- conflicted
+++ resolved
@@ -27,13 +27,8 @@
           "Microsoft-HTTPAPI/2.0"
         ],
         "x-ms-client-request-id": "4c1e32ca-5c80-49d4-8ccf-ddb75abbe768",
-<<<<<<< HEAD
-        "x-ms-request-id": "4af8a4b8-f01e-004f-274b-093cf4000000",
-        "x-ms-version": "2020-02-10"
-=======
         "x-ms-request-id": "45a51613-d01e-0079-02bf-69fb51000000",
-        "x-ms-version": "2019-12-12"
->>>>>>> 23bacf7a
+        "x-ms-version": "2020-02-10"
       },
       "ResponseBody": []
     },
@@ -67,13 +62,8 @@
           "Microsoft-HTTPAPI/2.0"
         ],
         "x-ms-client-request-id": "31e18a77-7474-50a9-0421-0c503fb103c0",
-<<<<<<< HEAD
-        "x-ms-request-id": "4af8a4e2-f01e-004f-4b4b-093cf4000000",
-        "x-ms-version": "2020-02-10"
-=======
         "x-ms-request-id": "45a51640-d01e-0079-28bf-69fb51000000",
-        "x-ms-version": "2019-12-12"
->>>>>>> 23bacf7a
+        "x-ms-version": "2020-02-10"
       },
       "ResponseBody": []
     },
@@ -102,13 +92,8 @@
           "Microsoft-HTTPAPI/2.0"
         ],
         "x-ms-client-request-id": "28b4c59f-c6b7-9e39-421b-c4f15ec2bbdd",
-<<<<<<< HEAD
-        "x-ms-request-id": "4af8a500-f01e-004f-684b-093cf4000000",
-        "x-ms-version": "2020-02-10"
-=======
         "x-ms-request-id": "45a5166c-d01e-0079-52bf-69fb51000000",
-        "x-ms-version": "2019-12-12"
->>>>>>> 23bacf7a
+        "x-ms-version": "2020-02-10"
       },
       "ResponseBody": []
     },
@@ -139,13 +124,8 @@
           "Microsoft-HTTPAPI/2.0"
         ],
         "x-ms-client-request-id": "89123d07-587b-fd28-a59e-cf401a8744f1",
-<<<<<<< HEAD
-        "x-ms-request-id": "4aeac419-201e-0001-1f4b-09127c000000",
-        "x-ms-version": "2020-02-10"
-=======
         "x-ms-request-id": "9cbd0573-b01e-0100-03bf-69d44e000000",
-        "x-ms-version": "2019-12-12"
->>>>>>> 23bacf7a
+        "x-ms-version": "2020-02-10"
       },
       "ResponseBody": []
     },
@@ -180,13 +160,8 @@
           "Microsoft-HTTPAPI/2.0"
         ],
         "x-ms-client-request-id": "c5b1b186-a65c-eca0-c6ff-121423b5d432",
-<<<<<<< HEAD
-        "x-ms-request-id": "4aeac426-201e-0001-2a4b-09127c000000",
-        "x-ms-version": "2020-02-10"
-=======
         "x-ms-request-id": "9cbd05aa-b01e-0100-35bf-69d44e000000",
-        "x-ms-version": "2019-12-12"
->>>>>>> 23bacf7a
+        "x-ms-version": "2020-02-10"
       },
       "ResponseBody": []
     },
@@ -215,13 +190,8 @@
           "Microsoft-HTTPAPI/2.0"
         ],
         "x-ms-client-request-id": "ba93a54a-e536-98c0-a995-19dca1c03a57",
-<<<<<<< HEAD
-        "x-ms-request-id": "4aeac43e-201e-0001-414b-09127c000000",
-        "x-ms-version": "2020-02-10"
-=======
         "x-ms-request-id": "9cbd05dd-b01e-0100-67bf-69d44e000000",
-        "x-ms-version": "2019-12-12"
->>>>>>> 23bacf7a
+        "x-ms-version": "2020-02-10"
       },
       "ResponseBody": []
     },
@@ -252,13 +222,8 @@
           "Microsoft-HTTPAPI/2.0"
         ],
         "x-ms-client-request-id": "fb2c0747-6981-000d-16e5-87e28ce54f2a",
-<<<<<<< HEAD
-        "x-ms-request-id": "5f368920-401e-0017-394b-09e4ab000000",
-        "x-ms-version": "2020-02-10"
-=======
         "x-ms-request-id": "50e55cd6-c01e-0000-15bf-69921b000000",
-        "x-ms-version": "2019-12-12"
->>>>>>> 23bacf7a
+        "x-ms-version": "2020-02-10"
       },
       "ResponseBody": []
     },
@@ -293,13 +258,8 @@
           "Microsoft-HTTPAPI/2.0"
         ],
         "x-ms-client-request-id": "8bb50b10-53d2-df46-8513-0a39f7f64be0",
-<<<<<<< HEAD
-        "x-ms-request-id": "5f36893c-401e-0017-504b-09e4ab000000",
-        "x-ms-version": "2020-02-10"
-=======
         "x-ms-request-id": "50e55cf2-c01e-0000-2ebf-69921b000000",
-        "x-ms-version": "2019-12-12"
->>>>>>> 23bacf7a
+        "x-ms-version": "2020-02-10"
       },
       "ResponseBody": []
     },
@@ -328,13 +288,8 @@
           "Microsoft-HTTPAPI/2.0"
         ],
         "x-ms-client-request-id": "8b809e82-07f6-fe6d-fe49-5bcebe2e459c",
-<<<<<<< HEAD
-        "x-ms-request-id": "5f36894f-401e-0017-624b-09e4ab000000",
-        "x-ms-version": "2020-02-10"
-=======
         "x-ms-request-id": "50e55d07-c01e-0000-40bf-69921b000000",
-        "x-ms-version": "2019-12-12"
->>>>>>> 23bacf7a
+        "x-ms-version": "2020-02-10"
       },
       "ResponseBody": []
     },
@@ -365,13 +320,8 @@
           "Microsoft-HTTPAPI/2.0"
         ],
         "x-ms-client-request-id": "abcfa8b3-7534-377b-9421-4e6dd093f154",
-<<<<<<< HEAD
-        "x-ms-request-id": "d7a08c75-c01e-0019-434b-09cd1b000000",
-        "x-ms-version": "2020-02-10"
-=======
         "x-ms-request-id": "5d566855-a01e-0010-32bf-69a4fd000000",
-        "x-ms-version": "2019-12-12"
->>>>>>> 23bacf7a
+        "x-ms-version": "2020-02-10"
       },
       "ResponseBody": []
     },
@@ -406,13 +356,8 @@
         ],
         "x-ms-client-request-id": "a57b8c6b-7e4b-f7be-26d1-9b25670a8f78",
         "x-ms-lease-id": "6dedfcd9-7fc2-54c5-717b-7a0ee8be5a1c",
-<<<<<<< HEAD
-        "x-ms-request-id": "d7a08c89-c01e-0019-544b-09cd1b000000",
-        "x-ms-version": "2020-02-10"
-=======
         "x-ms-request-id": "5d566880-a01e-0010-54bf-69a4fd000000",
-        "x-ms-version": "2019-12-12"
->>>>>>> 23bacf7a
+        "x-ms-version": "2020-02-10"
       },
       "ResponseBody": []
     },
@@ -447,13 +392,8 @@
           "Microsoft-HTTPAPI/2.0"
         ],
         "x-ms-client-request-id": "5ca2b928-b542-94d1-2fb8-a0b026e5ea51",
-<<<<<<< HEAD
-        "x-ms-request-id": "d7a08c98-c01e-0019-634b-09cd1b000000",
-        "x-ms-version": "2020-02-10"
-=======
         "x-ms-request-id": "5d5668a7-a01e-0010-76bf-69a4fd000000",
-        "x-ms-version": "2019-12-12"
->>>>>>> 23bacf7a
+        "x-ms-version": "2020-02-10"
       },
       "ResponseBody": []
     },
@@ -483,13 +423,8 @@
           "Microsoft-HTTPAPI/2.0"
         ],
         "x-ms-client-request-id": "aefd3c94-3267-fd35-1b94-fda6c032ef0c",
-<<<<<<< HEAD
-        "x-ms-request-id": "d7a08ca5-c01e-0019-6e4b-09cd1b000000",
-        "x-ms-version": "2020-02-10"
-=======
         "x-ms-request-id": "5d5668d0-a01e-0010-1bbf-69a4fd000000",
-        "x-ms-version": "2019-12-12"
->>>>>>> 23bacf7a
+        "x-ms-version": "2020-02-10"
       },
       "ResponseBody": []
     }
