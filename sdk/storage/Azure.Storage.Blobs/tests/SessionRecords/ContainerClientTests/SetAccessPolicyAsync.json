--- conflicted
+++ resolved
@@ -28,13 +28,8 @@
           "Microsoft-HTTPAPI/2.0"
         ],
         "x-ms-client-request-id": "1287298e-2c2e-dfad-8b79-0d5330fb23aa",
-<<<<<<< HEAD
-        "x-ms-request-id": "ab767c8a-b01e-0013-394a-0969ac000000",
+        "x-ms-request-id": "90336e4c-301e-00fb-1dbf-695a01000000",
         "x-ms-version": "2020-02-10"
-=======
-        "x-ms-request-id": "90336e4c-301e-00fb-1dbf-695a01000000",
-        "x-ms-version": "2019-12-12"
->>>>>>> 23bacf7a
       },
       "ResponseBody": []
     },
@@ -68,13 +63,8 @@
           "Microsoft-HTTPAPI/2.0"
         ],
         "x-ms-client-request-id": "98e38814-6d79-2f33-6aa7-f55292241132",
-<<<<<<< HEAD
-        "x-ms-request-id": "ab767c96-b01e-0013-424a-0969ac000000",
+        "x-ms-request-id": "90336e9e-301e-00fb-66bf-695a01000000",
         "x-ms-version": "2020-02-10"
-=======
-        "x-ms-request-id": "90336e9e-301e-00fb-66bf-695a01000000",
-        "x-ms-version": "2019-12-12"
->>>>>>> 23bacf7a
       },
       "ResponseBody": []
     },
@@ -112,13 +102,8 @@
         "x-ms-has-legal-hold": "false",
         "x-ms-lease-state": "available",
         "x-ms-lease-status": "unlocked",
-<<<<<<< HEAD
-        "x-ms-request-id": "ab767ca1-b01e-0013-4b4a-0969ac000000",
+        "x-ms-request-id": "90336ecf-301e-00fb-10bf-695a01000000",
         "x-ms-version": "2020-02-10"
-=======
-        "x-ms-request-id": "90336ecf-301e-00fb-10bf-695a01000000",
-        "x-ms-version": "2019-12-12"
->>>>>>> 23bacf7a
       },
       "ResponseBody": []
     },
@@ -151,13 +136,8 @@
         "Transfer-Encoding": "chunked",
         "x-ms-blob-public-access": "container",
         "x-ms-client-request-id": "c2ad119b-5850-4219-12e3-88f26ec209ff",
-<<<<<<< HEAD
-        "x-ms-request-id": "ab767cb5-b01e-0013-5e4a-0969ac000000",
+        "x-ms-request-id": "90336f04-301e-00fb-3dbf-695a01000000",
         "x-ms-version": "2020-02-10"
-=======
-        "x-ms-request-id": "90336f04-301e-00fb-3dbf-695a01000000",
-        "x-ms-version": "2019-12-12"
->>>>>>> 23bacf7a
       },
       "ResponseBody": "\uFEFF\u003C?xml version=\u00221.0\u0022 encoding=\u0022utf-8\u0022?\u003E\u003CSignedIdentifiers\u003E\u003CSignedIdentifier\u003E\u003CId\u003Ebgrkouwmbwjmfniyiklc\u003C/Id\u003E\u003CAccessPolicy\u003E\u003CStart\u003E2020-08-03T16:53:45.3743810Z\u003C/Start\u003E\u003CExpiry\u003E2020-08-03T18:53:45.3743810Z\u003C/Expiry\u003E\u003CPermission\u003Erw\u003C/Permission\u003E\u003C/AccessPolicy\u003E\u003C/SignedIdentifier\u003E\u003C/SignedIdentifiers\u003E"
     },
@@ -186,13 +166,8 @@
           "Microsoft-HTTPAPI/2.0"
         ],
         "x-ms-client-request-id": "d81f30c3-6724-5cd7-1ed5-8813e5d2f449",
-<<<<<<< HEAD
-        "x-ms-request-id": "ab767cd0-b01e-0013-784a-0969ac000000",
+        "x-ms-request-id": "90336f2f-301e-00fb-62bf-695a01000000",
         "x-ms-version": "2020-02-10"
-=======
-        "x-ms-request-id": "90336f2f-301e-00fb-62bf-695a01000000",
-        "x-ms-version": "2019-12-12"
->>>>>>> 23bacf7a
       },
       "ResponseBody": []
     }
