--- conflicted
+++ resolved
@@ -1,19 +1,6 @@
 {
   "Entries": [
     {
-<<<<<<< HEAD
-      "RequestUri": "http://seannse.blob.core.windows.net/test-container-f31dab3b-c673-4271-eff6-66ea07c8f2af?restype=container",
-      "RequestMethod": "PUT",
-      "RequestHeaders": {
-        "Authorization": "Sanitized",
-        "traceparent": "00-17d7683d23d7f54f8d4552f6ceea5261-2ade91ae258cbb4b-00",
-        "User-Agent": [
-          "azsdk-net-Storage.Blobs/12.5.0-dev.20200321.1",
-          "(.NET Core 4.6.28325.01; Microsoft Windows 10.0.18362 )"
-        ],
-        "x-ms-client-request-id": "ed4fe2aa-d751-9cd1-42f9-6cfb0b82fb86",
-        "x-ms-date": "Sat, 21 Mar 2020 16:46:55 GMT",
-=======
       "RequestUri": "https://seanmcccanary.blob.core.windows.net/test-container-bff898aa-af4a-f256-122f-4be3226faacb?restype=container",
       "RequestMethod": "PUT",
       "RequestHeaders": {
@@ -25,7 +12,6 @@
         ],
         "x-ms-client-request-id": "6686e8de-c2b5-ce6e-09de-c1eb2e165b57",
         "x-ms-date": "Sat, 04 Apr 2020 01:44:58 GMT",
->>>>>>> 8d420312
         "x-ms-return-client-request-id": "true",
         "x-ms-version": "2019-12-12"
       },
@@ -33,44 +19,20 @@
       "StatusCode": 201,
       "ResponseHeaders": {
         "Content-Length": "0",
-<<<<<<< HEAD
-        "Date": "Sat, 21 Mar 2020 16:46:54 GMT",
-        "ETag": "\u00220x8D7CDB776B0A6F6\u0022",
-        "Last-Modified": "Sat, 21 Mar 2020 16:46:55 GMT",
-=======
         "Date": "Sat, 04 Apr 2020 01:44:58 GMT",
         "ETag": "\u00220x8D7D839C8C4ABDB\u0022",
         "Last-Modified": "Sat, 04 Apr 2020 01:44:58 GMT",
->>>>>>> 8d420312
         "Server": [
           "Windows-Azure-Blob/1.0",
           "Microsoft-HTTPAPI/2.0"
         ],
-<<<<<<< HEAD
-        "x-ms-client-request-id": "ed4fe2aa-d751-9cd1-42f9-6cfb0b82fb86",
-        "x-ms-request-id": "8b0c0b74-401e-0024-56a0-ff89ff000000",
-=======
         "x-ms-client-request-id": "6686e8de-c2b5-ce6e-09de-c1eb2e165b57",
         "x-ms-request-id": "7a978c9b-001e-004b-2d22-0ab1f3000000",
->>>>>>> 8d420312
         "x-ms-version": "2019-12-12"
       },
       "ResponseBody": []
     },
     {
-<<<<<<< HEAD
-      "RequestUri": "http://seannse.blob.core.windows.net/test-container-f31dab3b-c673-4271-eff6-66ea07c8f2af?restype=container",
-      "RequestMethod": "DELETE",
-      "RequestHeaders": {
-        "Authorization": "Sanitized",
-        "traceparent": "00-e066962dc2a6d846b7aa652e9a0ec672-04e579453e30b649-00",
-        "User-Agent": [
-          "azsdk-net-Storage.Blobs/12.5.0-dev.20200321.1",
-          "(.NET Core 4.6.28325.01; Microsoft Windows 10.0.18362 )"
-        ],
-        "x-ms-client-request-id": "253f0003-0579-325e-6fbb-0c2082127b2f",
-        "x-ms-date": "Sat, 21 Mar 2020 16:46:55 GMT",
-=======
       "RequestUri": "https://seanmcccanary.blob.core.windows.net/test-container-bff898aa-af4a-f256-122f-4be3226faacb?restype=container",
       "RequestMethod": "DELETE",
       "RequestHeaders": {
@@ -82,7 +44,6 @@
         ],
         "x-ms-client-request-id": "39054cb0-43e9-3d16-23c7-9311d3ae9ce6",
         "x-ms-date": "Sat, 04 Apr 2020 01:44:59 GMT",
->>>>>>> 8d420312
         "x-ms-return-client-request-id": "true",
         "x-ms-version": "2019-12-12"
       },
@@ -90,19 +51,11 @@
       "StatusCode": 202,
       "ResponseHeaders": {
         "Content-Length": "0",
-<<<<<<< HEAD
-        "Date": "Sat, 21 Mar 2020 16:46:54 GMT",
-=======
         "Date": "Sat, 04 Apr 2020 01:44:58 GMT",
->>>>>>> 8d420312
         "Server": [
           "Windows-Azure-Blob/1.0",
           "Microsoft-HTTPAPI/2.0"
         ],
-<<<<<<< HEAD
-        "x-ms-client-request-id": "253f0003-0579-325e-6fbb-0c2082127b2f",
-        "x-ms-request-id": "8b0c0b96-401e-0024-75a0-ff89ff000000",
-=======
         "x-ms-client-request-id": "39054cb0-43e9-3d16-23c7-9311d3ae9ce6",
         "x-ms-request-id": "7a978ca5-001e-004b-3522-0ab1f3000000",
         "x-ms-version": "2019-12-12"
@@ -135,55 +88,13 @@
         ],
         "x-ms-client-request-id": "e13b2963-2110-5e6e-a46c-97356f09414f",
         "x-ms-request-id": "7a978cad-001e-004b-3d22-0ab1f3000000",
->>>>>>> 8d420312
         "x-ms-version": "2019-12-12"
       },
       "ResponseBody": []
-    },
-    {
-      "RequestUri": "http://seannse.blob.core.windows.net/test-container-f31dab3b-c673-4271-eff6-66ea07c8f2af?restype=container",
-      "RequestMethod": "DELETE",
-      "RequestHeaders": {
-        "Authorization": "Sanitized",
-        "traceparent": "00-e2354a6ca3d79d4189c2035a60bf68f9-55c4280566a4b345-00",
-        "User-Agent": [
-          "azsdk-net-Storage.Blobs/12.5.0-dev.20200321.1",
-          "(.NET Core 4.6.28325.01; Microsoft Windows 10.0.18362 )"
-        ],
-        "x-ms-client-request-id": "0bf80ee2-d642-d00c-d34d-971b9575ca8c",
-        "x-ms-date": "Sat, 21 Mar 2020 16:46:55 GMT",
-        "x-ms-return-client-request-id": "true",
-        "x-ms-version": "2019-12-12"
-      },
-      "RequestBody": null,
-      "StatusCode": 404,
-      "ResponseHeaders": {
-        "Content-Length": "215",
-        "Content-Type": "application/xml",
-        "Date": "Sat, 21 Mar 2020 16:46:54 GMT",
-        "Server": [
-          "Windows-Azure-Blob/1.0",
-          "Microsoft-HTTPAPI/2.0"
-        ],
-        "x-ms-client-request-id": "0bf80ee2-d642-d00c-d34d-971b9575ca8c",
-        "x-ms-error-code": "BlobNotFound",
-        "x-ms-request-id": "8b0c0ba8-401e-0024-06a0-ff89ff000000",
-        "x-ms-version": "2019-12-12"
-      },
-      "ResponseBody": [
-        "\uFEFF\u003C?xml version=\u00221.0\u0022 encoding=\u0022utf-8\u0022?\u003E\u003CError\u003E\u003CCode\u003EBlobNotFound\u003C/Code\u003E\u003CMessage\u003EThe specified blob does not exist.\n",
-        "RequestId:8b0c0ba8-401e-0024-06a0-ff89ff000000\n",
-        "Time:2020-03-21T16:46:55.1143003Z\u003C/Message\u003E\u003C/Error\u003E"
-      ]
     }
   ],
   "Variables": {
-<<<<<<< HEAD
-    "RandomSeed": "1084796617",
-    "Storage_TestConfigDefault": "ProductionTenant\nseannse\nU2FuaXRpemVk\nhttp://seannse.blob.core.windows.net\nhttp://seannse.file.core.windows.net\nhttp://seannse.queue.core.windows.net\nhttp://seannse.table.core.windows.net\n\n\n\n\nhttp://seannse-secondary.blob.core.windows.net\nhttp://seannse-secondary.file.core.windows.net\nhttp://seannse-secondary.queue.core.windows.net\nhttp://seannse-secondary.table.core.windows.net\n\nSanitized\n\n\nCloud\nBlobEndpoint=http://seannse.blob.core.windows.net/;QueueEndpoint=http://seannse.queue.core.windows.net/;FileEndpoint=http://seannse.file.core.windows.net/;BlobSecondaryEndpoint=http://seannse-secondary.blob.core.windows.net/;QueueSecondaryEndpoint=http://seannse-secondary.queue.core.windows.net/;FileSecondaryEndpoint=http://seannse-secondary.file.core.windows.net/;AccountName=seannse;AccountKey=Sanitized\nseanscope1"
-=======
     "RandomSeed": "73241404",
     "Storage_TestConfigDefault": "ProductionTenant\nseanmcccanary\nU2FuaXRpemVk\nhttps://seanmcccanary.blob.core.windows.net\nhttps://seanmcccanary.file.core.windows.net\nhttps://seanmcccanary.queue.core.windows.net\nhttps://seanmcccanary.table.core.windows.net\n\n\n\n\nhttps://seanmcccanary-secondary.blob.core.windows.net\nhttps://seanmcccanary-secondary.file.core.windows.net\nhttps://seanmcccanary-secondary.queue.core.windows.net\nhttps://seanmcccanary-secondary.table.core.windows.net\n\nSanitized\n\n\nCloud\nBlobEndpoint=https://seanmcccanary.blob.core.windows.net/;QueueEndpoint=https://seanmcccanary.queue.core.windows.net/;FileEndpoint=https://seanmcccanary.file.core.windows.net/;BlobSecondaryEndpoint=https://seanmcccanary-secondary.blob.core.windows.net/;QueueSecondaryEndpoint=https://seanmcccanary-secondary.queue.core.windows.net/;FileSecondaryEndpoint=https://seanmcccanary-secondary.file.core.windows.net/;AccountName=seanmcccanary;AccountKey=Sanitized\nseanscope1"
->>>>>>> 8d420312
   }
 }