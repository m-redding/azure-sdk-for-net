{
  "Entries": [
    {
<<<<<<< HEAD
      "RequestUri": "https://seanmcccanary.blob.core.windows.net/test-container-ecd397fb-b7fa-939e-d57a-dbe894d4b1ad?sv=2019-12-12\u0026ss=bfqt\u0026srt=sco\u0026spr=https\u0026se=2020-06-01T21%3A13%3A22Z\u0026sp=rwdlacup\u0026sig=Sanitized\u0026restype=container",
      "RequestMethod": "PUT",
      "RequestHeaders": {
        "traceparent": "00-004d5948ebd558479047cfe8f2e3cd20-113bc8d8693a9b41-00",
        "User-Agent": [
          "azsdk-net-Storage.Blobs/12.5.0-dev.20200601.1",
          "(.NET Core 4.6.28619.01; Microsoft Windows 10.0.18362 )"
=======
      "RequestUri": "https://seanmcccanary.blob.core.windows.net/test-container-ecd397fb-b7fa-939e-d57a-dbe894d4b1ad?sv=2019-12-12\u0026ss=bfqt\u0026srt=sco\u0026spr=https\u0026se=2020-06-24T23%3A01%3A40Z\u0026sp=rwdxlacuptf\u0026sig=Sanitized\u0026restype=container",
      "RequestMethod": "PUT",
      "RequestHeaders": {
        "traceparent": "00-da285abcde10934ba2101c1f7fcc9dbf-7a2670f19e792048-00",
        "User-Agent": [
          "azsdk-net-Storage.Blobs/12.5.0-dev.20200624.1",
          "(.NET Core 4.6.28801.04; Microsoft Windows 10.0.18362 )"
>>>>>>> 994efc63
        ],
        "x-ms-client-request-id": "a05907f9-c951-8e99-58b8-94649a814ded",
        "x-ms-return-client-request-id": "true",
        "x-ms-version": "2019-12-12"
      },
      "RequestBody": null,
      "StatusCode": 201,
      "ResponseHeaders": {
        "Content-Length": "0",
<<<<<<< HEAD
        "Date": "Mon, 01 Jun 2020 20:13:23 GMT",
        "ETag": "\u00220x8D806683C7A1B71\u0022",
        "Last-Modified": "Mon, 01 Jun 2020 20:13:23 GMT",
=======
        "Date": "Wed, 24 Jun 2020 22:01:39 GMT",
        "ETag": "\u00220x8D8188A2CA2CDDB\u0022",
        "Last-Modified": "Wed, 24 Jun 2020 22:01:40 GMT",
>>>>>>> 994efc63
        "Server": [
          "Windows-Azure-Blob/1.0",
          "Microsoft-HTTPAPI/2.0"
        ],
        "x-ms-client-request-id": "a05907f9-c951-8e99-58b8-94649a814ded",
<<<<<<< HEAD
        "x-ms-request-id": "e340db4a-201e-0073-5b51-381533000000",
=======
        "x-ms-request-id": "d0889ad2-401e-0081-8073-4aed7a000000",
>>>>>>> 994efc63
        "x-ms-version": "2019-12-12"
      },
      "ResponseBody": []
    },
    {
<<<<<<< HEAD
      "RequestUri": "https://seanmcccanary.blob.core.windows.net/test-container-ec8534e0-6dcd-1a3e-5795-1c1d46e7f765?sv=2019-12-12\u0026ss=bfqt\u0026srt=sco\u0026spr=https\u0026se=2020-06-01T21%3A13%3A22Z\u0026sp=rwdlacup\u0026sig=Sanitized\u0026restype=container",
      "RequestMethod": "PUT",
      "RequestHeaders": {
        "traceparent": "00-0da9306ae947fb45ae8e950aec655a97-cf2a1b7be2ed724f-00",
        "User-Agent": [
          "azsdk-net-Storage.Blobs/12.5.0-dev.20200601.1",
          "(.NET Core 4.6.28619.01; Microsoft Windows 10.0.18362 )"
=======
      "RequestUri": "https://seanmcccanary.blob.core.windows.net/test-container-ec8534e0-6dcd-1a3e-5795-1c1d46e7f765?sv=2019-12-12\u0026ss=bfqt\u0026srt=sco\u0026spr=https\u0026se=2020-06-24T23%3A01%3A40Z\u0026sp=rwdxlacuptf\u0026sig=Sanitized\u0026restype=container",
      "RequestMethod": "PUT",
      "RequestHeaders": {
        "traceparent": "00-b1e66eb61730244480acaf4ca4805949-13dc5dfab594ac4b-00",
        "User-Agent": [
          "azsdk-net-Storage.Blobs/12.5.0-dev.20200624.1",
          "(.NET Core 4.6.28801.04; Microsoft Windows 10.0.18362 )"
>>>>>>> 994efc63
        ],
        "x-ms-client-request-id": "62938a50-b321-f26e-8b5b-f9ca2d699930",
        "x-ms-return-client-request-id": "true",
        "x-ms-version": "2019-12-12"
      },
      "RequestBody": null,
      "StatusCode": 201,
      "ResponseHeaders": {
        "Content-Length": "0",
<<<<<<< HEAD
        "Date": "Mon, 01 Jun 2020 20:13:22 GMT",
        "ETag": "\u00220x8D806683C9B6358\u0022",
        "Last-Modified": "Mon, 01 Jun 2020 20:13:23 GMT",
=======
        "Date": "Wed, 24 Jun 2020 22:01:40 GMT",
        "ETag": "\u00220x8D8188A2CC625A2\u0022",
        "Last-Modified": "Wed, 24 Jun 2020 22:01:40 GMT",
>>>>>>> 994efc63
        "Server": [
          "Windows-Azure-Blob/1.0",
          "Microsoft-HTTPAPI/2.0"
        ],
        "x-ms-client-request-id": "62938a50-b321-f26e-8b5b-f9ca2d699930",
<<<<<<< HEAD
        "x-ms-request-id": "743da379-601e-002f-1e51-38406b000000",
=======
        "x-ms-request-id": "1962c96f-c01e-0054-3a73-4a02f7000000",
>>>>>>> 994efc63
        "x-ms-version": "2019-12-12"
      },
      "ResponseBody": []
    },
    {
<<<<<<< HEAD
      "RequestUri": "https://seanmcccanary.blob.core.windows.net/test-container-ecd397fb-b7fa-939e-d57a-dbe894d4b1ad/test-blob-550e7583-07db-fd7b-a786-9b2ff4274327?sv=2019-12-12\u0026ss=bfqt\u0026srt=sco\u0026spr=https\u0026se=2020-06-01T21%3A13%3A22Z\u0026sp=rwdlacup\u0026sig=Sanitized",
      "RequestMethod": "PUT",
      "RequestHeaders": {
        "Content-Length": "1024",
        "traceparent": "00-e530db3166dd4840856c385d505f9c65-b521840e5945714d-00",
        "User-Agent": [
          "azsdk-net-Storage.Blobs/12.5.0-dev.20200601.1",
          "(.NET Core 4.6.28619.01; Microsoft Windows 10.0.18362 )"
=======
      "RequestUri": "https://seanmcccanary.blob.core.windows.net/test-container-ecd397fb-b7fa-939e-d57a-dbe894d4b1ad/test-blob-550e7583-07db-fd7b-a786-9b2ff4274327?sv=2019-12-12\u0026ss=bfqt\u0026srt=sco\u0026spr=https\u0026se=2020-06-24T23%3A01%3A40Z\u0026sp=rwdxlacuptf\u0026sig=Sanitized",
      "RequestMethod": "PUT",
      "RequestHeaders": {
        "Content-Length": "1024",
        "traceparent": "00-396ba27382a3e540a74318650fd093e4-cd29efd9292c4947-00",
        "User-Agent": [
          "azsdk-net-Storage.Blobs/12.5.0-dev.20200624.1",
          "(.NET Core 4.6.28801.04; Microsoft Windows 10.0.18362 )"
>>>>>>> 994efc63
        ],
        "x-ms-blob-type": "BlockBlob",
        "x-ms-client-request-id": "b20401f5-e904-eed7-b2a1-c102e1b41f39",
        "x-ms-return-client-request-id": "true",
        "x-ms-version": "2019-12-12"
      },
      "RequestBody": "IsvfapPgBdhlMbMxXUrjO9EgA\u002BBQnHJBKmcBIwP9PImseqdhii\u002BdlGf/YitbLs4WGnSelP7OLoZZnT8s3\u002BLVZ/UpheOigbCig294UTpG5fuY6giPX6eK3UwhCO3vcLSFKvo2MajrdJjD\u002BxGPVtxLErdDk/TaRQdOn6eWgXnDshK68yc/D7RSrHZvy2SW\u002Bodv1fU1q92/q\u002BTz6JIBVfIf/0j\u002B1WK1CwMD8OZ\u002Banqjt6UgJquEjgc1\u002BkhDTCciUVeDUMsblyQkusnyMbr2QUBpUDDs4C5Hm3FByNsacr/b4Z\u002BO\u002BhquhyCA/GzhkV1MP7gH2fz2NXEpPLRa2s9JCUgKFk8bZ0clu8gQbOPCZQkU9YkiEpjC5awtZb1mVK1QN/Ij1nsNMNdx4R4z5smNZ9eqReVFJvevRzCj7gGJv2YbvzTxno6OBsSxsTB6j//in/7muw7HCxD7dI9KakLV5yK3FyaUnMhIGz8glHXGNbgxwE4DowRYVLQk9Sn/RJyC28oOwnjYTgM1np/Pp3abNT/WGKnz0kMdX8Nyb6aeSNeinriqt3JAWHFLzQVkiKw9icDqKCvyjgmH8WK0Zt5cllXHLAi98H3Mlr83qAU\u002BuNYWNObmtB\u002BrrxCvI8YPi/KT7jawnFujgJhDHpJru\u002BUDSTiMnjL4deI1G334Dc22vArNpLnOjRt6crRNo5WNQPQqq9qOg\u002B2/mnlUeoDeq3LLjGGHnRYrNbscESt\u002Bq9JMqNuIzmHzKDgdDQpAeRObnMdBgRYzBaLe/nYecXLCQe6mB9KlVdwQ2GMpao8L67uogXRkPCm7GKM5qs/r1LbGWswbmnJB9UbqMamyCpoS0hO6dvD9XgXF6u4va6oNJAOtYw/D8FBJZ4sueQp/CA4IJti7MV7FyPzGVq\u002BDEomb3Q2mBaeKTuHCcA9lz\u002BT6ReHgJkXRUfKl55sS/ZmhxVQBkpz92QNmftf2\u002BcBOYPgYzBHOo\u002BtEyYsaAR4Md1FIIaq6Yz1H/Gzeeadt21gxVoai\u002BjCI0yJovcgR49jkWgeFrtcVk/260M\u002Bl7ypE1u4z6KqXaX0gv06IUaZ1NhmU\u002BR\u002Bg5yyAG8OJ6Clh4\u002BP3JObZ3fstTfCKZe6IjUJWRJq1EfULpO/CssznDoFTv9xrkS3AnFkeZqwuFoI9946AMqOPrNLt7ID2FyouRj5vNqYSHfsUlqhBl6pJ3I1shLo9ZtvdxBMJfaSsyYQu7yBtvt/cK9qSbJv6ThQnow/yiZNw8d9jkXKTCJ9XaMwjE6iK3B2tkFjgqvo/43b\u002B4tmUuT/xvf5ACi1tSSM6OwPP1jtsncfxRPk6j0blI678lCbGwq6NMlWpSdLwQEY1pm72cAw6kkQSonRGtw==",
      "StatusCode": 201,
      "ResponseHeaders": {
        "Content-Length": "0",
        "Content-MD5": "SK4qs4VfVGdQbHuWzzk2QQ==",
<<<<<<< HEAD
        "Date": "Mon, 01 Jun 2020 20:13:23 GMT",
        "ETag": "\u00220x8D806683CA4BE05\u0022",
        "Last-Modified": "Mon, 01 Jun 2020 20:13:23 GMT",
=======
        "Date": "Wed, 24 Jun 2020 22:01:40 GMT",
        "ETag": "\u00220x8D8188A2CD0C5C5\u0022",
        "Last-Modified": "Wed, 24 Jun 2020 22:01:40 GMT",
>>>>>>> 994efc63
        "Server": [
          "Windows-Azure-Blob/1.0",
          "Microsoft-HTTPAPI/2.0"
        ],
        "x-ms-client-request-id": "b20401f5-e904-eed7-b2a1-c102e1b41f39",
        "x-ms-content-crc64": "YXdKi7qUA68=",
<<<<<<< HEAD
        "x-ms-request-id": "e340db6a-201e-0073-7651-381533000000",
        "x-ms-request-server-encrypted": "true",
        "x-ms-version": "2019-12-12",
        "x-ms-version-id": "2020-06-01T20:13:23.6720133Z"
=======
        "x-ms-request-id": "1962c978-c01e-0054-4073-4a02f7000000",
        "x-ms-request-server-encrypted": "true",
        "x-ms-version": "2019-12-12",
        "x-ms-version-id": "2020-06-24T22:01:40.9358277Z"
>>>>>>> 994efc63
      },
      "ResponseBody": []
    },
    {
<<<<<<< HEAD
      "RequestUri": "https://seanmcccanary.blob.core.windows.net/test-container-ec8534e0-6dcd-1a3e-5795-1c1d46e7f765/test-blob-c7d86d75-0e5d-2c60-60fe-af70b502af7e?sv=2019-12-12\u0026ss=bfqt\u0026srt=sco\u0026spr=https\u0026se=2020-06-01T21%3A13%3A22Z\u0026sp=rwdlacup\u0026sig=Sanitized",
      "RequestMethod": "PUT",
      "RequestHeaders": {
        "Content-Length": "1024",
        "traceparent": "00-32c0c3a8c4fa244c93116b75b306132a-1e69dbcb6e02d046-00",
        "User-Agent": [
          "azsdk-net-Storage.Blobs/12.5.0-dev.20200601.1",
          "(.NET Core 4.6.28619.01; Microsoft Windows 10.0.18362 )"
=======
      "RequestUri": "https://seanmcccanary.blob.core.windows.net/test-container-ec8534e0-6dcd-1a3e-5795-1c1d46e7f765/test-blob-c7d86d75-0e5d-2c60-60fe-af70b502af7e?sv=2019-12-12\u0026ss=bfqt\u0026srt=sco\u0026spr=https\u0026se=2020-06-24T23%3A01%3A40Z\u0026sp=rwdxlacuptf\u0026sig=Sanitized",
      "RequestMethod": "PUT",
      "RequestHeaders": {
        "Content-Length": "1024",
        "traceparent": "00-f8424c3f7a4dc54fa9d9d562156b1f9c-891ddb2d4fe77342-00",
        "User-Agent": [
          "azsdk-net-Storage.Blobs/12.5.0-dev.20200624.1",
          "(.NET Core 4.6.28801.04; Microsoft Windows 10.0.18362 )"
>>>>>>> 994efc63
        ],
        "x-ms-blob-type": "BlockBlob",
        "x-ms-client-request-id": "a11cefcf-9370-45b2-e06d-34ddafb21ac0",
        "x-ms-return-client-request-id": "true",
        "x-ms-version": "2019-12-12"
      },
      "RequestBody": "IsvfapPgBdhlMbMxXUrjO9EgA\u002BBQnHJBKmcBIwP9PImseqdhii\u002BdlGf/YitbLs4WGnSelP7OLoZZnT8s3\u002BLVZ/UpheOigbCig294UTpG5fuY6giPX6eK3UwhCO3vcLSFKvo2MajrdJjD\u002BxGPVtxLErdDk/TaRQdOn6eWgXnDshK68yc/D7RSrHZvy2SW\u002Bodv1fU1q92/q\u002BTz6JIBVfIf/0j\u002B1WK1CwMD8OZ\u002Banqjt6UgJquEjgc1\u002BkhDTCciUVeDUMsblyQkusnyMbr2QUBpUDDs4C5Hm3FByNsacr/b4Z\u002BO\u002BhquhyCA/GzhkV1MP7gH2fz2NXEpPLRa2s9JCUgKFk8bZ0clu8gQbOPCZQkU9YkiEpjC5awtZb1mVK1QN/Ij1nsNMNdx4R4z5smNZ9eqReVFJvevRzCj7gGJv2YbvzTxno6OBsSxsTB6j//in/7muw7HCxD7dI9KakLV5yK3FyaUnMhIGz8glHXGNbgxwE4DowRYVLQk9Sn/RJyC28oOwnjYTgM1np/Pp3abNT/WGKnz0kMdX8Nyb6aeSNeinriqt3JAWHFLzQVkiKw9icDqKCvyjgmH8WK0Zt5cllXHLAi98H3Mlr83qAU\u002BuNYWNObmtB\u002BrrxCvI8YPi/KT7jawnFujgJhDHpJru\u002BUDSTiMnjL4deI1G334Dc22vArNpLnOjRt6crRNo5WNQPQqq9qOg\u002B2/mnlUeoDeq3LLjGGHnRYrNbscESt\u002Bq9JMqNuIzmHzKDgdDQpAeRObnMdBgRYzBaLe/nYecXLCQe6mB9KlVdwQ2GMpao8L67uogXRkPCm7GKM5qs/r1LbGWswbmnJB9UbqMamyCpoS0hO6dvD9XgXF6u4va6oNJAOtYw/D8FBJZ4sueQp/CA4IJti7MV7FyPzGVq\u002BDEomb3Q2mBaeKTuHCcA9lz\u002BT6ReHgJkXRUfKl55sS/ZmhxVQBkpz92QNmftf2\u002BcBOYPgYzBHOo\u002BtEyYsaAR4Md1FIIaq6Yz1H/Gzeeadt21gxVoai\u002BjCI0yJovcgR49jkWgeFrtcVk/260M\u002Bl7ypE1u4z6KqXaX0gv06IUaZ1NhmU\u002BR\u002Bg5yyAG8OJ6Clh4\u002BP3JObZ3fstTfCKZe6IjUJWRJq1EfULpO/CssznDoFTv9xrkS3AnFkeZqwuFoI9946AMqOPrNLt7ID2FyouRj5vNqYSHfsUlqhBl6pJ3I1shLo9ZtvdxBMJfaSsyYQu7yBtvt/cK9qSbJv6ThQnow/yiZNw8d9jkXKTCJ9XaMwjE6iK3B2tkFjgqvo/43b\u002B4tmUuT/xvf5ACi1tSSM6OwPP1jtsncfxRPk6j0blI678lCbGwq6NMlWpSdLwQEY1pm72cAw6kkQSonRGtw==",
      "StatusCode": 201,
      "ResponseHeaders": {
        "Content-Length": "0",
        "Content-MD5": "SK4qs4VfVGdQbHuWzzk2QQ==",
<<<<<<< HEAD
        "Date": "Mon, 01 Jun 2020 20:13:23 GMT",
        "ETag": "\u00220x8D806683CADC05D\u0022",
        "Last-Modified": "Mon, 01 Jun 2020 20:13:23 GMT",
=======
        "Date": "Wed, 24 Jun 2020 22:01:40 GMT",
        "ETag": "\u00220x8D8188A2CD9C814\u0022",
        "Last-Modified": "Wed, 24 Jun 2020 22:01:40 GMT",
>>>>>>> 994efc63
        "Server": [
          "Windows-Azure-Blob/1.0",
          "Microsoft-HTTPAPI/2.0"
        ],
        "x-ms-client-request-id": "a11cefcf-9370-45b2-e06d-34ddafb21ac0",
        "x-ms-content-crc64": "YXdKi7qUA68=",
<<<<<<< HEAD
        "x-ms-request-id": "743da387-601e-002f-2551-38406b000000",
        "x-ms-request-server-encrypted": "true",
        "x-ms-version": "2019-12-12",
        "x-ms-version-id": "2020-06-01T20:13:23.7310557Z"
=======
        "x-ms-request-id": "1962c97e-c01e-0054-4673-4a02f7000000",
        "x-ms-request-server-encrypted": "true",
        "x-ms-version": "2019-12-12",
        "x-ms-version-id": "2020-06-24T22:01:40.9948692Z"
>>>>>>> 994efc63
      },
      "ResponseBody": []
    },
    {
<<<<<<< HEAD
      "RequestUri": "https://seanmcccanary.blob.core.windows.net/test-container-ecd397fb-b7fa-939e-d57a-dbe894d4b1ad?sv=2019-12-12\u0026ss=bfqt\u0026srt=sco\u0026spr=https\u0026se=2020-06-01T21%3A13%3A22Z\u0026sp=rwdlacup\u0026sig=Sanitized\u0026restype=container",
      "RequestMethod": "DELETE",
      "RequestHeaders": {
        "traceparent": "00-1caf5af878a48a4a8d45c7c6b1b4f70d-fcdc2ba0323a6c4b-00",
        "User-Agent": [
          "azsdk-net-Storage.Blobs/12.5.0-dev.20200601.1",
          "(.NET Core 4.6.28619.01; Microsoft Windows 10.0.18362 )"
=======
      "RequestUri": "https://seanmcccanary.blob.core.windows.net/test-container-ecd397fb-b7fa-939e-d57a-dbe894d4b1ad?sv=2019-12-12\u0026ss=bfqt\u0026srt=sco\u0026spr=https\u0026se=2020-06-24T23%3A01%3A40Z\u0026sp=rwdxlacuptf\u0026sig=Sanitized\u0026restype=container",
      "RequestMethod": "DELETE",
      "RequestHeaders": {
        "traceparent": "00-ef876e6f15c61749b3fd3469baf3c7b6-04aa208be2ccb14d-00",
        "User-Agent": [
          "azsdk-net-Storage.Blobs/12.5.0-dev.20200624.1",
          "(.NET Core 4.6.28801.04; Microsoft Windows 10.0.18362 )"
>>>>>>> 994efc63
        ],
        "x-ms-client-request-id": "f2326c38-7d97-b3c9-c7e1-1080b5931fde",
        "x-ms-return-client-request-id": "true",
        "x-ms-version": "2019-12-12"
      },
      "RequestBody": null,
      "StatusCode": 202,
      "ResponseHeaders": {
        "Content-Length": "0",
<<<<<<< HEAD
        "Date": "Mon, 01 Jun 2020 20:13:23 GMT",
=======
        "Date": "Wed, 24 Jun 2020 22:01:40 GMT",
>>>>>>> 994efc63
        "Server": [
          "Windows-Azure-Blob/1.0",
          "Microsoft-HTTPAPI/2.0"
        ],
        "x-ms-client-request-id": "f2326c38-7d97-b3c9-c7e1-1080b5931fde",
<<<<<<< HEAD
        "x-ms-request-id": "e340db83-201e-0073-0c51-381533000000",
=======
        "x-ms-request-id": "1962c984-c01e-0054-4b73-4a02f7000000",
>>>>>>> 994efc63
        "x-ms-version": "2019-12-12"
      },
      "ResponseBody": []
    },
    {
<<<<<<< HEAD
      "RequestUri": "https://seanmcccanary.blob.core.windows.net/test-container-ec8534e0-6dcd-1a3e-5795-1c1d46e7f765?sv=2019-12-12\u0026ss=bfqt\u0026srt=sco\u0026spr=https\u0026se=2020-06-01T21%3A13%3A22Z\u0026sp=rwdlacup\u0026sig=Sanitized\u0026restype=container",
      "RequestMethod": "DELETE",
      "RequestHeaders": {
        "traceparent": "00-a1aeeb16499e8d4f92cc5291f3e94bea-1cfb094196c33f4d-00",
        "User-Agent": [
          "azsdk-net-Storage.Blobs/12.5.0-dev.20200601.1",
          "(.NET Core 4.6.28619.01; Microsoft Windows 10.0.18362 )"
=======
      "RequestUri": "https://seanmcccanary.blob.core.windows.net/test-container-ec8534e0-6dcd-1a3e-5795-1c1d46e7f765?sv=2019-12-12\u0026ss=bfqt\u0026srt=sco\u0026spr=https\u0026se=2020-06-24T23%3A01%3A40Z\u0026sp=rwdxlacuptf\u0026sig=Sanitized\u0026restype=container",
      "RequestMethod": "DELETE",
      "RequestHeaders": {
        "traceparent": "00-b61f5f117093494282d6b97633f431c5-52b737477c2cef45-00",
        "User-Agent": [
          "azsdk-net-Storage.Blobs/12.5.0-dev.20200624.1",
          "(.NET Core 4.6.28801.04; Microsoft Windows 10.0.18362 )"
>>>>>>> 994efc63
        ],
        "x-ms-client-request-id": "43a4b220-2880-db28-5246-61ddc0e654fc",
        "x-ms-return-client-request-id": "true",
        "x-ms-version": "2019-12-12"
      },
      "RequestBody": null,
      "StatusCode": 202,
      "ResponseHeaders": {
        "Content-Length": "0",
<<<<<<< HEAD
        "Date": "Mon, 01 Jun 2020 20:13:23 GMT",
=======
        "Date": "Wed, 24 Jun 2020 22:01:40 GMT",
>>>>>>> 994efc63
        "Server": [
          "Windows-Azure-Blob/1.0",
          "Microsoft-HTTPAPI/2.0"
        ],
        "x-ms-client-request-id": "43a4b220-2880-db28-5246-61ddc0e654fc",
<<<<<<< HEAD
        "x-ms-request-id": "743da3a0-601e-002f-3651-38406b000000",
=======
        "x-ms-request-id": "1962c99f-c01e-0054-6473-4a02f7000000",
>>>>>>> 994efc63
        "x-ms-version": "2019-12-12"
      },
      "ResponseBody": []
    }
  ],
  "Variables": {
<<<<<<< HEAD
    "DateTimeOffsetNow": "2020-06-01T15:13:22.2551930-05:00",
=======
    "DateTimeOffsetNow": "2020-06-24T17:01:40.3930144-05:00",
>>>>>>> 994efc63
    "RandomSeed": "1093056167",
    "Storage_TestConfigDefault": "ProductionTenant\nseanmcccanary\nU2FuaXRpemVk\nhttps://seanmcccanary.blob.core.windows.net\nhttps://seanmcccanary.file.core.windows.net\nhttps://seanmcccanary.queue.core.windows.net\nhttps://seanmcccanary.table.core.windows.net\n\n\n\n\nhttps://seanmcccanary-secondary.blob.core.windows.net\nhttps://seanmcccanary-secondary.file.core.windows.net\nhttps://seanmcccanary-secondary.queue.core.windows.net\nhttps://seanmcccanary-secondary.table.core.windows.net\n\nSanitized\n\n\nCloud\nBlobEndpoint=https://seanmcccanary.blob.core.windows.net/;QueueEndpoint=https://seanmcccanary.queue.core.windows.net/;FileEndpoint=https://seanmcccanary.file.core.windows.net/;BlobSecondaryEndpoint=https://seanmcccanary-secondary.blob.core.windows.net/;QueueSecondaryEndpoint=https://seanmcccanary-secondary.queue.core.windows.net/;FileSecondaryEndpoint=https://seanmcccanary-secondary.file.core.windows.net/;AccountName=seanmcccanary;AccountKey=Sanitized\nseanscope1"
  }
}<|MERGE_RESOLUTION|>--- conflicted
+++ resolved
@@ -1,15 +1,6 @@
 {
   "Entries": [
     {
-<<<<<<< HEAD
-      "RequestUri": "https://seanmcccanary.blob.core.windows.net/test-container-ecd397fb-b7fa-939e-d57a-dbe894d4b1ad?sv=2019-12-12\u0026ss=bfqt\u0026srt=sco\u0026spr=https\u0026se=2020-06-01T21%3A13%3A22Z\u0026sp=rwdlacup\u0026sig=Sanitized\u0026restype=container",
-      "RequestMethod": "PUT",
-      "RequestHeaders": {
-        "traceparent": "00-004d5948ebd558479047cfe8f2e3cd20-113bc8d8693a9b41-00",
-        "User-Agent": [
-          "azsdk-net-Storage.Blobs/12.5.0-dev.20200601.1",
-          "(.NET Core 4.6.28619.01; Microsoft Windows 10.0.18362 )"
-=======
       "RequestUri": "https://seanmcccanary.blob.core.windows.net/test-container-ecd397fb-b7fa-939e-d57a-dbe894d4b1ad?sv=2019-12-12\u0026ss=bfqt\u0026srt=sco\u0026spr=https\u0026se=2020-06-24T23%3A01%3A40Z\u0026sp=rwdxlacuptf\u0026sig=Sanitized\u0026restype=container",
       "RequestMethod": "PUT",
       "RequestHeaders": {
@@ -17,7 +8,6 @@
         "User-Agent": [
           "azsdk-net-Storage.Blobs/12.5.0-dev.20200624.1",
           "(.NET Core 4.6.28801.04; Microsoft Windows 10.0.18362 )"
->>>>>>> 994efc63
         ],
         "x-ms-client-request-id": "a05907f9-c951-8e99-58b8-94649a814ded",
         "x-ms-return-client-request-id": "true",
@@ -27,39 +17,20 @@
       "StatusCode": 201,
       "ResponseHeaders": {
         "Content-Length": "0",
-<<<<<<< HEAD
-        "Date": "Mon, 01 Jun 2020 20:13:23 GMT",
-        "ETag": "\u00220x8D806683C7A1B71\u0022",
-        "Last-Modified": "Mon, 01 Jun 2020 20:13:23 GMT",
-=======
         "Date": "Wed, 24 Jun 2020 22:01:39 GMT",
         "ETag": "\u00220x8D8188A2CA2CDDB\u0022",
         "Last-Modified": "Wed, 24 Jun 2020 22:01:40 GMT",
->>>>>>> 994efc63
         "Server": [
           "Windows-Azure-Blob/1.0",
           "Microsoft-HTTPAPI/2.0"
         ],
         "x-ms-client-request-id": "a05907f9-c951-8e99-58b8-94649a814ded",
-<<<<<<< HEAD
-        "x-ms-request-id": "e340db4a-201e-0073-5b51-381533000000",
-=======
         "x-ms-request-id": "d0889ad2-401e-0081-8073-4aed7a000000",
->>>>>>> 994efc63
         "x-ms-version": "2019-12-12"
       },
       "ResponseBody": []
     },
     {
-<<<<<<< HEAD
-      "RequestUri": "https://seanmcccanary.blob.core.windows.net/test-container-ec8534e0-6dcd-1a3e-5795-1c1d46e7f765?sv=2019-12-12\u0026ss=bfqt\u0026srt=sco\u0026spr=https\u0026se=2020-06-01T21%3A13%3A22Z\u0026sp=rwdlacup\u0026sig=Sanitized\u0026restype=container",
-      "RequestMethod": "PUT",
-      "RequestHeaders": {
-        "traceparent": "00-0da9306ae947fb45ae8e950aec655a97-cf2a1b7be2ed724f-00",
-        "User-Agent": [
-          "azsdk-net-Storage.Blobs/12.5.0-dev.20200601.1",
-          "(.NET Core 4.6.28619.01; Microsoft Windows 10.0.18362 )"
-=======
       "RequestUri": "https://seanmcccanary.blob.core.windows.net/test-container-ec8534e0-6dcd-1a3e-5795-1c1d46e7f765?sv=2019-12-12\u0026ss=bfqt\u0026srt=sco\u0026spr=https\u0026se=2020-06-24T23%3A01%3A40Z\u0026sp=rwdxlacuptf\u0026sig=Sanitized\u0026restype=container",
       "RequestMethod": "PUT",
       "RequestHeaders": {
@@ -67,7 +38,6 @@
         "User-Agent": [
           "azsdk-net-Storage.Blobs/12.5.0-dev.20200624.1",
           "(.NET Core 4.6.28801.04; Microsoft Windows 10.0.18362 )"
->>>>>>> 994efc63
         ],
         "x-ms-client-request-id": "62938a50-b321-f26e-8b5b-f9ca2d699930",
         "x-ms-return-client-request-id": "true",
@@ -77,40 +47,20 @@
       "StatusCode": 201,
       "ResponseHeaders": {
         "Content-Length": "0",
-<<<<<<< HEAD
-        "Date": "Mon, 01 Jun 2020 20:13:22 GMT",
-        "ETag": "\u00220x8D806683C9B6358\u0022",
-        "Last-Modified": "Mon, 01 Jun 2020 20:13:23 GMT",
-=======
         "Date": "Wed, 24 Jun 2020 22:01:40 GMT",
         "ETag": "\u00220x8D8188A2CC625A2\u0022",
         "Last-Modified": "Wed, 24 Jun 2020 22:01:40 GMT",
->>>>>>> 994efc63
         "Server": [
           "Windows-Azure-Blob/1.0",
           "Microsoft-HTTPAPI/2.0"
         ],
         "x-ms-client-request-id": "62938a50-b321-f26e-8b5b-f9ca2d699930",
-<<<<<<< HEAD
-        "x-ms-request-id": "743da379-601e-002f-1e51-38406b000000",
-=======
         "x-ms-request-id": "1962c96f-c01e-0054-3a73-4a02f7000000",
->>>>>>> 994efc63
         "x-ms-version": "2019-12-12"
       },
       "ResponseBody": []
     },
     {
-<<<<<<< HEAD
-      "RequestUri": "https://seanmcccanary.blob.core.windows.net/test-container-ecd397fb-b7fa-939e-d57a-dbe894d4b1ad/test-blob-550e7583-07db-fd7b-a786-9b2ff4274327?sv=2019-12-12\u0026ss=bfqt\u0026srt=sco\u0026spr=https\u0026se=2020-06-01T21%3A13%3A22Z\u0026sp=rwdlacup\u0026sig=Sanitized",
-      "RequestMethod": "PUT",
-      "RequestHeaders": {
-        "Content-Length": "1024",
-        "traceparent": "00-e530db3166dd4840856c385d505f9c65-b521840e5945714d-00",
-        "User-Agent": [
-          "azsdk-net-Storage.Blobs/12.5.0-dev.20200601.1",
-          "(.NET Core 4.6.28619.01; Microsoft Windows 10.0.18362 )"
-=======
       "RequestUri": "https://seanmcccanary.blob.core.windows.net/test-container-ecd397fb-b7fa-939e-d57a-dbe894d4b1ad/test-blob-550e7583-07db-fd7b-a786-9b2ff4274327?sv=2019-12-12\u0026ss=bfqt\u0026srt=sco\u0026spr=https\u0026se=2020-06-24T23%3A01%3A40Z\u0026sp=rwdxlacuptf\u0026sig=Sanitized",
       "RequestMethod": "PUT",
       "RequestHeaders": {
@@ -119,7 +69,6 @@
         "User-Agent": [
           "azsdk-net-Storage.Blobs/12.5.0-dev.20200624.1",
           "(.NET Core 4.6.28801.04; Microsoft Windows 10.0.18362 )"
->>>>>>> 994efc63
         ],
         "x-ms-blob-type": "BlockBlob",
         "x-ms-client-request-id": "b20401f5-e904-eed7-b2a1-c102e1b41f39",
@@ -131,46 +80,23 @@
       "ResponseHeaders": {
         "Content-Length": "0",
         "Content-MD5": "SK4qs4VfVGdQbHuWzzk2QQ==",
-<<<<<<< HEAD
-        "Date": "Mon, 01 Jun 2020 20:13:23 GMT",
-        "ETag": "\u00220x8D806683CA4BE05\u0022",
-        "Last-Modified": "Mon, 01 Jun 2020 20:13:23 GMT",
-=======
         "Date": "Wed, 24 Jun 2020 22:01:40 GMT",
         "ETag": "\u00220x8D8188A2CD0C5C5\u0022",
         "Last-Modified": "Wed, 24 Jun 2020 22:01:40 GMT",
->>>>>>> 994efc63
         "Server": [
           "Windows-Azure-Blob/1.0",
           "Microsoft-HTTPAPI/2.0"
         ],
         "x-ms-client-request-id": "b20401f5-e904-eed7-b2a1-c102e1b41f39",
         "x-ms-content-crc64": "YXdKi7qUA68=",
-<<<<<<< HEAD
-        "x-ms-request-id": "e340db6a-201e-0073-7651-381533000000",
-        "x-ms-request-server-encrypted": "true",
-        "x-ms-version": "2019-12-12",
-        "x-ms-version-id": "2020-06-01T20:13:23.6720133Z"
-=======
         "x-ms-request-id": "1962c978-c01e-0054-4073-4a02f7000000",
         "x-ms-request-server-encrypted": "true",
         "x-ms-version": "2019-12-12",
         "x-ms-version-id": "2020-06-24T22:01:40.9358277Z"
->>>>>>> 994efc63
       },
       "ResponseBody": []
     },
     {
-<<<<<<< HEAD
-      "RequestUri": "https://seanmcccanary.blob.core.windows.net/test-container-ec8534e0-6dcd-1a3e-5795-1c1d46e7f765/test-blob-c7d86d75-0e5d-2c60-60fe-af70b502af7e?sv=2019-12-12\u0026ss=bfqt\u0026srt=sco\u0026spr=https\u0026se=2020-06-01T21%3A13%3A22Z\u0026sp=rwdlacup\u0026sig=Sanitized",
-      "RequestMethod": "PUT",
-      "RequestHeaders": {
-        "Content-Length": "1024",
-        "traceparent": "00-32c0c3a8c4fa244c93116b75b306132a-1e69dbcb6e02d046-00",
-        "User-Agent": [
-          "azsdk-net-Storage.Blobs/12.5.0-dev.20200601.1",
-          "(.NET Core 4.6.28619.01; Microsoft Windows 10.0.18362 )"
-=======
       "RequestUri": "https://seanmcccanary.blob.core.windows.net/test-container-ec8534e0-6dcd-1a3e-5795-1c1d46e7f765/test-blob-c7d86d75-0e5d-2c60-60fe-af70b502af7e?sv=2019-12-12\u0026ss=bfqt\u0026srt=sco\u0026spr=https\u0026se=2020-06-24T23%3A01%3A40Z\u0026sp=rwdxlacuptf\u0026sig=Sanitized",
       "RequestMethod": "PUT",
       "RequestHeaders": {
@@ -179,7 +105,6 @@
         "User-Agent": [
           "azsdk-net-Storage.Blobs/12.5.0-dev.20200624.1",
           "(.NET Core 4.6.28801.04; Microsoft Windows 10.0.18362 )"
->>>>>>> 994efc63
         ],
         "x-ms-blob-type": "BlockBlob",
         "x-ms-client-request-id": "a11cefcf-9370-45b2-e06d-34ddafb21ac0",
@@ -191,45 +116,23 @@
       "ResponseHeaders": {
         "Content-Length": "0",
         "Content-MD5": "SK4qs4VfVGdQbHuWzzk2QQ==",
-<<<<<<< HEAD
-        "Date": "Mon, 01 Jun 2020 20:13:23 GMT",
-        "ETag": "\u00220x8D806683CADC05D\u0022",
-        "Last-Modified": "Mon, 01 Jun 2020 20:13:23 GMT",
-=======
         "Date": "Wed, 24 Jun 2020 22:01:40 GMT",
         "ETag": "\u00220x8D8188A2CD9C814\u0022",
         "Last-Modified": "Wed, 24 Jun 2020 22:01:40 GMT",
->>>>>>> 994efc63
         "Server": [
           "Windows-Azure-Blob/1.0",
           "Microsoft-HTTPAPI/2.0"
         ],
         "x-ms-client-request-id": "a11cefcf-9370-45b2-e06d-34ddafb21ac0",
         "x-ms-content-crc64": "YXdKi7qUA68=",
-<<<<<<< HEAD
-        "x-ms-request-id": "743da387-601e-002f-2551-38406b000000",
-        "x-ms-request-server-encrypted": "true",
-        "x-ms-version": "2019-12-12",
-        "x-ms-version-id": "2020-06-01T20:13:23.7310557Z"
-=======
         "x-ms-request-id": "1962c97e-c01e-0054-4673-4a02f7000000",
         "x-ms-request-server-encrypted": "true",
         "x-ms-version": "2019-12-12",
         "x-ms-version-id": "2020-06-24T22:01:40.9948692Z"
->>>>>>> 994efc63
       },
       "ResponseBody": []
     },
     {
-<<<<<<< HEAD
-      "RequestUri": "https://seanmcccanary.blob.core.windows.net/test-container-ecd397fb-b7fa-939e-d57a-dbe894d4b1ad?sv=2019-12-12\u0026ss=bfqt\u0026srt=sco\u0026spr=https\u0026se=2020-06-01T21%3A13%3A22Z\u0026sp=rwdlacup\u0026sig=Sanitized\u0026restype=container",
-      "RequestMethod": "DELETE",
-      "RequestHeaders": {
-        "traceparent": "00-1caf5af878a48a4a8d45c7c6b1b4f70d-fcdc2ba0323a6c4b-00",
-        "User-Agent": [
-          "azsdk-net-Storage.Blobs/12.5.0-dev.20200601.1",
-          "(.NET Core 4.6.28619.01; Microsoft Windows 10.0.18362 )"
-=======
       "RequestUri": "https://seanmcccanary.blob.core.windows.net/test-container-ecd397fb-b7fa-939e-d57a-dbe894d4b1ad?sv=2019-12-12\u0026ss=bfqt\u0026srt=sco\u0026spr=https\u0026se=2020-06-24T23%3A01%3A40Z\u0026sp=rwdxlacuptf\u0026sig=Sanitized\u0026restype=container",
       "RequestMethod": "DELETE",
       "RequestHeaders": {
@@ -237,7 +140,6 @@
         "User-Agent": [
           "azsdk-net-Storage.Blobs/12.5.0-dev.20200624.1",
           "(.NET Core 4.6.28801.04; Microsoft Windows 10.0.18362 )"
->>>>>>> 994efc63
         ],
         "x-ms-client-request-id": "f2326c38-7d97-b3c9-c7e1-1080b5931fde",
         "x-ms-return-client-request-id": "true",
@@ -247,35 +149,18 @@
       "StatusCode": 202,
       "ResponseHeaders": {
         "Content-Length": "0",
-<<<<<<< HEAD
-        "Date": "Mon, 01 Jun 2020 20:13:23 GMT",
-=======
         "Date": "Wed, 24 Jun 2020 22:01:40 GMT",
->>>>>>> 994efc63
         "Server": [
           "Windows-Azure-Blob/1.0",
           "Microsoft-HTTPAPI/2.0"
         ],
         "x-ms-client-request-id": "f2326c38-7d97-b3c9-c7e1-1080b5931fde",
-<<<<<<< HEAD
-        "x-ms-request-id": "e340db83-201e-0073-0c51-381533000000",
-=======
         "x-ms-request-id": "1962c984-c01e-0054-4b73-4a02f7000000",
->>>>>>> 994efc63
         "x-ms-version": "2019-12-12"
       },
       "ResponseBody": []
     },
     {
-<<<<<<< HEAD
-      "RequestUri": "https://seanmcccanary.blob.core.windows.net/test-container-ec8534e0-6dcd-1a3e-5795-1c1d46e7f765?sv=2019-12-12\u0026ss=bfqt\u0026srt=sco\u0026spr=https\u0026se=2020-06-01T21%3A13%3A22Z\u0026sp=rwdlacup\u0026sig=Sanitized\u0026restype=container",
-      "RequestMethod": "DELETE",
-      "RequestHeaders": {
-        "traceparent": "00-a1aeeb16499e8d4f92cc5291f3e94bea-1cfb094196c33f4d-00",
-        "User-Agent": [
-          "azsdk-net-Storage.Blobs/12.5.0-dev.20200601.1",
-          "(.NET Core 4.6.28619.01; Microsoft Windows 10.0.18362 )"
-=======
       "RequestUri": "https://seanmcccanary.blob.core.windows.net/test-container-ec8534e0-6dcd-1a3e-5795-1c1d46e7f765?sv=2019-12-12\u0026ss=bfqt\u0026srt=sco\u0026spr=https\u0026se=2020-06-24T23%3A01%3A40Z\u0026sp=rwdxlacuptf\u0026sig=Sanitized\u0026restype=container",
       "RequestMethod": "DELETE",
       "RequestHeaders": {
@@ -283,7 +168,6 @@
         "User-Agent": [
           "azsdk-net-Storage.Blobs/12.5.0-dev.20200624.1",
           "(.NET Core 4.6.28801.04; Microsoft Windows 10.0.18362 )"
->>>>>>> 994efc63
         ],
         "x-ms-client-request-id": "43a4b220-2880-db28-5246-61ddc0e654fc",
         "x-ms-return-client-request-id": "true",
@@ -293,32 +177,20 @@
       "StatusCode": 202,
       "ResponseHeaders": {
         "Content-Length": "0",
-<<<<<<< HEAD
-        "Date": "Mon, 01 Jun 2020 20:13:23 GMT",
-=======
         "Date": "Wed, 24 Jun 2020 22:01:40 GMT",
->>>>>>> 994efc63
         "Server": [
           "Windows-Azure-Blob/1.0",
           "Microsoft-HTTPAPI/2.0"
         ],
         "x-ms-client-request-id": "43a4b220-2880-db28-5246-61ddc0e654fc",
-<<<<<<< HEAD
-        "x-ms-request-id": "743da3a0-601e-002f-3651-38406b000000",
-=======
         "x-ms-request-id": "1962c99f-c01e-0054-6473-4a02f7000000",
->>>>>>> 994efc63
         "x-ms-version": "2019-12-12"
       },
       "ResponseBody": []
     }
   ],
   "Variables": {
-<<<<<<< HEAD
-    "DateTimeOffsetNow": "2020-06-01T15:13:22.2551930-05:00",
-=======
     "DateTimeOffsetNow": "2020-06-24T17:01:40.3930144-05:00",
->>>>>>> 994efc63
     "RandomSeed": "1093056167",
     "Storage_TestConfigDefault": "ProductionTenant\nseanmcccanary\nU2FuaXRpemVk\nhttps://seanmcccanary.blob.core.windows.net\nhttps://seanmcccanary.file.core.windows.net\nhttps://seanmcccanary.queue.core.windows.net\nhttps://seanmcccanary.table.core.windows.net\n\n\n\n\nhttps://seanmcccanary-secondary.blob.core.windows.net\nhttps://seanmcccanary-secondary.file.core.windows.net\nhttps://seanmcccanary-secondary.queue.core.windows.net\nhttps://seanmcccanary-secondary.table.core.windows.net\n\nSanitized\n\n\nCloud\nBlobEndpoint=https://seanmcccanary.blob.core.windows.net/;QueueEndpoint=https://seanmcccanary.queue.core.windows.net/;FileEndpoint=https://seanmcccanary.file.core.windows.net/;BlobSecondaryEndpoint=https://seanmcccanary-secondary.blob.core.windows.net/;QueueSecondaryEndpoint=https://seanmcccanary-secondary.queue.core.windows.net/;FileSecondaryEndpoint=https://seanmcccanary-secondary.file.core.windows.net/;AccountName=seanmcccanary;AccountKey=Sanitized\nseanscope1"
   }
