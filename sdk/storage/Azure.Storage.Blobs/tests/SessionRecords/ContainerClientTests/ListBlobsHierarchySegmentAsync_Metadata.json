--- conflicted
+++ resolved
@@ -28,11 +28,7 @@
           "Microsoft-HTTPAPI/2.0"
         ],
         "x-ms-client-request-id": "81b6018f-7d8a-03b5-1349-45c898f6fbdf",
-<<<<<<< HEAD
-        "x-ms-request-id": "1b75dae8-e01e-001e-0832-f37ee3000000",
-=======
         "x-ms-request-id": "094fda56-a01e-006d-624a-09f9eb000000",
->>>>>>> 8d420312
         "x-ms-version": "2019-12-12"
       },
       "ResponseBody": []
@@ -101,11 +97,7 @@
         ],
         "Transfer-Encoding": "chunked",
         "x-ms-client-request-id": "d255d285-20aa-f33f-8976-0822bbac395b",
-<<<<<<< HEAD
-        "x-ms-request-id": "1b75daef-e01e-001e-0c32-f37ee3000000",
-=======
         "x-ms-request-id": "094fdaa8-a01e-006d-2e4a-09f9eb000000",
->>>>>>> 8d420312
         "x-ms-version": "2019-12-12"
       },
       "ResponseBody": "\uFEFF\u003C?xml version=\u00221.0\u0022 encoding=\u0022utf-8\u0022?\u003E\u003CEnumerationResults ServiceEndpoint=\u0022https://seanmcccanary.blob.core.windows.net/\u0022 ContainerName=\u0022test-container-75a3b1c3-b064-d498-8a90-d5c03c9caa79\u0022\u003E\u003CBlobs\u003E\u003CBlob\u003E\u003CName\u003Etest-blob-9e6da4f4-d594-f4d0-1248-a8ded1a7a72e\u003C/Name\u003E\u003CProperties\u003E\u003CCreation-Time\u003EFri, 03 Apr 2020 00:00:26 GMT\u003C/Creation-Time\u003E\u003CLast-Modified\u003EFri, 03 Apr 2020 00:00:26 GMT\u003C/Last-Modified\u003E\u003CEtag\u003E0x8D7D76203B2F643\u003C/Etag\u003E\u003CContent-Length\u003E0\u003C/Content-Length\u003E\u003CContent-Type\u003Eapplication/octet-stream\u003C/Content-Type\u003E\u003CContent-Encoding /\u003E\u003CContent-Language /\u003E\u003CContent-CRC64 /\u003E\u003CContent-MD5 /\u003E\u003CCache-Control /\u003E\u003CContent-Disposition /\u003E\u003CBlobType\u003EAppendBlob\u003C/BlobType\u003E\u003CLeaseStatus\u003Eunlocked\u003C/LeaseStatus\u003E\u003CLeaseState\u003Eavailable\u003C/LeaseState\u003E\u003CServerEncrypted\u003Etrue\u003C/ServerEncrypted\u003E\u003C/Properties\u003E\u003CMetadata\u003E\u003Cfoo\u003Ebar\u003C/foo\u003E\u003Cmeta\u003Edata\u003C/meta\u003E\u003CCapital\u003Eletter\u003C/Capital\u003E\u003CUPPER\u003Ecase\u003C/UPPER\u003E\u003C/Metadata\u003E\u003C/Blob\u003E\u003C/Blobs\u003E\u003CNextMarker /\u003E\u003C/EnumerationResults\u003E"
@@ -135,11 +127,7 @@
           "Microsoft-HTTPAPI/2.0"
         ],
         "x-ms-client-request-id": "02bd3258-5f81-80c2-d762-294eb8d70f09",
-<<<<<<< HEAD
-        "x-ms-request-id": "1b75daf0-e01e-001e-0d32-f37ee3000000",
-=======
         "x-ms-request-id": "094fdad1-a01e-006d-554a-09f9eb000000",
->>>>>>> 8d420312
         "x-ms-version": "2019-12-12"
       },
       "ResponseBody": []
