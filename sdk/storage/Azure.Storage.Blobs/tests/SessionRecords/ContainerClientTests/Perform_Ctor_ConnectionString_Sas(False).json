--- conflicted
+++ resolved
@@ -1,11 +1,7 @@
 {
   "Entries": [
     {
-<<<<<<< HEAD
-      "RequestUri": "https://seanstagetest.blob.core.windows.net/test-container-9de05bc0-4877-a233-31b2-6eb96834f8b1?sv=2019-12-12\u0026ss=bfqt\u0026srt=sco\u0026spr=https\u0026se=2020-03-06T00%3A13%3A26Z\u0026sp=rwdlacup\u0026sig=Sanitized\u0026restype=container",
-=======
       "RequestUri": "https://seanmcccanary.blob.core.windows.net/test-container-9de05bc0-4877-a233-31b2-6eb96834f8b1?sv=2019-12-12\u0026ss=bfqt\u0026srt=sco\u0026spr=https\u0026se=2020-06-01T21%3A15%3A13Z\u0026sp=rwdlacup\u0026sig=Sanitized\u0026restype=container",
->>>>>>> 8d420312
       "RequestMethod": "PUT",
       "RequestHeaders": {
         "traceparent": "00-5d44012ccf53a7428ff1d6f095fc8b32-1a487559c4608e41-00",
@@ -29,21 +25,13 @@
           "Microsoft-HTTPAPI/2.0"
         ],
         "x-ms-client-request-id": "d398789f-3b58-0cc7-6255-fb133f7285e9",
-<<<<<<< HEAD
-        "x-ms-request-id": "69fa9ec6-701e-0033-2b43-f3cd90000000",
-=======
         "x-ms-request-id": "f933b1bd-601e-0010-7d51-3888c8000000",
->>>>>>> 8d420312
         "x-ms-version": "2019-12-12"
       },
       "ResponseBody": []
     },
     {
-<<<<<<< HEAD
-      "RequestUri": "https://seanstagetest.blob.core.windows.net/test-container-9d9c23a5-b4fc-8af9-a263-08c11c48ab49?sv=2019-12-12\u0026ss=bfqt\u0026srt=sco\u0026spr=https\u0026se=2020-03-06T00%3A13%3A26Z\u0026sp=rwdlacup\u0026sig=Sanitized\u0026restype=container",
-=======
       "RequestUri": "https://seanmcccanary.blob.core.windows.net/test-container-9d9c23a5-b4fc-8af9-a263-08c11c48ab49?sv=2019-12-12\u0026ss=bfqt\u0026srt=sco\u0026spr=https\u0026se=2020-06-01T21%3A15%3A13Z\u0026sp=rwdlacup\u0026sig=Sanitized\u0026restype=container",
->>>>>>> 8d420312
       "RequestMethod": "PUT",
       "RequestHeaders": {
         "traceparent": "00-e923b41db117a34dae35c38dc685d26b-cd9a3c85f1e13e4d-00",
@@ -67,21 +55,13 @@
           "Microsoft-HTTPAPI/2.0"
         ],
         "x-ms-client-request-id": "abcd53ce-f3f7-1763-9c22-a7ebd71f943d",
-<<<<<<< HEAD
-        "x-ms-request-id": "589d2486-e01e-0021-0643-f3b640000000",
-=======
         "x-ms-request-id": "9640ec24-c01e-006b-2651-38ca54000000",
->>>>>>> 8d420312
         "x-ms-version": "2019-12-12"
       },
       "ResponseBody": []
     },
     {
-<<<<<<< HEAD
-      "RequestUri": "https://seanstagetest.blob.core.windows.net/test-container-9de05bc0-4877-a233-31b2-6eb96834f8b1/test-blob-1ac12407-871e-76dc-2b6c-63a87725b9e9?sv=2019-12-12\u0026ss=bfqt\u0026srt=sco\u0026spr=https\u0026se=2020-03-06T00%3A13%3A26Z\u0026sp=rwdlacup\u0026sig=Sanitized",
-=======
       "RequestUri": "https://seanmcccanary.blob.core.windows.net/test-container-9de05bc0-4877-a233-31b2-6eb96834f8b1/test-blob-1ac12407-871e-76dc-2b6c-63a87725b9e9?sv=2019-12-12\u0026ss=bfqt\u0026srt=sco\u0026spr=https\u0026se=2020-06-01T21%3A15%3A13Z\u0026sp=rwdlacup\u0026sig=Sanitized",
->>>>>>> 8d420312
       "RequestMethod": "PUT",
       "RequestHeaders": {
         "Content-Length": "1024",
@@ -111,21 +91,13 @@
         "x-ms-content-crc64": "4sdc/pUEZIs=",
         "x-ms-request-id": "f933b1c9-601e-0010-0451-3888c8000000",
         "x-ms-request-server-encrypted": "true",
-<<<<<<< HEAD
-        "x-ms-version": "2019-12-12"
-=======
         "x-ms-version": "2019-12-12",
         "x-ms-version-id": "2020-06-01T20:15:15.1243112Z"
->>>>>>> 8d420312
       },
       "ResponseBody": []
     },
     {
-<<<<<<< HEAD
-      "RequestUri": "https://seanstagetest.blob.core.windows.net/test-container-9d9c23a5-b4fc-8af9-a263-08c11c48ab49/test-blob-b9be119b-e150-2f39-3304-9514785b4247?sv=2019-12-12\u0026ss=bfqt\u0026srt=sco\u0026spr=https\u0026se=2020-03-06T00%3A13%3A26Z\u0026sp=rwdlacup\u0026sig=Sanitized",
-=======
       "RequestUri": "https://seanmcccanary.blob.core.windows.net/test-container-9d9c23a5-b4fc-8af9-a263-08c11c48ab49/test-blob-b9be119b-e150-2f39-3304-9514785b4247?sv=2019-12-12\u0026ss=bfqt\u0026srt=sco\u0026spr=https\u0026se=2020-06-01T21%3A15%3A13Z\u0026sp=rwdlacup\u0026sig=Sanitized",
->>>>>>> 8d420312
       "RequestMethod": "PUT",
       "RequestHeaders": {
         "Content-Length": "1024",
@@ -155,21 +127,13 @@
         "x-ms-content-crc64": "4sdc/pUEZIs=",
         "x-ms-request-id": "9640ec3e-c01e-006b-3b51-38ca54000000",
         "x-ms-request-server-encrypted": "true",
-<<<<<<< HEAD
-        "x-ms-version": "2019-12-12"
-=======
         "x-ms-version": "2019-12-12",
         "x-ms-version-id": "2020-06-01T20:15:15.1843547Z"
->>>>>>> 8d420312
       },
       "ResponseBody": []
     },
     {
-<<<<<<< HEAD
-      "RequestUri": "https://seanstagetest.blob.core.windows.net/test-container-9de05bc0-4877-a233-31b2-6eb96834f8b1?sv=2019-12-12\u0026ss=bfqt\u0026srt=sco\u0026spr=https\u0026se=2020-03-06T00%3A13%3A26Z\u0026sp=rwdlacup\u0026sig=Sanitized\u0026restype=container",
-=======
       "RequestUri": "https://seanmcccanary.blob.core.windows.net/test-container-9de05bc0-4877-a233-31b2-6eb96834f8b1?sv=2019-12-12\u0026ss=bfqt\u0026srt=sco\u0026spr=https\u0026se=2020-06-01T21%3A15%3A13Z\u0026sp=rwdlacup\u0026sig=Sanitized\u0026restype=container",
->>>>>>> 8d420312
       "RequestMethod": "DELETE",
       "RequestHeaders": {
         "traceparent": "00-ecdacf5e38486b499064c4bfbcd1d78b-2ae081b4402c4d4c-00",
@@ -191,21 +155,13 @@
           "Microsoft-HTTPAPI/2.0"
         ],
         "x-ms-client-request-id": "5dde764a-27dd-581e-3ce7-0cf6f71b04d9",
-<<<<<<< HEAD
-        "x-ms-request-id": "69fa9ece-701e-0033-3143-f3cd90000000",
-=======
         "x-ms-request-id": "f933b1db-601e-0010-1051-3888c8000000",
->>>>>>> 8d420312
         "x-ms-version": "2019-12-12"
       },
       "ResponseBody": []
     },
     {
-<<<<<<< HEAD
-      "RequestUri": "https://seanstagetest.blob.core.windows.net/test-container-9d9c23a5-b4fc-8af9-a263-08c11c48ab49?sv=2019-12-12\u0026ss=bfqt\u0026srt=sco\u0026spr=https\u0026se=2020-03-06T00%3A13%3A26Z\u0026sp=rwdlacup\u0026sig=Sanitized\u0026restype=container",
-=======
       "RequestUri": "https://seanmcccanary.blob.core.windows.net/test-container-9d9c23a5-b4fc-8af9-a263-08c11c48ab49?sv=2019-12-12\u0026ss=bfqt\u0026srt=sco\u0026spr=https\u0026se=2020-06-01T21%3A15%3A13Z\u0026sp=rwdlacup\u0026sig=Sanitized\u0026restype=container",
->>>>>>> 8d420312
       "RequestMethod": "DELETE",
       "RequestHeaders": {
         "traceparent": "00-afc642e4b73b29469dc700929345abb9-36fbb6690f91154f-00",
@@ -227,11 +183,7 @@
           "Microsoft-HTTPAPI/2.0"
         ],
         "x-ms-client-request-id": "62d143f8-6ed9-6462-eaf4-159577dc91ed",
-<<<<<<< HEAD
-        "x-ms-request-id": "589d248e-e01e-0021-0a43-f3b640000000",
-=======
         "x-ms-request-id": "9640ec4f-c01e-006b-4851-38ca54000000",
->>>>>>> 8d420312
         "x-ms-version": "2019-12-12"
       },
       "ResponseBody": []
