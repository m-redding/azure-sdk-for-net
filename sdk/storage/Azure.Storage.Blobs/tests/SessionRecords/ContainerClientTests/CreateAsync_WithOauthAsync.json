{
  "Entries": [
    {
<<<<<<< HEAD
      "RequestUri": "https://login.microsoftonline.com/72f988bf-86f1-41af-91ab-2d7cd011db47/oauth2/v2.0/token",
      "RequestMethod": "POST",
      "RequestHeaders": {
        "Content-Length": "169",
        "Content-Type": "application/x-www-form-urlencoded",
        "traceparent": "00-bbc511cc589e3c41aca8e1c965eed4f3-469e294efd329246-00",
        "User-Agent": [
          "azsdk-net-Identity/1.1.1",
          "(.NET Core 4.6.28325.01; Microsoft Windows 10.0.18362 )"
        ],
        "x-ms-client-request-id": "2f87def2cae4ca2686277ab354ca4e9e",
        "x-ms-return-client-request-id": "true"
      },
      "RequestBody": "response_type=token\u0026grant_type=client_credentials\u0026client_id=68390a19-a643-458b-b726-408abf67b4fc\u0026client_secret=Sanitized\u0026scope=https%3A%2F%2Fstorage.azure.com%2F.default",
      "StatusCode": 200,
      "ResponseHeaders": {
        "Cache-Control": "no-store, no-cache",
        "Content-Length": "92",
        "Content-Type": "application/json; charset=utf-8",
        "Date": "Fri, 03 Apr 2020 00:01:07 GMT",
        "Expires": "-1",
        "P3P": "CP=\u0022DSP CUR OTPi IND OTRi ONL FIN\u0022",
        "Pragma": "no-cache",
        "Set-Cookie": [
          "fpc=AsMwA-pI8WBArd5EwxJ5gYHeSEc1AgAAAEtzGNYOAAAA; expires=Sun, 03-May-2020 00:01:08 GMT; path=/; secure; HttpOnly; SameSite=None",
          "x-ms-gateway-slice=prod; path=/; SameSite=None; secure; HttpOnly",
          "stsservicecookie=ests; path=/; secure; HttpOnly; SameSite=None"
        ],
        "Strict-Transport-Security": "max-age=31536000; includeSubDomains",
        "X-Content-Type-Options": "nosniff",
        "x-ms-ests-server": "2.1.10279.25 - SAN ProdSlices",
        "x-ms-request-id": "730e6527-e149-4e0f-9a05-3e249e5b0c00"
      },
      "ResponseBody": {
        "token_type": "Bearer",
        "expires_in": 86399,
        "ext_expires_in": 86399,
        "access_token": "Sanitized"
      }
    },
    {
=======
>>>>>>> 994efc63
      "RequestUri": "https://seanoauthcanary.blob.core.windows.net/test-container-504a1871-2817-ff3a-9971-f55c8ce94ed2?restype=container",
      "RequestMethod": "PUT",
      "RequestHeaders": {
        "Authorization": "Sanitized",
<<<<<<< HEAD
        "traceparent": "00-bbc511cc589e3c41aca8e1c965eed4f3-0cee933d31959940-00",
        "User-Agent": [
          "azsdk-net-Storage.Blobs/12.5.0-dev.20200402.1",
          "(.NET Core 4.6.28325.01; Microsoft Windows 10.0.18362 )"
=======
        "traceparent": "00-555f193bff15b040b8b1819cd109e701-c95c63c5bb522d47-00",
        "User-Agent": [
          "azsdk-net-Storage.Blobs/12.5.0-dev.20200708.1",
          "(.NET Core 4.6.28928.01; Microsoft Windows 10.0.18363 )"
>>>>>>> 994efc63
        ],
        "x-ms-client-request-id": "822795f4-5eec-8022-9065-5fd2f7e1a144",
        "x-ms-return-client-request-id": "true",
        "x-ms-version": "2019-12-12"
      },
      "RequestBody": null,
      "StatusCode": 201,
      "ResponseHeaders": {
        "Content-Length": "0",
<<<<<<< HEAD
        "Date": "Fri, 03 Apr 2020 00:01:07 GMT",
        "ETag": "\u00220x8D7D7621CCD5E6D\u0022",
        "Last-Modified": "Fri, 03 Apr 2020 00:01:08 GMT",
=======
        "Date": "Thu, 09 Jul 2020 05:03:07 GMT",
        "ETag": "\u00220x8D823C55EA8ED6D\u0022",
        "Last-Modified": "Thu, 09 Jul 2020 05:03:07 GMT",
>>>>>>> 994efc63
        "Server": [
          "Windows-Azure-Blob/1.0",
          "Microsoft-HTTPAPI/2.0"
        ],
        "x-ms-client-request-id": "822795f4-5eec-8022-9065-5fd2f7e1a144",
<<<<<<< HEAD
        "x-ms-request-id": "f0f5fc10-d01e-0032-374a-0925de000000",
=======
        "x-ms-request-id": "855c5e55-b01e-0056-0dae-55d446000000",
>>>>>>> 994efc63
        "x-ms-version": "2019-12-12"
      },
      "ResponseBody": []
    },
    {
      "RequestUri": "https://seanoauthcanary.blob.core.windows.net/test-container-504a1871-2817-ff3a-9971-f55c8ce94ed2?restype=container",
      "RequestMethod": "DELETE",
      "RequestHeaders": {
        "Authorization": "Sanitized",
<<<<<<< HEAD
        "traceparent": "00-29e0c44de5dd744db6237a58566f45a5-166e0b504c2afb46-00",
        "User-Agent": [
          "azsdk-net-Storage.Blobs/12.5.0-dev.20200402.1",
          "(.NET Core 4.6.28325.01; Microsoft Windows 10.0.18362 )"
=======
        "traceparent": "00-7163cc69ae66b64bb85df7b574e27224-9d9f6fea73809c42-00",
        "User-Agent": [
          "azsdk-net-Storage.Blobs/12.5.0-dev.20200708.1",
          "(.NET Core 4.6.28928.01; Microsoft Windows 10.0.18363 )"
>>>>>>> 994efc63
        ],
        "x-ms-client-request-id": "f667b43c-ccc2-62e5-9707-1daf47bf2bf3",
        "x-ms-return-client-request-id": "true",
        "x-ms-version": "2019-12-12"
      },
      "RequestBody": null,
      "StatusCode": 202,
      "ResponseHeaders": {
        "Content-Length": "0",
<<<<<<< HEAD
        "Date": "Fri, 03 Apr 2020 00:01:08 GMT",
=======
        "Date": "Thu, 09 Jul 2020 05:03:07 GMT",
>>>>>>> 994efc63
        "Server": [
          "Windows-Azure-Blob/1.0",
          "Microsoft-HTTPAPI/2.0"
        ],
<<<<<<< HEAD
        "x-ms-client-request-id": "d27c8ec2-0573-295c-6e5d-fcc5e36e2bc5",
        "x-ms-request-id": "f0f5fc21-d01e-0032-464a-0925de000000",
=======
        "x-ms-client-request-id": "f667b43c-ccc2-62e5-9707-1daf47bf2bf3",
        "x-ms-request-id": "855c5e5c-b01e-0056-12ae-55d446000000",
>>>>>>> 994efc63
        "x-ms-version": "2019-12-12"
      },
      "ResponseBody": []
    }
  ],
  "Variables": {
    "RandomSeed": "1930599071",
    "Storage_TestConfigOAuth": "OAuthTenant\nseanoauthcanary\nU2FuaXRpemVk\nhttps://seanoauthcanary.blob.core.windows.net\nhttps://seanoauthcanary.file.core.windows.net\nhttps://seanoauthcanary.queue.core.windows.net\nhttps://seanoauthcanary.table.core.windows.net\n\n\n\n\nhttps://seanoauthcanary-secondary.blob.core.windows.net\nhttps://seanoauthcanary-secondary.file.core.windows.net\nhttps://seanoauthcanary-secondary.queue.core.windows.net\nhttps://seanoauthcanary-secondary.table.core.windows.net\n68390a19-a643-458b-b726-408abf67b4fc\nSanitized\n72f988bf-86f1-41af-91ab-2d7cd011db47\nhttps://login.microsoftonline.com/\nCloud\nBlobEndpoint=https://seanoauthcanary.blob.core.windows.net/;QueueEndpoint=https://seanoauthcanary.queue.core.windows.net/;FileEndpoint=https://seanoauthcanary.file.core.windows.net/;BlobSecondaryEndpoint=https://seanoauthcanary-secondary.blob.core.windows.net/;QueueSecondaryEndpoint=https://seanoauthcanary-secondary.queue.core.windows.net/;FileSecondaryEndpoint=https://seanoauthcanary-secondary.file.core.windows.net/;AccountName=seanoauthcanary;AccountKey=Sanitized\n"
  }
}<|MERGE_RESOLUTION|>--- conflicted
+++ resolved
@@ -1,65 +1,14 @@
 {
   "Entries": [
     {
-<<<<<<< HEAD
-      "RequestUri": "https://login.microsoftonline.com/72f988bf-86f1-41af-91ab-2d7cd011db47/oauth2/v2.0/token",
-      "RequestMethod": "POST",
-      "RequestHeaders": {
-        "Content-Length": "169",
-        "Content-Type": "application/x-www-form-urlencoded",
-        "traceparent": "00-bbc511cc589e3c41aca8e1c965eed4f3-469e294efd329246-00",
-        "User-Agent": [
-          "azsdk-net-Identity/1.1.1",
-          "(.NET Core 4.6.28325.01; Microsoft Windows 10.0.18362 )"
-        ],
-        "x-ms-client-request-id": "2f87def2cae4ca2686277ab354ca4e9e",
-        "x-ms-return-client-request-id": "true"
-      },
-      "RequestBody": "response_type=token\u0026grant_type=client_credentials\u0026client_id=68390a19-a643-458b-b726-408abf67b4fc\u0026client_secret=Sanitized\u0026scope=https%3A%2F%2Fstorage.azure.com%2F.default",
-      "StatusCode": 200,
-      "ResponseHeaders": {
-        "Cache-Control": "no-store, no-cache",
-        "Content-Length": "92",
-        "Content-Type": "application/json; charset=utf-8",
-        "Date": "Fri, 03 Apr 2020 00:01:07 GMT",
-        "Expires": "-1",
-        "P3P": "CP=\u0022DSP CUR OTPi IND OTRi ONL FIN\u0022",
-        "Pragma": "no-cache",
-        "Set-Cookie": [
-          "fpc=AsMwA-pI8WBArd5EwxJ5gYHeSEc1AgAAAEtzGNYOAAAA; expires=Sun, 03-May-2020 00:01:08 GMT; path=/; secure; HttpOnly; SameSite=None",
-          "x-ms-gateway-slice=prod; path=/; SameSite=None; secure; HttpOnly",
-          "stsservicecookie=ests; path=/; secure; HttpOnly; SameSite=None"
-        ],
-        "Strict-Transport-Security": "max-age=31536000; includeSubDomains",
-        "X-Content-Type-Options": "nosniff",
-        "x-ms-ests-server": "2.1.10279.25 - SAN ProdSlices",
-        "x-ms-request-id": "730e6527-e149-4e0f-9a05-3e249e5b0c00"
-      },
-      "ResponseBody": {
-        "token_type": "Bearer",
-        "expires_in": 86399,
-        "ext_expires_in": 86399,
-        "access_token": "Sanitized"
-      }
-    },
-    {
-=======
->>>>>>> 994efc63
       "RequestUri": "https://seanoauthcanary.blob.core.windows.net/test-container-504a1871-2817-ff3a-9971-f55c8ce94ed2?restype=container",
       "RequestMethod": "PUT",
       "RequestHeaders": {
         "Authorization": "Sanitized",
-<<<<<<< HEAD
-        "traceparent": "00-bbc511cc589e3c41aca8e1c965eed4f3-0cee933d31959940-00",
-        "User-Agent": [
-          "azsdk-net-Storage.Blobs/12.5.0-dev.20200402.1",
-          "(.NET Core 4.6.28325.01; Microsoft Windows 10.0.18362 )"
-=======
         "traceparent": "00-555f193bff15b040b8b1819cd109e701-c95c63c5bb522d47-00",
         "User-Agent": [
           "azsdk-net-Storage.Blobs/12.5.0-dev.20200708.1",
           "(.NET Core 4.6.28928.01; Microsoft Windows 10.0.18363 )"
->>>>>>> 994efc63
         ],
         "x-ms-client-request-id": "822795f4-5eec-8022-9065-5fd2f7e1a144",
         "x-ms-return-client-request-id": "true",
@@ -69,25 +18,15 @@
       "StatusCode": 201,
       "ResponseHeaders": {
         "Content-Length": "0",
-<<<<<<< HEAD
-        "Date": "Fri, 03 Apr 2020 00:01:07 GMT",
-        "ETag": "\u00220x8D7D7621CCD5E6D\u0022",
-        "Last-Modified": "Fri, 03 Apr 2020 00:01:08 GMT",
-=======
         "Date": "Thu, 09 Jul 2020 05:03:07 GMT",
         "ETag": "\u00220x8D823C55EA8ED6D\u0022",
         "Last-Modified": "Thu, 09 Jul 2020 05:03:07 GMT",
->>>>>>> 994efc63
         "Server": [
           "Windows-Azure-Blob/1.0",
           "Microsoft-HTTPAPI/2.0"
         ],
         "x-ms-client-request-id": "822795f4-5eec-8022-9065-5fd2f7e1a144",
-<<<<<<< HEAD
-        "x-ms-request-id": "f0f5fc10-d01e-0032-374a-0925de000000",
-=======
         "x-ms-request-id": "855c5e55-b01e-0056-0dae-55d446000000",
->>>>>>> 994efc63
         "x-ms-version": "2019-12-12"
       },
       "ResponseBody": []
@@ -97,17 +36,10 @@
       "RequestMethod": "DELETE",
       "RequestHeaders": {
         "Authorization": "Sanitized",
-<<<<<<< HEAD
-        "traceparent": "00-29e0c44de5dd744db6237a58566f45a5-166e0b504c2afb46-00",
-        "User-Agent": [
-          "azsdk-net-Storage.Blobs/12.5.0-dev.20200402.1",
-          "(.NET Core 4.6.28325.01; Microsoft Windows 10.0.18362 )"
-=======
         "traceparent": "00-7163cc69ae66b64bb85df7b574e27224-9d9f6fea73809c42-00",
         "User-Agent": [
           "azsdk-net-Storage.Blobs/12.5.0-dev.20200708.1",
           "(.NET Core 4.6.28928.01; Microsoft Windows 10.0.18363 )"
->>>>>>> 994efc63
         ],
         "x-ms-client-request-id": "f667b43c-ccc2-62e5-9707-1daf47bf2bf3",
         "x-ms-return-client-request-id": "true",
@@ -117,22 +49,13 @@
       "StatusCode": 202,
       "ResponseHeaders": {
         "Content-Length": "0",
-<<<<<<< HEAD
-        "Date": "Fri, 03 Apr 2020 00:01:08 GMT",
-=======
         "Date": "Thu, 09 Jul 2020 05:03:07 GMT",
->>>>>>> 994efc63
         "Server": [
           "Windows-Azure-Blob/1.0",
           "Microsoft-HTTPAPI/2.0"
         ],
-<<<<<<< HEAD
-        "x-ms-client-request-id": "d27c8ec2-0573-295c-6e5d-fcc5e36e2bc5",
-        "x-ms-request-id": "f0f5fc21-d01e-0032-464a-0925de000000",
-=======
         "x-ms-client-request-id": "f667b43c-ccc2-62e5-9707-1daf47bf2bf3",
         "x-ms-request-id": "855c5e5c-b01e-0056-12ae-55d446000000",
->>>>>>> 994efc63
         "x-ms-version": "2019-12-12"
       },
       "ResponseBody": []
