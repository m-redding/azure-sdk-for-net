--- conflicted
+++ resolved
@@ -23,13 +23,8 @@
         "Last-Modified": "Thu, 20 Jan 2022 20:44:21 GMT",
         "Server": "Windows-Azure-Blob/1.0 Microsoft-HTTPAPI/2.0",
         "x-ms-client-request-id": "8e9841f5-d64b-e6c1-620d-d2ba2eb2e95f",
-<<<<<<< HEAD
-        "x-ms-request-id": "d44793e9-701e-003e-398c-e14dbd000000",
+        "x-ms-request-id": "6ce8321c-001e-0046-6e3e-0eee45000000",
         "x-ms-version": "2021-06-08"
-=======
-        "x-ms-request-id": "6ce8321c-001e-0046-6e3e-0eee45000000",
-        "x-ms-version": "2021-04-10"
->>>>>>> bc50fe7b
       },
       "ResponseBody": []
     },
@@ -45,45 +40,7 @@
         "User-Agent": "azsdk-net-Storage.Blobs/12.11.0-alpha.20220118.1 (.NET Framework 4.8.4420.0; Microsoft Windows 10.0.19044 )",
         "x-ms-blob-type": "BlockBlob",
         "x-ms-client-request-id": "53ba8aca-97ad-beb3-9723-9e6ecdbc3bab",
-<<<<<<< HEAD
-        "x-ms-date": "Wed, 24 Nov 2021 23:39:12 GMT",
-        "x-ms-return-client-request-id": "true",
-        "x-ms-version": "2021-06-08"
-      },
-      "RequestBody": [],
-      "StatusCode": 201,
-      "ResponseHeaders": {
-        "Content-Length": "0",
-        "Content-MD5": "1B2M2Y8AsgTpgAmY7PhCfg==",
-        "Date": "Wed, 24 Nov 2021 23:39:11 GMT",
-        "ETag": "\u00220x8D9AFA39E53E4EA\u0022",
-        "Last-Modified": "Wed, 24 Nov 2021 23:39:12 GMT",
-        "Server": "Windows-Azure-Blob/1.0 Microsoft-HTTPAPI/2.0",
-        "x-ms-client-request-id": "53ba8aca-97ad-beb3-9723-9e6ecdbc3bab",
-        "x-ms-content-crc64": "AAAAAAAAAAA=",
-        "x-ms-request-id": "d44793f7-701e-003e-448c-e14dbd000000",
-        "x-ms-request-server-encrypted": "true",
-        "x-ms-version": "2021-06-08",
-        "x-ms-version-id": "2021-11-24T23:39:12.0464106Z"
-      },
-      "ResponseBody": []
-    },
-    {
-      "RequestUri": "http://seanmcccanary3.blob.core.windows.net/test-container-be9ed265-95b9-ba1d-275a-414ffc280bd2/test-blob-754d46ab-3678-75aa-f0dd-0805abb6202c",
-      "RequestMethod": "PUT",
-      "RequestHeaders": {
-        "Accept": "application/xml",
-        "Authorization": "Sanitized",
-        "Content-Length": "0",
-        "Content-Type": "application/octet-stream",
-        "traceparent": "00-ca5a52029049b240bba9e8372c874aec-ce80a2dc7ded4c44-00",
-        "User-Agent": "azsdk-net-Storage.Blobs/12.11.0-alpha.20211124.1 (.NET Framework 4.8.4300.0; Microsoft Windows 10.0.19044 )",
-        "x-ms-blob-type": "BlockBlob",
-        "x-ms-client-request-id": "203a044b-ccfb-b57f-619b-236ddd18fa9c",
-        "x-ms-date": "Wed, 24 Nov 2021 23:39:12 GMT",
-=======
         "x-ms-date": "Thu, 20 Jan 2022 20:44:21 GMT",
->>>>>>> bc50fe7b
         "x-ms-return-client-request-id": "true",
         "x-ms-tags": "testkey=testvalue",
         "x-ms-version": "2021-06-08"
@@ -101,13 +58,8 @@
         "x-ms-content-crc64": "AAAAAAAAAAA=",
         "x-ms-request-id": "6ce83232-001e-0046-7a3e-0eee45000000",
         "x-ms-request-server-encrypted": "true",
-<<<<<<< HEAD
         "x-ms-version": "2021-06-08",
-        "x-ms-version-id": "2021-11-24T23:39:12.1123738Z"
-=======
-        "x-ms-version": "2021-04-10",
         "x-ms-version-id": "2022-01-20T20:44:21.5191797Z"
->>>>>>> bc50fe7b
       },
       "ResponseBody": []
     },
@@ -132,15 +84,9 @@
         "Date": "Thu, 20 Jan 2022 20:44:21 GMT",
         "Server": "Windows-Azure-Blob/1.0 Microsoft-HTTPAPI/2.0",
         "Vary": "Origin",
-<<<<<<< HEAD
-        "x-ms-client-request-id": "c922d5ca-1b81-21af-26b7-b8bc0a6251a8",
-        "x-ms-request-id": "d4479414-701e-003e-5a8c-e14dbd000000",
-        "x-ms-version": "2021-06-08"
-=======
         "x-ms-client-request-id": "203a044b-ccfb-b57f-619b-236ddd18fa9c",
         "x-ms-request-id": "6ce83243-001e-0046-053e-0eee45000000",
-        "x-ms-version": "2021-04-10"
->>>>>>> bc50fe7b
+        "x-ms-version": "2021-06-08"
       },
       "ResponseBody": [
         "\uFEFF\u003C?xml version=\u00221.0\u0022 encoding=\u0022utf-8\u0022?\u003E\n",
@@ -166,15 +112,9 @@
         "Content-Length": "0",
         "Date": "Thu, 20 Jan 2022 20:44:21 GMT",
         "Server": "Windows-Azure-Blob/1.0 Microsoft-HTTPAPI/2.0",
-<<<<<<< HEAD
-        "x-ms-client-request-id": "07a2f524-31f6-f01a-9332-5002bff09159",
-        "x-ms-request-id": "d4479433-701e-003e-768c-e14dbd000000",
-        "x-ms-version": "2021-06-08"
-=======
         "x-ms-client-request-id": "c922d5ca-1b81-21af-26b7-b8bc0a6251a8",
         "x-ms-request-id": "6ce8325c-001e-0046-133e-0eee45000000",
-        "x-ms-version": "2021-04-10"
->>>>>>> bc50fe7b
+        "x-ms-version": "2021-06-08"
       },
       "ResponseBody": []
     }
