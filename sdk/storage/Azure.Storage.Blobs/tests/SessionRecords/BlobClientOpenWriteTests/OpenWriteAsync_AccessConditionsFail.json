{
  "Entries": [
    {
      "RequestUri": "http://seanmcccanary3.blob.core.windows.net/test-container-68e23047-ea96-7243-ae45-55259ebe374e?restype=container",
      "RequestMethod": "PUT",
      "RequestHeaders": {
        "Accept": "application/xml",
        "Authorization": "Sanitized",
        "traceparent": "00-606a3fc8add51041832f1be9acddc292-58330a92034a3146-00",
        "User-Agent": "azsdk-net-Storage.Blobs/12.11.0-alpha.20220118.1 (.NET Framework 4.8.4420.0; Microsoft Windows 10.0.19044 )",
        "x-ms-blob-public-access": "container",
        "x-ms-client-request-id": "2f27c328-85b6-23d6-8909-83372f066853",
        "x-ms-date": "Thu, 20 Jan 2022 20:44:16 GMT",
        "x-ms-return-client-request-id": "true",
        "x-ms-version": "2021-06-08"
      },
      "RequestBody": null,
      "StatusCode": 201,
      "ResponseHeaders": {
        "Content-Length": "0",
        "Date": "Thu, 20 Jan 2022 20:44:16 GMT",
        "ETag": "\u00220x8D9DC559FF7A5F0\u0022",
        "Last-Modified": "Thu, 20 Jan 2022 20:44:16 GMT",
        "Server": "Windows-Azure-Blob/1.0 Microsoft-HTTPAPI/2.0",
        "x-ms-client-request-id": "2f27c328-85b6-23d6-8909-83372f066853",
<<<<<<< HEAD
        "x-ms-request-id": "d4479155-701e-003e-258c-e14dbd000000",
        "x-ms-version": "2021-06-08"
=======
        "x-ms-request-id": "6ce82c12-001e-0046-123e-0eee45000000",
        "x-ms-version": "2021-04-10"
>>>>>>> bc50fe7b
      },
      "ResponseBody": []
    },
    {
      "RequestUri": "http://seanmcccanary3.blob.core.windows.net/test-container-68e23047-ea96-7243-ae45-55259ebe374e/test-blob-238d82f4-21c8-376f-841d-dfadc773bd54",
      "RequestMethod": "PUT",
      "RequestHeaders": {
        "Accept": "application/xml",
        "Authorization": "Sanitized",
        "Content-Length": "0",
        "Content-Type": "application/octet-stream",
        "traceparent": "00-ad2fb61b728e814793787529e2e84d24-03a1211864081345-00",
        "User-Agent": "azsdk-net-Storage.Blobs/12.11.0-alpha.20220118.1 (.NET Framework 4.8.4420.0; Microsoft Windows 10.0.19044 )",
        "x-ms-blob-type": "BlockBlob",
        "x-ms-client-request-id": "33dbcf80-6acc-06b6-53f0-ab98a5285b16",
        "x-ms-date": "Thu, 20 Jan 2022 20:44:16 GMT",
        "x-ms-return-client-request-id": "true",
        "x-ms-version": "2021-06-08"
      },
      "RequestBody": [],
      "StatusCode": 201,
      "ResponseHeaders": {
        "Content-Length": "0",
        "Content-MD5": "1B2M2Y8AsgTpgAmY7PhCfg==",
        "Date": "Thu, 20 Jan 2022 20:44:16 GMT",
        "ETag": "\u00220x8D9DC55A003A63B\u0022",
        "Last-Modified": "Thu, 20 Jan 2022 20:44:16 GMT",
        "Server": "Windows-Azure-Blob/1.0 Microsoft-HTTPAPI/2.0",
        "x-ms-client-request-id": "33dbcf80-6acc-06b6-53f0-ab98a5285b16",
        "x-ms-content-crc64": "AAAAAAAAAAA=",
        "x-ms-request-id": "6ce82c1f-001e-0046-1a3e-0eee45000000",
        "x-ms-request-server-encrypted": "true",
<<<<<<< HEAD
        "x-ms-version": "2021-06-08",
        "x-ms-version-id": "2021-11-24T23:39:09.2280064Z"
=======
        "x-ms-version": "2021-04-10",
        "x-ms-version-id": "2022-01-20T20:44:16.4560443Z"
      },
      "ResponseBody": []
    },
    {
      "RequestUri": "http://seanmcccanary3.blob.core.windows.net/test-container-68e23047-ea96-7243-ae45-55259ebe374e/test-blob-238d82f4-21c8-376f-841d-dfadc773bd54?comp=block\u0026blockid=AAQAAAAAAAAAAAAAAAAAAAAAAAAAAAAAAAAAAAAAAAAAAAAAAAAAAAAAAAAAAAAA",
      "RequestMethod": "PUT",
      "RequestHeaders": {
        "Accept": "application/xml",
        "Authorization": "Sanitized",
        "Content-Length": "1024",
        "Content-Type": "application/octet-stream",
        "User-Agent": "azsdk-net-Storage.Blobs/12.11.0-alpha.20220118.1 (.NET Framework 4.8.4420.0; Microsoft Windows 10.0.19044 )",
        "x-ms-client-request-id": "467ebe7a-bb42-98e4-bce1-37d5c2d7fc83",
        "x-ms-date": "Thu, 20 Jan 2022 20:44:16 GMT",
        "x-ms-return-client-request-id": "true",
        "x-ms-version": "2021-04-10"
      },
      "RequestBody": "TC5\u002BWAiNvOzpJdjENOmrD4dcLPiXiYhOIPaHpl3/wSGo1jpd9T168xLvSaaR8dFqRZsRSftjfsKmMDcRBhaO6mS3HF6uTRlJ4TnmqEDhvS8kHGDC7XclRVd4tsUFaO37YF9C2tVzu/eBx2fCfdaCxXMH7Om1zP3skdYGNpdURHlL6kjhn\u002BNasWBpQCUQY8iB9fBR/XsDRZRhVUj\u002BbYVfLIPud5KOoCaQrTuJTIvX3C0OhECmA0b9R6Szf0qaW0PbCRSiIew181XKwVA/evkIinga8OhEuCk98C/u2iHc9lL4rUJ2NbtB2JHr3EH1vcyrqvTRf2pbl1HrZDG8Rxkz7sv\u002BR822klW92RdXWNznRzJjQi8tCnbnnRbxi9CJhZF4uO1293b/9BifFKZTAz50Axz\u002BWQTpBuRUFqq2xQaEM1OG3qDvcU\u002B8Y00WjvXQk5nYfYiziyyMjrIJIuDLSC8SGuFSzCWehJLMQvW20njug4MR3kd90agn\u002BU/t5U5v8RoeBHMUfsdzOfj25kk21bs6G55duWrnlEk5K9LVsJ9DXVHamM4E2QW7naRPh\u002Bpe8CSTs8qwETewNm8q21P0nolZson4Wz3tNkGZoRzFmAxe2jquQfzUk0sZKmFf2f2xx/8b9tRhZpXmpn2IFm8a655izAEZRVyMhB893jHbjlxE6NocqqE3/XOkx5t\u002BS3zc/z/D/A38mIGijnG1JIhjCxghRC6V/kD8K86OdH3BDjijYd/yF5JPSE9YeRwvgtnqQbuCXQdORgD\u002BxtE\u002BbiQE4X84EcOpcfOG0fzePYQkzKj1ozLBPrAxVBre9FHBENorVJic93AWQdDI/IsLcAl82fkoScrxQqLPB72oy32ixcEis\u002BnriNU332Ji\u002BUIkJuQRYRpXmMYPOhH1zPCzbXVSJTfK6L0fkFEj8WpojkhgquDZl2liSyz6EnjX9bvlhHHsD9QLWj0m8dHIM6ZcpqvJlSEP2dYM8NkK0NZESJqVPm35e35zVFCisqWYmheGnWvMDmCZ1qqa4B/6AYln4qk2MvU5YyotVUDRbCYxc1bCgzJqdzk6/GfDXpteeVPGO9D7YWciTDpAn7gfyGmDaWzJOH1X/Gtw/DaNdgWPztvsCjFWNhLvoDf3KdeAGjP\u002BP/QvlUHWbz5li2UwlNY1sdDcMr43LDNZ2phFX9KT7\u002BEDjzYQXzmaFZvz8aqsvgtgwngHo\u002Bd0xxLB1bqokA9r0pyDLQWgJFGWQh0jRDuIrRuM5Z1ai0v5jsgjTop/8YSLhx8OKZEGwJ0mcGHKUYLXOSieHKtxEUZQiZ49fNXHF1CYl70beYOKhSX/NBvpLz1FTBVh4NXZGXbZvZ/yyUTIXlgRMrnFuw==",
      "StatusCode": 201,
      "ResponseHeaders": {
        "Content-Length": "0",
        "Date": "Thu, 20 Jan 2022 20:44:16 GMT",
        "Server": "Windows-Azure-Blob/1.0 Microsoft-HTTPAPI/2.0",
        "x-ms-client-request-id": "467ebe7a-bb42-98e4-bce1-37d5c2d7fc83",
        "x-ms-content-crc64": "YeI05S1a6z4=",
        "x-ms-request-id": "6ce82c37-001e-0046-2f3e-0eee45000000",
        "x-ms-request-server-encrypted": "true",
        "x-ms-version": "2021-04-10"
      },
      "ResponseBody": []
    },
    {
      "RequestUri": "http://seanmcccanary3.blob.core.windows.net/test-container-68e23047-ea96-7243-ae45-55259ebe374e/test-blob-238d82f4-21c8-376f-841d-dfadc773bd54?comp=blocklist",
      "RequestMethod": "PUT",
      "RequestHeaders": {
        "Accept": "application/xml",
        "Authorization": "Sanitized",
        "Content-Length": "107",
        "Content-Type": "application/xml",
        "If-Match": "\u00220x8D9DC55A003A63B\u0022",
        "User-Agent": "azsdk-net-Storage.Blobs/12.11.0-alpha.20220118.1 (.NET Framework 4.8.4420.0; Microsoft Windows 10.0.19044 )",
        "x-ms-client-request-id": "739721f8-7e3b-0478-bf7b-daa43b07678f",
        "x-ms-date": "Thu, 20 Jan 2022 20:44:16 GMT",
        "x-ms-return-client-request-id": "true",
        "x-ms-version": "2021-04-10"
      },
      "RequestBody": "\uFEFF\u003CBlockList\u003E\u003CLatest\u003EAAQAAAAAAAAAAAAAAAAAAAAAAAAAAAAAAAAAAAAAAAAAAAAAAAAAAAAAAAAAAAAA\u003C/Latest\u003E\u003C/BlockList\u003E",
      "StatusCode": 201,
      "ResponseHeaders": {
        "Content-Length": "0",
        "Date": "Thu, 20 Jan 2022 20:44:16 GMT",
        "ETag": "\u00220x8D9DC55A034E84C\u0022",
        "Last-Modified": "Thu, 20 Jan 2022 20:44:16 GMT",
        "Server": "Windows-Azure-Blob/1.0 Microsoft-HTTPAPI/2.0",
        "x-ms-client-request-id": "739721f8-7e3b-0478-bf7b-daa43b07678f",
        "x-ms-content-crc64": "17m5j6ScWgM=",
        "x-ms-request-id": "6ce82c76-001e-0046-4f3e-0eee45000000",
        "x-ms-request-server-encrypted": "true",
        "x-ms-version": "2021-04-10",
        "x-ms-version-id": "2022-01-20T20:44:16.7798620Z"
      },
      "ResponseBody": []
    },
    {
      "RequestUri": "http://seanmcccanary3.blob.core.windows.net/test-container-68e23047-ea96-7243-ae45-55259ebe374e/test-blob-238d82f4-21c8-376f-841d-dfadc773bd54?comp=blocklist",
      "RequestMethod": "PUT",
      "RequestHeaders": {
        "Accept": "application/xml",
        "Authorization": "Sanitized",
        "Content-Length": "107",
        "Content-Type": "application/xml",
        "If-Match": "\u00220x8D9DC55A034E84C\u0022",
        "User-Agent": "azsdk-net-Storage.Blobs/12.11.0-alpha.20220118.1 (.NET Framework 4.8.4420.0; Microsoft Windows 10.0.19044 )",
        "x-ms-client-request-id": "a1dc2fcd-8940-0148-1751-fd5064ae6b91",
        "x-ms-date": "Thu, 20 Jan 2022 20:44:16 GMT",
        "x-ms-return-client-request-id": "true",
        "x-ms-version": "2021-04-10"
      },
      "RequestBody": "\uFEFF\u003CBlockList\u003E\u003CLatest\u003EAAQAAAAAAAAAAAAAAAAAAAAAAAAAAAAAAAAAAAAAAAAAAAAAAAAAAAAAAAAAAAAA\u003C/Latest\u003E\u003C/BlockList\u003E",
      "StatusCode": 201,
      "ResponseHeaders": {
        "Content-Length": "0",
        "Date": "Thu, 20 Jan 2022 20:44:16 GMT",
        "ETag": "\u00220x8D9DC55A04C6482\u0022",
        "Last-Modified": "Thu, 20 Jan 2022 20:44:16 GMT",
        "Server": "Windows-Azure-Blob/1.0 Microsoft-HTTPAPI/2.0",
        "x-ms-client-request-id": "a1dc2fcd-8940-0148-1751-fd5064ae6b91",
        "x-ms-content-crc64": "17m5j6ScWgM=",
        "x-ms-request-id": "6ce82cc2-001e-0046-7e3e-0eee45000000",
        "x-ms-request-server-encrypted": "true",
        "x-ms-version": "2021-04-10",
        "x-ms-version-id": "2022-01-20T20:44:16.9337746Z"
>>>>>>> bc50fe7b
      },
      "ResponseBody": []
    },
    {
      "RequestUri": "http://seanmcccanary3.blob.core.windows.net/test-container-68e23047-ea96-7243-ae45-55259ebe374e/test-blob-238d82f4-21c8-376f-841d-dfadc773bd54",
      "RequestMethod": "PUT",
      "RequestHeaders": {
        "Accept": "application/xml",
        "Authorization": "Sanitized",
        "Content-Length": "0",
        "Content-Type": "application/octet-stream",
        "If-Modified-Since": "Fri, 21 Jan 2022 20:44:16 GMT",
        "traceparent": "00-9756ee43ec3e3c428bd04d1e92109143-0eba730977a86346-00",
        "User-Agent": "azsdk-net-Storage.Blobs/12.11.0-alpha.20220118.1 (.NET Framework 4.8.4420.0; Microsoft Windows 10.0.19044 )",
        "x-ms-blob-type": "BlockBlob",
        "x-ms-client-request-id": "8d17cd00-dfc9-24d2-2fa1-38606fd6ed83",
        "x-ms-date": "Thu, 20 Jan 2022 20:44:16 GMT",
        "x-ms-return-client-request-id": "true",
        "x-ms-version": "2021-06-08"
      },
      "RequestBody": [],
      "StatusCode": 412,
      "ResponseHeaders": {
        "Content-Length": "252",
        "Content-Type": "application/xml",
        "Date": "Thu, 20 Jan 2022 20:44:16 GMT",
        "Server": "Windows-Azure-Blob/1.0 Microsoft-HTTPAPI/2.0",
        "x-ms-client-request-id": "8d17cd00-dfc9-24d2-2fa1-38606fd6ed83",
        "x-ms-error-code": "ConditionNotMet",
<<<<<<< HEAD
        "x-ms-request-id": "d4479175-701e-003e-3d8c-e14dbd000000",
        "x-ms-version": "2021-06-08"
=======
        "x-ms-request-id": "6ce82cfc-001e-0046-223e-0eee45000000",
        "x-ms-version": "2021-04-10"
>>>>>>> bc50fe7b
      },
      "ResponseBody": [
        "\uFEFF\u003C?xml version=\u00221.0\u0022 encoding=\u0022utf-8\u0022?\u003E\u003CError\u003E\u003CCode\u003EConditionNotMet\u003C/Code\u003E\u003CMessage\u003EThe condition specified using HTTP conditional header(s) is not met.\n",
        "RequestId:6ce82cfc-001e-0046-223e-0eee45000000\n",
        "Time:2022-01-20T20:44:17.0210230Z\u003C/Message\u003E\u003C/Error\u003E"
      ]
    },
    {
      "RequestUri": "http://seanmcccanary3.blob.core.windows.net/test-container-68e23047-ea96-7243-ae45-55259ebe374e?restype=container",
      "RequestMethod": "DELETE",
      "RequestHeaders": {
        "Accept": "application/xml",
        "Authorization": "Sanitized",
        "traceparent": "00-2bb4b1fa6b8d2e438f7656b677767d8d-1d8121b05ee70541-00",
        "User-Agent": "azsdk-net-Storage.Blobs/12.11.0-alpha.20220118.1 (.NET Framework 4.8.4420.0; Microsoft Windows 10.0.19044 )",
        "x-ms-client-request-id": "ea8ef01a-8cfc-c4e0-7d5f-3567fbb28b97",
        "x-ms-date": "Thu, 20 Jan 2022 20:44:17 GMT",
        "x-ms-return-client-request-id": "true",
        "x-ms-version": "2021-06-08"
      },
      "RequestBody": null,
      "StatusCode": 202,
      "ResponseHeaders": {
        "Content-Length": "0",
        "Date": "Thu, 20 Jan 2022 20:44:17 GMT",
        "Server": "Windows-Azure-Blob/1.0 Microsoft-HTTPAPI/2.0",
<<<<<<< HEAD
        "x-ms-client-request-id": "739721f8-7e3b-0478-bf7b-daa43b07678f",
        "x-ms-request-id": "d447918b-701e-003e-518c-e14dbd000000",
        "x-ms-version": "2021-06-08"
=======
        "x-ms-client-request-id": "ea8ef01a-8cfc-c4e0-7d5f-3567fbb28b97",
        "x-ms-request-id": "6ce82d19-001e-0046-363e-0eee45000000",
        "x-ms-version": "2021-04-10"
>>>>>>> bc50fe7b
      },
      "ResponseBody": []
    },
    {
      "RequestUri": "http://seanmcccanary3.blob.core.windows.net/test-container-ed556870-ac69-3d7d-a3e2-f2f29e2f667a?restype=container",
      "RequestMethod": "PUT",
      "RequestHeaders": {
        "Accept": "application/xml",
        "Authorization": "Sanitized",
        "traceparent": "00-c7200674a4c6404ab50b5823ea7cce2f-a96373b373ee0048-00",
        "User-Agent": "azsdk-net-Storage.Blobs/12.11.0-alpha.20220118.1 (.NET Framework 4.8.4420.0; Microsoft Windows 10.0.19044 )",
        "x-ms-blob-public-access": "container",
        "x-ms-client-request-id": "5532a94b-cc5f-6e94-7351-471a99ed264e",
        "x-ms-date": "Thu, 20 Jan 2022 20:44:17 GMT",
        "x-ms-return-client-request-id": "true",
        "x-ms-version": "2021-06-08"
      },
      "RequestBody": null,
      "StatusCode": 201,
      "ResponseHeaders": {
        "Content-Length": "0",
        "Date": "Thu, 20 Jan 2022 20:44:17 GMT",
        "ETag": "\u00220x8D9DC55A06BB369\u0022",
        "Last-Modified": "Thu, 20 Jan 2022 20:44:17 GMT",
        "Server": "Windows-Azure-Blob/1.0 Microsoft-HTTPAPI/2.0",
<<<<<<< HEAD
        "x-ms-client-request-id": "b3e6c646-745a-509d-b75a-0864d1e49e1f",
        "x-ms-request-id": "d44791a5-701e-003e-648c-e14dbd000000",
        "x-ms-version": "2021-06-08"
=======
        "x-ms-client-request-id": "5532a94b-cc5f-6e94-7351-471a99ed264e",
        "x-ms-request-id": "6ce82d2d-001e-0046-403e-0eee45000000",
        "x-ms-version": "2021-04-10"
>>>>>>> bc50fe7b
      },
      "ResponseBody": []
    },
    {
      "RequestUri": "http://seanmcccanary3.blob.core.windows.net/test-container-ed556870-ac69-3d7d-a3e2-f2f29e2f667a/test-blob-c180bbf9-0c6c-6d4f-e195-26de426baee1",
      "RequestMethod": "PUT",
      "RequestHeaders": {
        "Accept": "application/xml",
        "Authorization": "Sanitized",
        "Content-Length": "0",
        "Content-Type": "application/octet-stream",
        "traceparent": "00-936242d8fa231447bcabff7c80d119ed-3ca40d376f047a44-00",
        "User-Agent": "azsdk-net-Storage.Blobs/12.11.0-alpha.20220118.1 (.NET Framework 4.8.4420.0; Microsoft Windows 10.0.19044 )",
        "x-ms-blob-type": "BlockBlob",
        "x-ms-client-request-id": "d3171c65-7841-3e7c-5ac4-73caa6b62b08",
        "x-ms-date": "Thu, 20 Jan 2022 20:44:17 GMT",
        "x-ms-return-client-request-id": "true",
        "x-ms-version": "2021-06-08"
      },
      "RequestBody": [],
      "StatusCode": 201,
      "ResponseHeaders": {
        "Content-Length": "0",
        "Content-MD5": "1B2M2Y8AsgTpgAmY7PhCfg==",
        "Date": "Thu, 20 Jan 2022 20:44:17 GMT",
        "ETag": "\u00220x8D9DC55A074F541\u0022",
        "Last-Modified": "Thu, 20 Jan 2022 20:44:17 GMT",
        "Server": "Windows-Azure-Blob/1.0 Microsoft-HTTPAPI/2.0",
        "x-ms-client-request-id": "d3171c65-7841-3e7c-5ac4-73caa6b62b08",
        "x-ms-content-crc64": "AAAAAAAAAAA=",
        "x-ms-request-id": "6ce82d3b-001e-0046-4b3e-0eee45000000",
        "x-ms-request-server-encrypted": "true",
        "x-ms-version": "2021-04-10",
        "x-ms-version-id": "2022-01-20T20:44:17.1986241Z"
      },
      "ResponseBody": []
    },
    {
      "RequestUri": "http://seanmcccanary3.blob.core.windows.net/test-container-ed556870-ac69-3d7d-a3e2-f2f29e2f667a/test-blob-c180bbf9-0c6c-6d4f-e195-26de426baee1?comp=block\u0026blockid=AAQAAAAAAAAAAAAAAAAAAAAAAAAAAAAAAAAAAAAAAAAAAAAAAAAAAAAAAAAAAAAA",
      "RequestMethod": "PUT",
      "RequestHeaders": {
        "Accept": "application/xml",
        "Authorization": "Sanitized",
        "Content-Length": "1024",
        "Content-Type": "application/octet-stream",
        "User-Agent": "azsdk-net-Storage.Blobs/12.11.0-alpha.20220118.1 (.NET Framework 4.8.4420.0; Microsoft Windows 10.0.19044 )",
        "x-ms-client-request-id": "4ebe4b84-7a1a-0738-a0be-4155c34621ae",
        "x-ms-date": "Thu, 20 Jan 2022 20:44:17 GMT",
        "x-ms-return-client-request-id": "true",
        "x-ms-version": "2021-04-10"
      },
      "RequestBody": "omVxkEcyUeigZRyUAlmydW5MeSZT258wjWeaN5xPdO6sAlRV\u002B5WSMsovMttc6DwAEv5bWTwFtMbFQAPfmBlLUfAt5wAFXHrYukZbJKnE1KUrmSWe9Bqxpk2NkLqSs5qw4\u002BHrLgA8\u002B7aEgp/2qY8dAWtes/70rV3We0Cyd8u/RgarqkHI2KWk755uGnF7u/2\u002BcI5PNP\u002BcvDWDFbO/iYPqxTyYSv5NVCjFucNghZPrWsBD8wc8bxEHD\u002B4MRMPy5GUag1U04nD\u002BcBtmiXs7PDaimLrzfJV8rVUrkTsQQRBk09VdRQI9tnhPRYPr1uaWy9O3aawJ/2jQndUACVE17S4LAbal3fY0ZOFBozcSkNdulMVnWNhkWtNtjacsPa0nGVdU4NUw8O3dgwXKx1swvQ3\u002BkXSLzZRWpqbiOE9OCCY0GorfvbACPqTXitXTmZJ3PNCaLaw4m0vC/jkuTbeejnrelq3RUABc/FPQs0O\u002Bgw0Tavx/s9p5/H4\u002BHb920/DsOfxb9ALlpuvQPTFZZ\u002BgIA3ssGuK7HtqgZJoukjNA5ili5HlHY44KLsQQr3WoIJSWNhlESbgNMBshuo9othS3j1cI9oNuwaDsIuweq25k90QGmFsa/J1wVbNeJan\u002BonewWCAeoCoRJ3V5VyfM7oWsvMNLYR24nZO5l6HPEJv37X90blJORlYZ9HHmoaR1pGYtsWnmskBa97uNZAiJQRbagWqnV4AyXnZsMm2s0vzuQ/M6oV8yETo/GneXweFOkLNaDB86zkzm\u002B1LzeYDTrSW\u002BniAVTp\u002B3p3AvaDwJm5yUHaG5UcbctHWmVKYMPpe5a2xR2CPAOUIUo2SuCmUQ3V\u002B1XlzfGlxf4umrbvr4qmjZdf3Pt8J50\u002BRepa5hLqkQlndHVuA62lEQ8vY5FcpIG/j71JRoQCWdO4p3gHSu/bRAm9iDsVSIn5urv8XMQL4aFom2ZlkVp1VRqRpVw1ncYvVB\u002BXryxWqkcjX4vYBg0PvMXWnr95ZbKvOCMQc5M9tCzl3PikdDJ1EfEfMjHOrV8NkfiWXv8Wpe5s6GcJNjaj9atu4jkEaziDUYzOWiNw4JrUAuGal1U93ycaN5vbe9u6e0yWX8sWCSawEv1iWEu6\u002B/fcNSNFCV5GMQMB6iOst\u002BWhA\u002B7m2oDPvgm66oRXy4brb0uT/za4dWHuUC64BB8DA1sXwURc1BF3DHcpmi7J7nWMJoroGLiu\u002BJ6M\u002BIpiF6n6t9c5T/oyjos6LOLPjttDJGG5O\u002B2EKvqSaNi139uHBPTdLuJHkK57SZf/vfvV72mzOdQouOvMdpzsluchjK6voxf98m/4\u002B4PDPeJFhHz\u002BzHlu8pYHXlwJALhVawm3Wcz5QArj1/0A==",
      "StatusCode": 201,
      "ResponseHeaders": {
        "Content-Length": "0",
        "Date": "Thu, 20 Jan 2022 20:44:17 GMT",
        "Server": "Windows-Azure-Blob/1.0 Microsoft-HTTPAPI/2.0",
        "x-ms-client-request-id": "4ebe4b84-7a1a-0738-a0be-4155c34621ae",
        "x-ms-content-crc64": "GBgmEfH2yJ4=",
        "x-ms-request-id": "6ce82d46-001e-0046-533e-0eee45000000",
        "x-ms-request-server-encrypted": "true",
        "x-ms-version": "2021-04-10"
      },
      "ResponseBody": []
    },
    {
      "RequestUri": "http://seanmcccanary3.blob.core.windows.net/test-container-ed556870-ac69-3d7d-a3e2-f2f29e2f667a/test-blob-c180bbf9-0c6c-6d4f-e195-26de426baee1?comp=blocklist",
      "RequestMethod": "PUT",
      "RequestHeaders": {
        "Accept": "application/xml",
        "Authorization": "Sanitized",
        "Content-Length": "107",
        "Content-Type": "application/xml",
        "If-Match": "\u00220x8D9DC55A074F541\u0022",
        "User-Agent": "azsdk-net-Storage.Blobs/12.11.0-alpha.20220118.1 (.NET Framework 4.8.4420.0; Microsoft Windows 10.0.19044 )",
        "x-ms-client-request-id": "637b0a2e-317e-22b5-6bdc-66996f42abdb",
        "x-ms-date": "Thu, 20 Jan 2022 20:44:17 GMT",
        "x-ms-return-client-request-id": "true",
        "x-ms-version": "2021-04-10"
      },
      "RequestBody": "\uFEFF\u003CBlockList\u003E\u003CLatest\u003EAAQAAAAAAAAAAAAAAAAAAAAAAAAAAAAAAAAAAAAAAAAAAAAAAAAAAAAAAAAAAAAA\u003C/Latest\u003E\u003C/BlockList\u003E",
      "StatusCode": 201,
      "ResponseHeaders": {
        "Content-Length": "0",
        "Date": "Thu, 20 Jan 2022 20:44:17 GMT",
        "ETag": "\u00220x8D9DC55A0A2DC6C\u0022",
        "Last-Modified": "Thu, 20 Jan 2022 20:44:17 GMT",
        "Server": "Windows-Azure-Blob/1.0 Microsoft-HTTPAPI/2.0",
        "x-ms-client-request-id": "637b0a2e-317e-22b5-6bdc-66996f42abdb",
        "x-ms-content-crc64": "17m5j6ScWgM=",
        "x-ms-request-id": "6ce82d63-001e-0046-673e-0eee45000000",
        "x-ms-request-server-encrypted": "true",
        "x-ms-version": "2021-04-10",
        "x-ms-version-id": "2022-01-20T20:44:17.5004540Z"
      },
      "ResponseBody": []
    },
    {
      "RequestUri": "http://seanmcccanary3.blob.core.windows.net/test-container-ed556870-ac69-3d7d-a3e2-f2f29e2f667a/test-blob-c180bbf9-0c6c-6d4f-e195-26de426baee1?comp=blocklist",
      "RequestMethod": "PUT",
      "RequestHeaders": {
        "Accept": "application/xml",
        "Authorization": "Sanitized",
        "Content-Length": "107",
        "Content-Type": "application/xml",
        "If-Match": "\u00220x8D9DC55A0A2DC6C\u0022",
        "User-Agent": "azsdk-net-Storage.Blobs/12.11.0-alpha.20220118.1 (.NET Framework 4.8.4420.0; Microsoft Windows 10.0.19044 )",
        "x-ms-client-request-id": "b827cc24-beca-162f-1031-199f09f4a0b6",
        "x-ms-date": "Thu, 20 Jan 2022 20:44:17 GMT",
        "x-ms-return-client-request-id": "true",
        "x-ms-version": "2021-04-10"
      },
      "RequestBody": "\uFEFF\u003CBlockList\u003E\u003CLatest\u003EAAQAAAAAAAAAAAAAAAAAAAAAAAAAAAAAAAAAAAAAAAAAAAAAAAAAAAAAAAAAAAAA\u003C/Latest\u003E\u003C/BlockList\u003E",
      "StatusCode": 201,
      "ResponseHeaders": {
        "Content-Length": "0",
        "Date": "Thu, 20 Jan 2022 20:44:17 GMT",
        "ETag": "\u00220x8D9DC55A0BB90F9\u0022",
        "Last-Modified": "Thu, 20 Jan 2022 20:44:17 GMT",
        "Server": "Windows-Azure-Blob/1.0 Microsoft-HTTPAPI/2.0",
        "x-ms-client-request-id": "b827cc24-beca-162f-1031-199f09f4a0b6",
        "x-ms-content-crc64": "17m5j6ScWgM=",
        "x-ms-request-id": "6ce82d8c-001e-0046-063e-0eee45000000",
        "x-ms-request-server-encrypted": "true",
<<<<<<< HEAD
        "x-ms-version": "2021-06-08",
        "x-ms-version-id": "2021-11-24T23:39:09.5038503Z"
=======
        "x-ms-version": "2021-04-10",
        "x-ms-version-id": "2022-01-20T20:44:17.6633619Z"
>>>>>>> bc50fe7b
      },
      "ResponseBody": []
    },
    {
      "RequestUri": "http://seanmcccanary3.blob.core.windows.net/test-container-ed556870-ac69-3d7d-a3e2-f2f29e2f667a/test-blob-c180bbf9-0c6c-6d4f-e195-26de426baee1",
      "RequestMethod": "PUT",
      "RequestHeaders": {
        "Accept": "application/xml",
        "Authorization": "Sanitized",
        "Content-Length": "0",
        "Content-Type": "application/octet-stream",
        "If-Unmodified-Since": "Wed, 19 Jan 2022 20:44:16 GMT",
        "traceparent": "00-1b49d0e70de6f340a1e64b3f06911fce-607cc4f751953840-00",
        "User-Agent": "azsdk-net-Storage.Blobs/12.11.0-alpha.20220118.1 (.NET Framework 4.8.4420.0; Microsoft Windows 10.0.19044 )",
        "x-ms-blob-type": "BlockBlob",
        "x-ms-client-request-id": "57fa779f-2955-6bfb-b42b-8bd5d6d919e0",
        "x-ms-date": "Thu, 20 Jan 2022 20:44:17 GMT",
        "x-ms-return-client-request-id": "true",
        "x-ms-version": "2021-06-08"
      },
      "RequestBody": [],
      "StatusCode": 412,
      "ResponseHeaders": {
        "Content-Length": "252",
        "Content-Type": "application/xml",
        "Date": "Thu, 20 Jan 2022 20:44:17 GMT",
        "Server": "Windows-Azure-Blob/1.0 Microsoft-HTTPAPI/2.0",
        "x-ms-client-request-id": "57fa779f-2955-6bfb-b42b-8bd5d6d919e0",
        "x-ms-error-code": "ConditionNotMet",
<<<<<<< HEAD
        "x-ms-request-id": "d44791c2-701e-003e-768c-e14dbd000000",
        "x-ms-version": "2021-06-08"
=======
        "x-ms-request-id": "6ce82dcc-001e-0046-2b3e-0eee45000000",
        "x-ms-version": "2021-04-10"
>>>>>>> bc50fe7b
      },
      "ResponseBody": [
        "\uFEFF\u003C?xml version=\u00221.0\u0022 encoding=\u0022utf-8\u0022?\u003E\u003CError\u003E\u003CCode\u003EConditionNotMet\u003C/Code\u003E\u003CMessage\u003EThe condition specified using HTTP conditional header(s) is not met.\n",
        "RequestId:6ce82dcc-001e-0046-2b3e-0eee45000000\n",
        "Time:2022-01-20T20:44:17.7585991Z\u003C/Message\u003E\u003C/Error\u003E"
      ]
    },
    {
      "RequestUri": "http://seanmcccanary3.blob.core.windows.net/test-container-ed556870-ac69-3d7d-a3e2-f2f29e2f667a?restype=container",
      "RequestMethod": "DELETE",
      "RequestHeaders": {
        "Accept": "application/xml",
        "Authorization": "Sanitized",
        "traceparent": "00-fd1e6c62c278304ab7fb51455046c74a-6e2eca223d3ee645-00",
        "User-Agent": "azsdk-net-Storage.Blobs/12.11.0-alpha.20220118.1 (.NET Framework 4.8.4420.0; Microsoft Windows 10.0.19044 )",
        "x-ms-client-request-id": "4655d36f-0a43-05c5-2edc-52242a5399d2",
        "x-ms-date": "Thu, 20 Jan 2022 20:44:17 GMT",
        "x-ms-return-client-request-id": "true",
        "x-ms-version": "2021-06-08"
      },
      "RequestBody": null,
      "StatusCode": 202,
      "ResponseHeaders": {
        "Content-Length": "0",
        "Date": "Thu, 20 Jan 2022 20:44:17 GMT",
        "Server": "Windows-Azure-Blob/1.0 Microsoft-HTTPAPI/2.0",
<<<<<<< HEAD
        "x-ms-client-request-id": "c180bbf9-0c6c-6d4f-e195-26de426baee1",
        "x-ms-request-id": "d44791c9-701e-003e-7d8c-e14dbd000000",
        "x-ms-version": "2021-06-08"
=======
        "x-ms-client-request-id": "4655d36f-0a43-05c5-2edc-52242a5399d2",
        "x-ms-request-id": "6ce82dde-001e-0046-373e-0eee45000000",
        "x-ms-version": "2021-04-10"
>>>>>>> bc50fe7b
      },
      "ResponseBody": []
    },
    {
      "RequestUri": "http://seanmcccanary3.blob.core.windows.net/test-container-b6129ffb-0cde-9344-7642-2e314adfcd38?restype=container",
      "RequestMethod": "PUT",
      "RequestHeaders": {
        "Accept": "application/xml",
        "Authorization": "Sanitized",
        "traceparent": "00-5a74b9cfe3db084c863f74b1c082ea85-4e949ef54af23843-00",
        "User-Agent": "azsdk-net-Storage.Blobs/12.11.0-alpha.20220118.1 (.NET Framework 4.8.4420.0; Microsoft Windows 10.0.19044 )",
        "x-ms-blob-public-access": "container",
        "x-ms-client-request-id": "fd210d8a-1468-6324-8fc2-d000dc94bb4f",
        "x-ms-date": "Thu, 20 Jan 2022 20:44:17 GMT",
        "x-ms-return-client-request-id": "true",
        "x-ms-version": "2021-06-08"
      },
      "RequestBody": null,
      "StatusCode": 201,
      "ResponseHeaders": {
        "Content-Length": "0",
        "Date": "Thu, 20 Jan 2022 20:44:17 GMT",
        "ETag": "\u00220x8D9DC55A0DC17EF\u0022",
        "Last-Modified": "Thu, 20 Jan 2022 20:44:17 GMT",
        "Server": "Windows-Azure-Blob/1.0 Microsoft-HTTPAPI/2.0",
<<<<<<< HEAD
        "x-ms-client-request-id": "907165a2-3247-e851-a065-1c940259b275",
        "x-ms-request-id": "d44791cf-701e-003e-018c-e14dbd000000",
        "x-ms-version": "2021-06-08"
=======
        "x-ms-client-request-id": "fd210d8a-1468-6324-8fc2-d000dc94bb4f",
        "x-ms-request-id": "6ce82df5-001e-0046-443e-0eee45000000",
        "x-ms-version": "2021-04-10"
>>>>>>> bc50fe7b
      },
      "ResponseBody": []
    },
    {
      "RequestUri": "http://seanmcccanary3.blob.core.windows.net/test-container-b6129ffb-0cde-9344-7642-2e314adfcd38/test-blob-a2c3190e-96ed-284e-0392-334506ced999",
      "RequestMethod": "PUT",
      "RequestHeaders": {
        "Accept": "application/xml",
        "Authorization": "Sanitized",
        "Content-Length": "0",
        "Content-Type": "application/octet-stream",
        "traceparent": "00-6ce1db5488b0724886107d8fe77ac848-0ae04238615aaf41-00",
        "User-Agent": "azsdk-net-Storage.Blobs/12.11.0-alpha.20220118.1 (.NET Framework 4.8.4420.0; Microsoft Windows 10.0.19044 )",
        "x-ms-blob-type": "BlockBlob",
        "x-ms-client-request-id": "9f67b7dd-ea18-f4e7-bef8-fad6e0de5dc0",
        "x-ms-date": "Thu, 20 Jan 2022 20:44:17 GMT",
        "x-ms-return-client-request-id": "true",
        "x-ms-version": "2021-06-08"
      },
      "RequestBody": [],
      "StatusCode": 201,
      "ResponseHeaders": {
        "Content-Length": "0",
        "Content-MD5": "1B2M2Y8AsgTpgAmY7PhCfg==",
        "Date": "Thu, 20 Jan 2022 20:44:17 GMT",
        "ETag": "\u00220x8D9DC55A0E53301\u0022",
        "Last-Modified": "Thu, 20 Jan 2022 20:44:17 GMT",
        "Server": "Windows-Azure-Blob/1.0 Microsoft-HTTPAPI/2.0",
        "x-ms-client-request-id": "9f67b7dd-ea18-f4e7-bef8-fad6e0de5dc0",
        "x-ms-content-crc64": "AAAAAAAAAAA=",
        "x-ms-request-id": "6ce82e0a-001e-0046-533e-0eee45000000",
        "x-ms-request-server-encrypted": "true",
        "x-ms-version": "2021-04-10",
        "x-ms-version-id": "2022-01-20T20:44:17.9352075Z"
      },
      "ResponseBody": []
    },
    {
      "RequestUri": "http://seanmcccanary3.blob.core.windows.net/test-container-b6129ffb-0cde-9344-7642-2e314adfcd38/test-blob-a2c3190e-96ed-284e-0392-334506ced999?comp=block\u0026blockid=AAQAAAAAAAAAAAAAAAAAAAAAAAAAAAAAAAAAAAAAAAAAAAAAAAAAAAAAAAAAAAAA",
      "RequestMethod": "PUT",
      "RequestHeaders": {
        "Accept": "application/xml",
        "Authorization": "Sanitized",
        "Content-Length": "1024",
        "Content-Type": "application/octet-stream",
        "User-Agent": "azsdk-net-Storage.Blobs/12.11.0-alpha.20220118.1 (.NET Framework 4.8.4420.0; Microsoft Windows 10.0.19044 )",
        "x-ms-client-request-id": "9248d910-eba1-5b17-4e8c-a2685c031bc7",
        "x-ms-date": "Thu, 20 Jan 2022 20:44:17 GMT",
        "x-ms-return-client-request-id": "true",
        "x-ms-version": "2021-04-10"
      },
      "RequestBody": "6DZKg\u002B1\u002BkD5Jdz3qIo0lZ\u002B5FaE5nOYHMcbF\u002BxdX5bIWlstfMUSABXyYpVaCs/NIw05Pnm3YOWa\u002B0fhI7/8toUAu4RW\u002B1WRbORAknPePgH3TfTvJCEdAOllkoF9IOxWBbwQWV87dienl8GVdt5hvL016dW7DZJT46qa4WjUFDwH6pzHzeSyu9fdR4xfh5obA9XUN0cGqvgpvGW0kITO04OVnYwxqf7Igy4N7cYF9GwAj\u002B2C/\u002Bz08U\u002BUrgGO/itDHmQIyfoN2WnnG6QY\u002BL0yE8gJpBCXO9OmkJxMrPvtSYUCys9SDSpiAqaDq\u002BQ43AiCYopJdVoKq\u002BKQYiltsTxt\u002BcIfBj390Badl5F6E5//bbSDyjpho8Q6\u002BB7swZrxBEFqJaISGdXKhIJzq\u002B24kJhSkPRk2fcB/FYN5A4vAR57nJNQD/3t7VPuuTWn/ffWcmeGmjCmnCpKaClcBDXHq4N0CB9aaICqZKOgdiCxWg5eJ3GmqHbdxQBpBafEgekuJw2yI/XojBnm3CWM9hYJiR4a/dzEEQMMljMO4VLY1dLKgk8TDyYYdatXv8xBUM76b3yZuZQMahYKpY2y2Zq3DgZCwnPG9onoAogxbFFGu0VkFIHWTyxOzig5CFmYVZwAoLG2Dp5bI3jysacbyv20s/pIXsUY0L7qA/Rbje4wT6zsMMuvgLy3COEI4511MvMqhERvX/bW58/y2/qZ/6WawmH6L5oyBSM9gUXUD/0hZMEBMQmZwP\u002B2BUj7rLSyHRlLfiE7ewNo6H8RIc6xAufC0Wc5mM6r8PFyRCpRRlh\u002Be2Q8mIHb5fm9qEiKeJ8g9QJRONtdiIRKr40vyTbpB6ImorZadHpV9ut9e/B2EYhSQU8X8A2NEPLv4ekEvCyy1JCmY8Xo1nCYCzHv4ByT1I30zXfn0QeUmZHDepKBQUq\u002Bupdfz72yeXrOj/TbnSDWTB1rH\u002B602wOZEcokJWvuFrn3MTV1NATAMlQNGVESyQxw7S51FjFcCd\u002BTxr3jnlQO4Gk61GvrYRgYmt2ap8GydljNszg9ePCImydl0X1G3KP//jjn1\u002BSQhYwGbItjwVIN4UBlJdsbwXdosjk0hY\u002Bqwb4pmrmYyq5kLT28Nwx1FNnVV/As0bbY5CzBfyW7bA/8a5rNSjaodRaiAQitX5pq851fXy2ffeAHQKaM11t4qLE9z8thp9qjPOLZitC\u002BO4SCVouIXBzSbP2qxfmAG63LKVhHf5/e\u002BUuyvCJKtfMfSRUSCnDf4EykW1LNtuHhIyE1DlF4Zrv0o20/1a/ql6b6m3zUbhE8\u002BzkLkxQ9ATJp0YjxBaehltJZLVcTkBqsucO70ytlDLUQCBMYfMOnt5IqxfQW\u002BYH/WPSQ==",
      "StatusCode": 201,
      "ResponseHeaders": {
        "Content-Length": "0",
        "Date": "Thu, 20 Jan 2022 20:44:18 GMT",
        "Server": "Windows-Azure-Blob/1.0 Microsoft-HTTPAPI/2.0",
        "x-ms-client-request-id": "9248d910-eba1-5b17-4e8c-a2685c031bc7",
        "x-ms-content-crc64": "UC2qkrYmEjs=",
        "x-ms-request-id": "6ce82e1a-001e-0046-633e-0eee45000000",
        "x-ms-request-server-encrypted": "true",
        "x-ms-version": "2021-04-10"
      },
      "ResponseBody": []
    },
    {
      "RequestUri": "http://seanmcccanary3.blob.core.windows.net/test-container-b6129ffb-0cde-9344-7642-2e314adfcd38/test-blob-a2c3190e-96ed-284e-0392-334506ced999?comp=blocklist",
      "RequestMethod": "PUT",
      "RequestHeaders": {
        "Accept": "application/xml",
        "Authorization": "Sanitized",
        "Content-Length": "107",
        "Content-Type": "application/xml",
        "If-Match": "\u00220x8D9DC55A0E53301\u0022",
        "User-Agent": "azsdk-net-Storage.Blobs/12.11.0-alpha.20220118.1 (.NET Framework 4.8.4420.0; Microsoft Windows 10.0.19044 )",
        "x-ms-client-request-id": "468830f4-fdad-bba8-9cb0-53080f7d9192",
        "x-ms-date": "Thu, 20 Jan 2022 20:44:18 GMT",
        "x-ms-return-client-request-id": "true",
        "x-ms-version": "2021-04-10"
      },
      "RequestBody": "\uFEFF\u003CBlockList\u003E\u003CLatest\u003EAAQAAAAAAAAAAAAAAAAAAAAAAAAAAAAAAAAAAAAAAAAAAAAAAAAAAAAAAAAAAAAA\u003C/Latest\u003E\u003C/BlockList\u003E",
      "StatusCode": 201,
      "ResponseHeaders": {
        "Content-Length": "0",
        "Date": "Thu, 20 Jan 2022 20:44:18 GMT",
        "ETag": "\u00220x8D9DC55A1138F4B\u0022",
        "Last-Modified": "Thu, 20 Jan 2022 20:44:18 GMT",
        "Server": "Windows-Azure-Blob/1.0 Microsoft-HTTPAPI/2.0",
        "x-ms-client-request-id": "468830f4-fdad-bba8-9cb0-53080f7d9192",
        "x-ms-content-crc64": "17m5j6ScWgM=",
        "x-ms-request-id": "6ce82e3b-001e-0046-7b3e-0eee45000000",
        "x-ms-request-server-encrypted": "true",
<<<<<<< HEAD
        "x-ms-version": "2021-06-08",
        "x-ms-version-id": "2021-11-24T23:39:09.7467127Z"
=======
        "x-ms-version": "2021-04-10",
        "x-ms-version-id": "2022-01-20T20:44:18.2390363Z"
>>>>>>> bc50fe7b
      },
      "ResponseBody": []
    },
    {
      "RequestUri": "http://seanmcccanary3.blob.core.windows.net/test-container-b6129ffb-0cde-9344-7642-2e314adfcd38/test-blob-a2c3190e-96ed-284e-0392-334506ced999?comp=blocklist",
      "RequestMethod": "PUT",
      "RequestHeaders": {
        "Accept": "application/xml",
        "Authorization": "Sanitized",
        "Content-Length": "107",
        "Content-Type": "application/xml",
        "If-Match": "\u00220x8D9DC55A1138F4B\u0022",
        "User-Agent": "azsdk-net-Storage.Blobs/12.11.0-alpha.20220118.1 (.NET Framework 4.8.4420.0; Microsoft Windows 10.0.19044 )",
        "x-ms-client-request-id": "2c73904f-d57a-a519-c3ec-7a940be37022",
        "x-ms-date": "Thu, 20 Jan 2022 20:44:18 GMT",
        "x-ms-return-client-request-id": "true",
        "x-ms-version": "2021-04-10"
      },
      "RequestBody": "\uFEFF\u003CBlockList\u003E\u003CLatest\u003EAAQAAAAAAAAAAAAAAAAAAAAAAAAAAAAAAAAAAAAAAAAAAAAAAAAAAAAAAAAAAAAA\u003C/Latest\u003E\u003C/BlockList\u003E",
      "StatusCode": 201,
      "ResponseHeaders": {
        "Content-Length": "0",
        "Date": "Thu, 20 Jan 2022 20:44:18 GMT",
        "ETag": "\u00220x8D9DC55A12ABD6D\u0022",
        "Last-Modified": "Thu, 20 Jan 2022 20:44:18 GMT",
        "Server": "Windows-Azure-Blob/1.0 Microsoft-HTTPAPI/2.0",
        "x-ms-client-request-id": "2c73904f-d57a-a519-c3ec-7a940be37022",
        "x-ms-content-crc64": "17m5j6ScWgM=",
        "x-ms-request-id": "6ce82e67-001e-0046-163e-0eee45000000",
        "x-ms-request-server-encrypted": "true",
        "x-ms-version": "2021-04-10",
        "x-ms-version-id": "2022-01-20T20:44:18.3909501Z"
      },
      "ResponseBody": []
    },
    {
      "RequestUri": "http://seanmcccanary3.blob.core.windows.net/test-container-b6129ffb-0cde-9344-7642-2e314adfcd38/test-blob-a2c3190e-96ed-284e-0392-334506ced999",
      "RequestMethod": "PUT",
      "RequestHeaders": {
        "Accept": "application/xml",
        "Authorization": "Sanitized",
        "Content-Length": "0",
        "Content-Type": "application/octet-stream",
        "If-Match": "\u0022garbage\u0022",
        "traceparent": "00-4fd3753373e4ce45803a25d388fbed0f-ac3e090eee7b8b47-00",
        "User-Agent": "azsdk-net-Storage.Blobs/12.11.0-alpha.20220118.1 (.NET Framework 4.8.4420.0; Microsoft Windows 10.0.19044 )",
        "x-ms-blob-type": "BlockBlob",
        "x-ms-client-request-id": "7b090f53-1ba2-2188-94cd-1b958ea00623",
        "x-ms-date": "Thu, 20 Jan 2022 20:44:18 GMT",
        "x-ms-return-client-request-id": "true",
        "x-ms-version": "2021-06-08"
      },
      "RequestBody": [],
      "StatusCode": 412,
      "ResponseHeaders": {
        "Content-Length": "252",
        "Content-Type": "application/xml",
        "Date": "Thu, 20 Jan 2022 20:44:18 GMT",
        "Server": "Windows-Azure-Blob/1.0 Microsoft-HTTPAPI/2.0",
        "x-ms-client-request-id": "7b090f53-1ba2-2188-94cd-1b958ea00623",
        "x-ms-error-code": "ConditionNotMet",
<<<<<<< HEAD
        "x-ms-request-id": "d44791e3-701e-003e-138c-e14dbd000000",
        "x-ms-version": "2021-06-08"
=======
        "x-ms-request-id": "6ce82e91-001e-0046-333e-0eee45000000",
        "x-ms-version": "2021-04-10"
>>>>>>> bc50fe7b
      },
      "ResponseBody": [
        "\uFEFF\u003C?xml version=\u00221.0\u0022 encoding=\u0022utf-8\u0022?\u003E\u003CError\u003E\u003CCode\u003EConditionNotMet\u003C/Code\u003E\u003CMessage\u003EThe condition specified using HTTP conditional header(s) is not met.\n",
        "RequestId:6ce82e91-001e-0046-333e-0eee45000000\n",
        "Time:2022-01-20T20:44:18.4492024Z\u003C/Message\u003E\u003C/Error\u003E"
      ]
    },
    {
      "RequestUri": "http://seanmcccanary3.blob.core.windows.net/test-container-b6129ffb-0cde-9344-7642-2e314adfcd38?restype=container",
      "RequestMethod": "DELETE",
      "RequestHeaders": {
        "Accept": "application/xml",
        "Authorization": "Sanitized",
        "traceparent": "00-04957ff6adb0ea48a09ef3cde466d261-2cd4a9e172cece41-00",
        "User-Agent": "azsdk-net-Storage.Blobs/12.11.0-alpha.20220118.1 (.NET Framework 4.8.4420.0; Microsoft Windows 10.0.19044 )",
        "x-ms-client-request-id": "9c1f826b-c1b4-63fa-fc70-138e44715fbf",
        "x-ms-date": "Thu, 20 Jan 2022 20:44:18 GMT",
        "x-ms-return-client-request-id": "true",
        "x-ms-version": "2021-06-08"
      },
      "RequestBody": null,
      "StatusCode": 202,
      "ResponseHeaders": {
        "Content-Length": "0",
        "Date": "Thu, 20 Jan 2022 20:44:18 GMT",
        "Server": "Windows-Azure-Blob/1.0 Microsoft-HTTPAPI/2.0",
<<<<<<< HEAD
        "x-ms-client-request-id": "a375baa8-f21a-1f10-fe49-04a3026e0bc9",
        "x-ms-request-id": "d44791ee-701e-003e-1e8c-e14dbd000000",
        "x-ms-version": "2021-06-08"
=======
        "x-ms-client-request-id": "9c1f826b-c1b4-63fa-fc70-138e44715fbf",
        "x-ms-request-id": "6ce82ea1-001e-0046-3b3e-0eee45000000",
        "x-ms-version": "2021-04-10"
>>>>>>> bc50fe7b
      },
      "ResponseBody": []
    },
    {
      "RequestUri": "http://seanmcccanary3.blob.core.windows.net/test-container-6b0a9033-fbd7-932b-0952-aa4f900c5114?restype=container",
      "RequestMethod": "PUT",
      "RequestHeaders": {
        "Accept": "application/xml",
        "Authorization": "Sanitized",
        "traceparent": "00-53e4364cf9ca6e4fb8a373581909a380-a713cff6491e294f-00",
        "User-Agent": "azsdk-net-Storage.Blobs/12.11.0-alpha.20220118.1 (.NET Framework 4.8.4420.0; Microsoft Windows 10.0.19044 )",
        "x-ms-blob-public-access": "container",
        "x-ms-client-request-id": "3f48cbf4-9676-6f4f-568c-926216abd2f0",
        "x-ms-date": "Thu, 20 Jan 2022 20:44:18 GMT",
        "x-ms-return-client-request-id": "true",
        "x-ms-version": "2021-06-08"
      },
      "RequestBody": null,
      "StatusCode": 201,
      "ResponseHeaders": {
        "Content-Length": "0",
        "Date": "Thu, 20 Jan 2022 20:44:18 GMT",
        "ETag": "\u00220x8D9DC55A14662DF\u0022",
        "Last-Modified": "Thu, 20 Jan 2022 20:44:18 GMT",
        "Server": "Windows-Azure-Blob/1.0 Microsoft-HTTPAPI/2.0",
<<<<<<< HEAD
        "x-ms-client-request-id": "3cc2dc5b-7cac-1a24-a5d5-760536ac079e",
        "x-ms-request-id": "d44791ff-701e-003e-2d8c-e14dbd000000",
        "x-ms-version": "2021-06-08"
=======
        "x-ms-client-request-id": "3f48cbf4-9676-6f4f-568c-926216abd2f0",
        "x-ms-request-id": "6ce82eaf-001e-0046-473e-0eee45000000",
        "x-ms-version": "2021-04-10"
>>>>>>> bc50fe7b
      },
      "ResponseBody": []
    },
    {
      "RequestUri": "http://seanmcccanary3.blob.core.windows.net/test-container-6b0a9033-fbd7-932b-0952-aa4f900c5114/test-blob-50c1ff1f-5347-c93f-22d0-d6fdc3a0e792",
      "RequestMethod": "PUT",
      "RequestHeaders": {
        "Accept": "application/xml",
        "Authorization": "Sanitized",
        "Content-Length": "0",
        "Content-Type": "application/octet-stream",
        "traceparent": "00-3bb33b399827664c8395982f1003f1f7-ac03e7304476294a-00",
        "User-Agent": "azsdk-net-Storage.Blobs/12.11.0-alpha.20220118.1 (.NET Framework 4.8.4420.0; Microsoft Windows 10.0.19044 )",
        "x-ms-blob-type": "BlockBlob",
        "x-ms-client-request-id": "ac6c4607-22b5-a116-8c7f-1ca6bf51acb6",
        "x-ms-date": "Thu, 20 Jan 2022 20:44:18 GMT",
        "x-ms-return-client-request-id": "true",
        "x-ms-version": "2021-06-08"
      },
      "RequestBody": [],
      "StatusCode": 201,
      "ResponseHeaders": {
        "Content-Length": "0",
        "Content-MD5": "1B2M2Y8AsgTpgAmY7PhCfg==",
        "Date": "Thu, 20 Jan 2022 20:44:18 GMT",
        "ETag": "\u00220x8D9DC55A14FF34A\u0022",
        "Last-Modified": "Thu, 20 Jan 2022 20:44:18 GMT",
        "Server": "Windows-Azure-Blob/1.0 Microsoft-HTTPAPI/2.0",
        "x-ms-client-request-id": "ac6c4607-22b5-a116-8c7f-1ca6bf51acb6",
        "x-ms-content-crc64": "AAAAAAAAAAA=",
        "x-ms-request-id": "6ce82eca-001e-0046-543e-0eee45000000",
        "x-ms-request-server-encrypted": "true",
<<<<<<< HEAD
        "x-ms-version": "2021-06-08",
        "x-ms-version-id": "2021-11-24T23:39:09.9975707Z"
=======
        "x-ms-version": "2021-04-10",
        "x-ms-version-id": "2022-01-20T20:44:18.6338122Z"
>>>>>>> bc50fe7b
      },
      "ResponseBody": []
    },
    {
      "RequestUri": "http://seanmcccanary3.blob.core.windows.net/test-container-6b0a9033-fbd7-932b-0952-aa4f900c5114/test-blob-50c1ff1f-5347-c93f-22d0-d6fdc3a0e792?comp=block\u0026blockid=AAQAAAAAAAAAAAAAAAAAAAAAAAAAAAAAAAAAAAAAAAAAAAAAAAAAAAAAAAAAAAAA",
      "RequestMethod": "PUT",
      "RequestHeaders": {
        "Accept": "application/xml",
        "Authorization": "Sanitized",
        "Content-Length": "1024",
        "Content-Type": "application/octet-stream",
        "User-Agent": "azsdk-net-Storage.Blobs/12.11.0-alpha.20220118.1 (.NET Framework 4.8.4420.0; Microsoft Windows 10.0.19044 )",
        "x-ms-client-request-id": "355a6781-e73f-d552-1b47-b38cb89350e7",
        "x-ms-date": "Thu, 20 Jan 2022 20:44:18 GMT",
        "x-ms-return-client-request-id": "true",
        "x-ms-version": "2021-04-10"
      },
      "RequestBody": "pACCyk8NLAxii6uNnkrxFazs9nw0O9y9Nbk4RPX3dlMN/lDWilmZ\u002BRlfSip3iQNBjQf501ovgWgkxJSV1egWahRXgJ/6G4tTUv1i1PCxRqy29rfu/aP53nznscXEAyMxSd8WHwhjRnF7pYBczK14c33o394wJ2xxXqEiE2nFj07aMYsRmyejU69GclginBHPbz5H2yREASFypMBnQDMIthUygpsiZtdWRIsv6rQUTsKQU6QqfbMplS9pnvZnPBJ8PbxC8Bp2rQhm8ZaZFRZsXlb91\u002B2O3TliCO1ruMjh7wh5sqz40l6oGaWcxIsckH8Z/UCgaWUk7WCD3\u002BcsCvQ/hQKOH2NqdIv4Vb1H8hmtRXhtUruIQYWjVMVMdPJ2ew\u002BwXD6JjnAcr4i0qBOn3PpH1ppvvrg5tkR86sudHf\u002BZgdqulpbaI7YHUaMy1Jhy\u002B3jKBJ5XBrxWd6X6DaSlfpGJGiY5\u002BUVkbLPjaG0VB\u002BKrCe5S0xlhQXoeVx/w4BUSYdIRqbpyOQEyZpfrdJ5OQXDDTgO1Uqt3J9irGqImdIyd0AaaA10nONDsIGyBds3czxavLJERXQ8nmYHhxx5fC/ELTaOYtD0SmxUzyDE\u002B9rELz0uMdkj7i3P3c2nbRnGxjRR7digpQxrYnZB73pXd6KPQ1vfS05WpD8EwoEHUNlWjgjscw4CI4Ysws9m3f63eGorGC2963rl/0WZm\u002BaPZBGY611xZwCUjSPVsoR\u002B78ZAUUoa2DSvlKaOBnfEZIejoV69zfKdRhFplo8N6DTyaxODVUqYcI/Y7VK242CIzCSYMg0pwSHTpw84sUGpoaxxm5tkRRM9BzDO4OCf5mKs3MZqcbYnxKnxr7I7Y79KM0umRUvFJIsRXy7cXtw9M7ysj9R7QzP2SdLxcpVdAadxgLGU\u002BZ0a57Q/VRKLR2nJsHv1jtfqzuwbs/9017HxtF2LbtoqqDofkaQcP\u002B4dawJlJ8IZa3LThrHBeUWhohACSZy1A9iTowRB1fkvypMB/kj9D6/z1Ezqt\u002BQkaS70ffOUHfZNaGcp1YS525F5o7wiv374pJJgDnFTykvwbzXZSVgJl6yctJXh1zorNfy7cRQoAamv\u002B9lhNA\u002BA\u002BZ4fNWpO4JI5bAwThgrpGtFUONh0mFk3xGmMKVF\u002BqGOdG7r3xp3T2FVqfgEIGH\u002BiwuEICP83DGFA53D8wrdAuseocm5T8VAzgFyDCh5YL6vp6WZsdp9kagtVtt8s0xWiKcM5X6oRTs2M1ISesAZG6LfFFtVM0EQoQAhi\u002Bj5xBrFG4NxfHswB1J6U46IWybYFEsonZ7w8UVl7ERudslSTG9HXV9Ml583rxz46t\u002BymEXpWXedwTZ7xBo\u002BG4Aw==",
      "StatusCode": 201,
      "ResponseHeaders": {
        "Content-Length": "0",
        "Date": "Thu, 20 Jan 2022 20:44:18 GMT",
        "Server": "Windows-Azure-Blob/1.0 Microsoft-HTTPAPI/2.0",
        "x-ms-client-request-id": "355a6781-e73f-d552-1b47-b38cb89350e7",
        "x-ms-content-crc64": "zc\u002BPBUAjaVk=",
        "x-ms-request-id": "6ce82edf-001e-0046-623e-0eee45000000",
        "x-ms-request-server-encrypted": "true",
        "x-ms-version": "2021-04-10"
      },
      "ResponseBody": []
    },
    {
      "RequestUri": "http://seanmcccanary3.blob.core.windows.net/test-container-6b0a9033-fbd7-932b-0952-aa4f900c5114/test-blob-50c1ff1f-5347-c93f-22d0-d6fdc3a0e792?comp=blocklist",
      "RequestMethod": "PUT",
      "RequestHeaders": {
        "Accept": "application/xml",
        "Authorization": "Sanitized",
        "Content-Length": "107",
        "Content-Type": "application/xml",
        "If-Match": "\u00220x8D9DC55A14FF34A\u0022",
        "User-Agent": "azsdk-net-Storage.Blobs/12.11.0-alpha.20220118.1 (.NET Framework 4.8.4420.0; Microsoft Windows 10.0.19044 )",
        "x-ms-client-request-id": "3cc09d7e-8287-85c3-c634-7639be675748",
        "x-ms-date": "Thu, 20 Jan 2022 20:44:18 GMT",
        "x-ms-return-client-request-id": "true",
        "x-ms-version": "2021-04-10"
      },
      "RequestBody": "\uFEFF\u003CBlockList\u003E\u003CLatest\u003EAAQAAAAAAAAAAAAAAAAAAAAAAAAAAAAAAAAAAAAAAAAAAAAAAAAAAAAAAAAAAAAA\u003C/Latest\u003E\u003C/BlockList\u003E",
      "StatusCode": 201,
      "ResponseHeaders": {
        "Content-Length": "0",
        "Date": "Thu, 20 Jan 2022 20:44:18 GMT",
        "ETag": "\u00220x8D9DC55A17E2889\u0022",
        "Last-Modified": "Thu, 20 Jan 2022 20:44:18 GMT",
        "Server": "Windows-Azure-Blob/1.0 Microsoft-HTTPAPI/2.0",
        "x-ms-client-request-id": "3cc09d7e-8287-85c3-c634-7639be675748",
        "x-ms-content-crc64": "17m5j6ScWgM=",
        "x-ms-request-id": "6ce82f02-001e-0046-7b3e-0eee45000000",
        "x-ms-request-server-encrypted": "true",
        "x-ms-version": "2021-04-10",
        "x-ms-version-id": "2022-01-20T20:44:18.9386403Z"
      },
      "ResponseBody": []
    },
    {
      "RequestUri": "http://seanmcccanary3.blob.core.windows.net/test-container-6b0a9033-fbd7-932b-0952-aa4f900c5114/test-blob-50c1ff1f-5347-c93f-22d0-d6fdc3a0e792?comp=blocklist",
      "RequestMethod": "PUT",
      "RequestHeaders": {
        "Accept": "application/xml",
        "Authorization": "Sanitized",
        "Content-Length": "107",
        "Content-Type": "application/xml",
        "If-Match": "\u00220x8D9DC55A17E2889\u0022",
        "User-Agent": "azsdk-net-Storage.Blobs/12.11.0-alpha.20220118.1 (.NET Framework 4.8.4420.0; Microsoft Windows 10.0.19044 )",
        "x-ms-client-request-id": "1b0eb02b-14d3-3f60-2c87-129186f2cace",
        "x-ms-date": "Thu, 20 Jan 2022 20:44:18 GMT",
        "x-ms-return-client-request-id": "true",
        "x-ms-version": "2021-04-10"
      },
      "RequestBody": "\uFEFF\u003CBlockList\u003E\u003CLatest\u003EAAQAAAAAAAAAAAAAAAAAAAAAAAAAAAAAAAAAAAAAAAAAAAAAAAAAAAAAAAAAAAAA\u003C/Latest\u003E\u003C/BlockList\u003E",
      "StatusCode": 201,
      "ResponseHeaders": {
        "Content-Length": "0",
        "Date": "Thu, 20 Jan 2022 20:44:19 GMT",
        "ETag": "\u00220x8D9DC55A1957DB8\u0022",
        "Last-Modified": "Thu, 20 Jan 2022 20:44:19 GMT",
        "Server": "Windows-Azure-Blob/1.0 Microsoft-HTTPAPI/2.0",
        "x-ms-client-request-id": "1b0eb02b-14d3-3f60-2c87-129186f2cace",
        "x-ms-content-crc64": "17m5j6ScWgM=",
        "x-ms-request-id": "6ce82f46-001e-0046-253e-0eee45000000",
        "x-ms-request-server-encrypted": "true",
        "x-ms-version": "2021-04-10",
        "x-ms-version-id": "2022-01-20T20:44:19.0915538Z"
      },
      "ResponseBody": []
    },
    {
      "RequestUri": "http://seanmcccanary3.blob.core.windows.net/test-container-6b0a9033-fbd7-932b-0952-aa4f900c5114/test-blob-50c1ff1f-5347-c93f-22d0-d6fdc3a0e792",
      "RequestMethod": "HEAD",
      "RequestHeaders": {
        "Accept": "application/xml",
        "Authorization": "Sanitized",
        "traceparent": "00-6d16f5970fcf9742857bfb4575df2061-16e434cedf82e342-00",
        "User-Agent": "azsdk-net-Storage.Blobs/12.11.0-alpha.20220118.1 (.NET Framework 4.8.4420.0; Microsoft Windows 10.0.19044 )",
        "x-ms-client-request-id": "0e0e093e-3c58-1475-70c9-a27bfdc8fd48",
        "x-ms-date": "Thu, 20 Jan 2022 20:44:19 GMT",
        "x-ms-return-client-request-id": "true",
        "x-ms-version": "2021-06-08"
      },
      "RequestBody": null,
      "StatusCode": 200,
      "ResponseHeaders": {
        "Accept-Ranges": "bytes",
        "Content-Length": "1024",
        "Content-Type": "application/octet-stream",
        "Date": "Thu, 20 Jan 2022 20:44:19 GMT",
        "ETag": "\u00220x8D9DC55A1957DB8\u0022",
        "Last-Modified": "Thu, 20 Jan 2022 20:44:19 GMT",
        "Server": "Windows-Azure-Blob/1.0 Microsoft-HTTPAPI/2.0",
        "Vary": "Origin",
        "x-ms-access-tier": "Hot",
        "x-ms-access-tier-inferred": "true",
        "x-ms-blob-type": "BlockBlob",
        "x-ms-client-request-id": "0e0e093e-3c58-1475-70c9-a27bfdc8fd48",
        "x-ms-creation-time": "Thu, 20 Jan 2022 20:44:19 GMT",
        "x-ms-is-current-version": "true",
        "x-ms-last-access-time": "Thu, 20 Jan 2022 20:44:19 GMT",
        "x-ms-lease-state": "available",
        "x-ms-lease-status": "unlocked",
        "x-ms-request-id": "6ce82f74-001e-0046-433e-0eee45000000",
        "x-ms-server-encrypted": "true",
<<<<<<< HEAD
        "x-ms-version": "2021-06-08",
        "x-ms-version-id": "2021-11-24T23:39:09.9975707Z"
=======
        "x-ms-version": "2021-04-10",
        "x-ms-version-id": "2022-01-20T20:44:19.0915538Z"
>>>>>>> bc50fe7b
      },
      "ResponseBody": []
    },
    {
      "RequestUri": "http://seanmcccanary3.blob.core.windows.net/test-container-6b0a9033-fbd7-932b-0952-aa4f900c5114/test-blob-50c1ff1f-5347-c93f-22d0-d6fdc3a0e792",
      "RequestMethod": "PUT",
      "RequestHeaders": {
        "Accept": "application/xml",
        "Authorization": "Sanitized",
        "Content-Length": "0",
        "Content-Type": "application/octet-stream",
        "If-None-Match": "0x8D9DC55A1957DB8",
        "traceparent": "00-cf79d3bd9031354a986a363f828bae2d-fb758239aa158947-00",
        "User-Agent": "azsdk-net-Storage.Blobs/12.11.0-alpha.20220118.1 (.NET Framework 4.8.4420.0; Microsoft Windows 10.0.19044 )",
        "x-ms-blob-type": "BlockBlob",
        "x-ms-client-request-id": "9239fe26-1a10-2375-415c-c3a2b9102113",
        "x-ms-date": "Thu, 20 Jan 2022 20:44:19 GMT",
        "x-ms-return-client-request-id": "true",
        "x-ms-version": "2021-06-08"
      },
      "RequestBody": [],
      "StatusCode": 412,
      "ResponseHeaders": {
        "Content-Length": "252",
        "Content-Type": "application/xml",
        "Date": "Thu, 20 Jan 2022 20:44:19 GMT",
        "Server": "Windows-Azure-Blob/1.0 Microsoft-HTTPAPI/2.0",
        "x-ms-client-request-id": "9239fe26-1a10-2375-415c-c3a2b9102113",
        "x-ms-error-code": "ConditionNotMet",
<<<<<<< HEAD
        "x-ms-request-id": "d4479234-701e-003e-598c-e14dbd000000",
        "x-ms-version": "2021-06-08"
=======
        "x-ms-request-id": "6ce82f8b-001e-0046-503e-0eee45000000",
        "x-ms-version": "2021-04-10"
>>>>>>> bc50fe7b
      },
      "ResponseBody": [
        "\uFEFF\u003C?xml version=\u00221.0\u0022 encoding=\u0022utf-8\u0022?\u003E\u003CError\u003E\u003CCode\u003EConditionNotMet\u003C/Code\u003E\u003CMessage\u003EThe condition specified using HTTP conditional header(s) is not met.\n",
        "RequestId:6ce82f8b-001e-0046-503e-0eee45000000\n",
        "Time:2022-01-20T20:44:19.2087659Z\u003C/Message\u003E\u003C/Error\u003E"
      ]
    },
    {
      "RequestUri": "http://seanmcccanary3.blob.core.windows.net/test-container-6b0a9033-fbd7-932b-0952-aa4f900c5114?restype=container",
      "RequestMethod": "DELETE",
      "RequestHeaders": {
        "Accept": "application/xml",
        "Authorization": "Sanitized",
        "traceparent": "00-735d27cb33bb764780447b6784b5710f-209a673c6022c74c-00",
        "User-Agent": "azsdk-net-Storage.Blobs/12.11.0-alpha.20220118.1 (.NET Framework 4.8.4420.0; Microsoft Windows 10.0.19044 )",
        "x-ms-client-request-id": "de11ee48-6b16-a12c-28f4-be54d2d92429",
        "x-ms-date": "Thu, 20 Jan 2022 20:44:19 GMT",
        "x-ms-return-client-request-id": "true",
        "x-ms-version": "2021-06-08"
      },
      "RequestBody": null,
      "StatusCode": 202,
      "ResponseHeaders": {
        "Content-Length": "0",
        "Date": "Thu, 20 Jan 2022 20:44:19 GMT",
        "Server": "Windows-Azure-Blob/1.0 Microsoft-HTTPAPI/2.0",
<<<<<<< HEAD
        "x-ms-client-request-id": "9be793d3-0e76-af59-b47e-123bffcb6850",
        "x-ms-request-id": "d4479241-701e-003e-628c-e14dbd000000",
        "x-ms-version": "2021-06-08"
=======
        "x-ms-client-request-id": "de11ee48-6b16-a12c-28f4-be54d2d92429",
        "x-ms-request-id": "6ce82f99-001e-0046-5a3e-0eee45000000",
        "x-ms-version": "2021-04-10"
>>>>>>> bc50fe7b
      },
      "ResponseBody": []
    }
  ],
  "Variables": {
    "DateTimeOffsetNow": "2022-01-20T12:44:16.3430775-08:00",
    "RandomSeed": "1557328019",
    "Storage_TestConfigDefault": "ProductionTenant\nseanmcccanary3\nU2FuaXRpemVk\nhttp://seanmcccanary3.blob.core.windows.net\nhttp://seanmcccanary3.file.core.windows.net\nhttp://seanmcccanary3.queue.core.windows.net\nhttp://seanmcccanary3.table.core.windows.net\n\n\n\n\nhttp://seanmcccanary3-secondary.blob.core.windows.net\nhttp://seanmcccanary3-secondary.file.core.windows.net\nhttp://seanmcccanary3-secondary.queue.core.windows.net\nhttp://seanmcccanary3-secondary.table.core.windows.net\n\nSanitized\n\n\nCloud\nBlobEndpoint=http://seanmcccanary3.blob.core.windows.net/;QueueEndpoint=http://seanmcccanary3.queue.core.windows.net/;FileEndpoint=http://seanmcccanary3.file.core.windows.net/;BlobSecondaryEndpoint=http://seanmcccanary3-secondary.blob.core.windows.net/;QueueSecondaryEndpoint=http://seanmcccanary3-secondary.queue.core.windows.net/;FileSecondaryEndpoint=http://seanmcccanary3-secondary.file.core.windows.net/;AccountName=seanmcccanary3;AccountKey=Kg==;\n[encryption scope]\n\n"
  }
}<|MERGE_RESOLUTION|>--- conflicted
+++ resolved
@@ -23,13 +23,8 @@
         "Last-Modified": "Thu, 20 Jan 2022 20:44:16 GMT",
         "Server": "Windows-Azure-Blob/1.0 Microsoft-HTTPAPI/2.0",
         "x-ms-client-request-id": "2f27c328-85b6-23d6-8909-83372f066853",
-<<<<<<< HEAD
-        "x-ms-request-id": "d4479155-701e-003e-258c-e14dbd000000",
-        "x-ms-version": "2021-06-08"
-=======
         "x-ms-request-id": "6ce82c12-001e-0046-123e-0eee45000000",
-        "x-ms-version": "2021-04-10"
->>>>>>> bc50fe7b
+        "x-ms-version": "2021-06-08"
       },
       "ResponseBody": []
     },
@@ -62,11 +57,7 @@
         "x-ms-content-crc64": "AAAAAAAAAAA=",
         "x-ms-request-id": "6ce82c1f-001e-0046-1a3e-0eee45000000",
         "x-ms-request-server-encrypted": "true",
-<<<<<<< HEAD
-        "x-ms-version": "2021-06-08",
-        "x-ms-version-id": "2021-11-24T23:39:09.2280064Z"
-=======
-        "x-ms-version": "2021-04-10",
+        "x-ms-version": "2021-06-08",
         "x-ms-version-id": "2022-01-20T20:44:16.4560443Z"
       },
       "ResponseBody": []
@@ -83,7 +74,7 @@
         "x-ms-client-request-id": "467ebe7a-bb42-98e4-bce1-37d5c2d7fc83",
         "x-ms-date": "Thu, 20 Jan 2022 20:44:16 GMT",
         "x-ms-return-client-request-id": "true",
-        "x-ms-version": "2021-04-10"
+        "x-ms-version": "2021-06-08"
       },
       "RequestBody": "TC5\u002BWAiNvOzpJdjENOmrD4dcLPiXiYhOIPaHpl3/wSGo1jpd9T168xLvSaaR8dFqRZsRSftjfsKmMDcRBhaO6mS3HF6uTRlJ4TnmqEDhvS8kHGDC7XclRVd4tsUFaO37YF9C2tVzu/eBx2fCfdaCxXMH7Om1zP3skdYGNpdURHlL6kjhn\u002BNasWBpQCUQY8iB9fBR/XsDRZRhVUj\u002BbYVfLIPud5KOoCaQrTuJTIvX3C0OhECmA0b9R6Szf0qaW0PbCRSiIew181XKwVA/evkIinga8OhEuCk98C/u2iHc9lL4rUJ2NbtB2JHr3EH1vcyrqvTRf2pbl1HrZDG8Rxkz7sv\u002BR822klW92RdXWNznRzJjQi8tCnbnnRbxi9CJhZF4uO1293b/9BifFKZTAz50Axz\u002BWQTpBuRUFqq2xQaEM1OG3qDvcU\u002B8Y00WjvXQk5nYfYiziyyMjrIJIuDLSC8SGuFSzCWehJLMQvW20njug4MR3kd90agn\u002BU/t5U5v8RoeBHMUfsdzOfj25kk21bs6G55duWrnlEk5K9LVsJ9DXVHamM4E2QW7naRPh\u002Bpe8CSTs8qwETewNm8q21P0nolZson4Wz3tNkGZoRzFmAxe2jquQfzUk0sZKmFf2f2xx/8b9tRhZpXmpn2IFm8a655izAEZRVyMhB893jHbjlxE6NocqqE3/XOkx5t\u002BS3zc/z/D/A38mIGijnG1JIhjCxghRC6V/kD8K86OdH3BDjijYd/yF5JPSE9YeRwvgtnqQbuCXQdORgD\u002BxtE\u002BbiQE4X84EcOpcfOG0fzePYQkzKj1ozLBPrAxVBre9FHBENorVJic93AWQdDI/IsLcAl82fkoScrxQqLPB72oy32ixcEis\u002BnriNU332Ji\u002BUIkJuQRYRpXmMYPOhH1zPCzbXVSJTfK6L0fkFEj8WpojkhgquDZl2liSyz6EnjX9bvlhHHsD9QLWj0m8dHIM6ZcpqvJlSEP2dYM8NkK0NZESJqVPm35e35zVFCisqWYmheGnWvMDmCZ1qqa4B/6AYln4qk2MvU5YyotVUDRbCYxc1bCgzJqdzk6/GfDXpteeVPGO9D7YWciTDpAn7gfyGmDaWzJOH1X/Gtw/DaNdgWPztvsCjFWNhLvoDf3KdeAGjP\u002BP/QvlUHWbz5li2UwlNY1sdDcMr43LDNZ2phFX9KT7\u002BEDjzYQXzmaFZvz8aqsvgtgwngHo\u002Bd0xxLB1bqokA9r0pyDLQWgJFGWQh0jRDuIrRuM5Z1ai0v5jsgjTop/8YSLhx8OKZEGwJ0mcGHKUYLXOSieHKtxEUZQiZ49fNXHF1CYl70beYOKhSX/NBvpLz1FTBVh4NXZGXbZvZ/yyUTIXlgRMrnFuw==",
       "StatusCode": 201,
@@ -95,7 +86,7 @@
         "x-ms-content-crc64": "YeI05S1a6z4=",
         "x-ms-request-id": "6ce82c37-001e-0046-2f3e-0eee45000000",
         "x-ms-request-server-encrypted": "true",
-        "x-ms-version": "2021-04-10"
+        "x-ms-version": "2021-06-08"
       },
       "ResponseBody": []
     },
@@ -112,7 +103,7 @@
         "x-ms-client-request-id": "739721f8-7e3b-0478-bf7b-daa43b07678f",
         "x-ms-date": "Thu, 20 Jan 2022 20:44:16 GMT",
         "x-ms-return-client-request-id": "true",
-        "x-ms-version": "2021-04-10"
+        "x-ms-version": "2021-06-08"
       },
       "RequestBody": "\uFEFF\u003CBlockList\u003E\u003CLatest\u003EAAQAAAAAAAAAAAAAAAAAAAAAAAAAAAAAAAAAAAAAAAAAAAAAAAAAAAAAAAAAAAAA\u003C/Latest\u003E\u003C/BlockList\u003E",
       "StatusCode": 201,
@@ -126,7 +117,7 @@
         "x-ms-content-crc64": "17m5j6ScWgM=",
         "x-ms-request-id": "6ce82c76-001e-0046-4f3e-0eee45000000",
         "x-ms-request-server-encrypted": "true",
-        "x-ms-version": "2021-04-10",
+        "x-ms-version": "2021-06-08",
         "x-ms-version-id": "2022-01-20T20:44:16.7798620Z"
       },
       "ResponseBody": []
@@ -144,7 +135,7 @@
         "x-ms-client-request-id": "a1dc2fcd-8940-0148-1751-fd5064ae6b91",
         "x-ms-date": "Thu, 20 Jan 2022 20:44:16 GMT",
         "x-ms-return-client-request-id": "true",
-        "x-ms-version": "2021-04-10"
+        "x-ms-version": "2021-06-08"
       },
       "RequestBody": "\uFEFF\u003CBlockList\u003E\u003CLatest\u003EAAQAAAAAAAAAAAAAAAAAAAAAAAAAAAAAAAAAAAAAAAAAAAAAAAAAAAAAAAAAAAAA\u003C/Latest\u003E\u003C/BlockList\u003E",
       "StatusCode": 201,
@@ -158,9 +149,8 @@
         "x-ms-content-crc64": "17m5j6ScWgM=",
         "x-ms-request-id": "6ce82cc2-001e-0046-7e3e-0eee45000000",
         "x-ms-request-server-encrypted": "true",
-        "x-ms-version": "2021-04-10",
+        "x-ms-version": "2021-06-08",
         "x-ms-version-id": "2022-01-20T20:44:16.9337746Z"
->>>>>>> bc50fe7b
       },
       "ResponseBody": []
     },
@@ -190,13 +180,8 @@
         "Server": "Windows-Azure-Blob/1.0 Microsoft-HTTPAPI/2.0",
         "x-ms-client-request-id": "8d17cd00-dfc9-24d2-2fa1-38606fd6ed83",
         "x-ms-error-code": "ConditionNotMet",
-<<<<<<< HEAD
-        "x-ms-request-id": "d4479175-701e-003e-3d8c-e14dbd000000",
-        "x-ms-version": "2021-06-08"
-=======
         "x-ms-request-id": "6ce82cfc-001e-0046-223e-0eee45000000",
-        "x-ms-version": "2021-04-10"
->>>>>>> bc50fe7b
+        "x-ms-version": "2021-06-08"
       },
       "ResponseBody": [
         "\uFEFF\u003C?xml version=\u00221.0\u0022 encoding=\u0022utf-8\u0022?\u003E\u003CError\u003E\u003CCode\u003EConditionNotMet\u003C/Code\u003E\u003CMessage\u003EThe condition specified using HTTP conditional header(s) is not met.\n",
@@ -223,15 +208,9 @@
         "Content-Length": "0",
         "Date": "Thu, 20 Jan 2022 20:44:17 GMT",
         "Server": "Windows-Azure-Blob/1.0 Microsoft-HTTPAPI/2.0",
-<<<<<<< HEAD
-        "x-ms-client-request-id": "739721f8-7e3b-0478-bf7b-daa43b07678f",
-        "x-ms-request-id": "d447918b-701e-003e-518c-e14dbd000000",
-        "x-ms-version": "2021-06-08"
-=======
         "x-ms-client-request-id": "ea8ef01a-8cfc-c4e0-7d5f-3567fbb28b97",
         "x-ms-request-id": "6ce82d19-001e-0046-363e-0eee45000000",
-        "x-ms-version": "2021-04-10"
->>>>>>> bc50fe7b
+        "x-ms-version": "2021-06-08"
       },
       "ResponseBody": []
     },
@@ -257,15 +236,9 @@
         "ETag": "\u00220x8D9DC55A06BB369\u0022",
         "Last-Modified": "Thu, 20 Jan 2022 20:44:17 GMT",
         "Server": "Windows-Azure-Blob/1.0 Microsoft-HTTPAPI/2.0",
-<<<<<<< HEAD
-        "x-ms-client-request-id": "b3e6c646-745a-509d-b75a-0864d1e49e1f",
-        "x-ms-request-id": "d44791a5-701e-003e-648c-e14dbd000000",
-        "x-ms-version": "2021-06-08"
-=======
         "x-ms-client-request-id": "5532a94b-cc5f-6e94-7351-471a99ed264e",
         "x-ms-request-id": "6ce82d2d-001e-0046-403e-0eee45000000",
-        "x-ms-version": "2021-04-10"
->>>>>>> bc50fe7b
+        "x-ms-version": "2021-06-08"
       },
       "ResponseBody": []
     },
@@ -298,7 +271,7 @@
         "x-ms-content-crc64": "AAAAAAAAAAA=",
         "x-ms-request-id": "6ce82d3b-001e-0046-4b3e-0eee45000000",
         "x-ms-request-server-encrypted": "true",
-        "x-ms-version": "2021-04-10",
+        "x-ms-version": "2021-06-08",
         "x-ms-version-id": "2022-01-20T20:44:17.1986241Z"
       },
       "ResponseBody": []
@@ -315,7 +288,7 @@
         "x-ms-client-request-id": "4ebe4b84-7a1a-0738-a0be-4155c34621ae",
         "x-ms-date": "Thu, 20 Jan 2022 20:44:17 GMT",
         "x-ms-return-client-request-id": "true",
-        "x-ms-version": "2021-04-10"
+        "x-ms-version": "2021-06-08"
       },
       "RequestBody": "omVxkEcyUeigZRyUAlmydW5MeSZT258wjWeaN5xPdO6sAlRV\u002B5WSMsovMttc6DwAEv5bWTwFtMbFQAPfmBlLUfAt5wAFXHrYukZbJKnE1KUrmSWe9Bqxpk2NkLqSs5qw4\u002BHrLgA8\u002B7aEgp/2qY8dAWtes/70rV3We0Cyd8u/RgarqkHI2KWk755uGnF7u/2\u002BcI5PNP\u002BcvDWDFbO/iYPqxTyYSv5NVCjFucNghZPrWsBD8wc8bxEHD\u002B4MRMPy5GUag1U04nD\u002BcBtmiXs7PDaimLrzfJV8rVUrkTsQQRBk09VdRQI9tnhPRYPr1uaWy9O3aawJ/2jQndUACVE17S4LAbal3fY0ZOFBozcSkNdulMVnWNhkWtNtjacsPa0nGVdU4NUw8O3dgwXKx1swvQ3\u002BkXSLzZRWpqbiOE9OCCY0GorfvbACPqTXitXTmZJ3PNCaLaw4m0vC/jkuTbeejnrelq3RUABc/FPQs0O\u002Bgw0Tavx/s9p5/H4\u002BHb920/DsOfxb9ALlpuvQPTFZZ\u002BgIA3ssGuK7HtqgZJoukjNA5ili5HlHY44KLsQQr3WoIJSWNhlESbgNMBshuo9othS3j1cI9oNuwaDsIuweq25k90QGmFsa/J1wVbNeJan\u002BonewWCAeoCoRJ3V5VyfM7oWsvMNLYR24nZO5l6HPEJv37X90blJORlYZ9HHmoaR1pGYtsWnmskBa97uNZAiJQRbagWqnV4AyXnZsMm2s0vzuQ/M6oV8yETo/GneXweFOkLNaDB86zkzm\u002B1LzeYDTrSW\u002BniAVTp\u002B3p3AvaDwJm5yUHaG5UcbctHWmVKYMPpe5a2xR2CPAOUIUo2SuCmUQ3V\u002B1XlzfGlxf4umrbvr4qmjZdf3Pt8J50\u002BRepa5hLqkQlndHVuA62lEQ8vY5FcpIG/j71JRoQCWdO4p3gHSu/bRAm9iDsVSIn5urv8XMQL4aFom2ZlkVp1VRqRpVw1ncYvVB\u002BXryxWqkcjX4vYBg0PvMXWnr95ZbKvOCMQc5M9tCzl3PikdDJ1EfEfMjHOrV8NkfiWXv8Wpe5s6GcJNjaj9atu4jkEaziDUYzOWiNw4JrUAuGal1U93ycaN5vbe9u6e0yWX8sWCSawEv1iWEu6\u002B/fcNSNFCV5GMQMB6iOst\u002BWhA\u002B7m2oDPvgm66oRXy4brb0uT/za4dWHuUC64BB8DA1sXwURc1BF3DHcpmi7J7nWMJoroGLiu\u002BJ6M\u002BIpiF6n6t9c5T/oyjos6LOLPjttDJGG5O\u002B2EKvqSaNi139uHBPTdLuJHkK57SZf/vfvV72mzOdQouOvMdpzsluchjK6voxf98m/4\u002B4PDPeJFhHz\u002BzHlu8pYHXlwJALhVawm3Wcz5QArj1/0A==",
       "StatusCode": 201,
@@ -327,7 +300,7 @@
         "x-ms-content-crc64": "GBgmEfH2yJ4=",
         "x-ms-request-id": "6ce82d46-001e-0046-533e-0eee45000000",
         "x-ms-request-server-encrypted": "true",
-        "x-ms-version": "2021-04-10"
+        "x-ms-version": "2021-06-08"
       },
       "ResponseBody": []
     },
@@ -344,7 +317,7 @@
         "x-ms-client-request-id": "637b0a2e-317e-22b5-6bdc-66996f42abdb",
         "x-ms-date": "Thu, 20 Jan 2022 20:44:17 GMT",
         "x-ms-return-client-request-id": "true",
-        "x-ms-version": "2021-04-10"
+        "x-ms-version": "2021-06-08"
       },
       "RequestBody": "\uFEFF\u003CBlockList\u003E\u003CLatest\u003EAAQAAAAAAAAAAAAAAAAAAAAAAAAAAAAAAAAAAAAAAAAAAAAAAAAAAAAAAAAAAAAA\u003C/Latest\u003E\u003C/BlockList\u003E",
       "StatusCode": 201,
@@ -358,7 +331,7 @@
         "x-ms-content-crc64": "17m5j6ScWgM=",
         "x-ms-request-id": "6ce82d63-001e-0046-673e-0eee45000000",
         "x-ms-request-server-encrypted": "true",
-        "x-ms-version": "2021-04-10",
+        "x-ms-version": "2021-06-08",
         "x-ms-version-id": "2022-01-20T20:44:17.5004540Z"
       },
       "ResponseBody": []
@@ -376,7 +349,7 @@
         "x-ms-client-request-id": "b827cc24-beca-162f-1031-199f09f4a0b6",
         "x-ms-date": "Thu, 20 Jan 2022 20:44:17 GMT",
         "x-ms-return-client-request-id": "true",
-        "x-ms-version": "2021-04-10"
+        "x-ms-version": "2021-06-08"
       },
       "RequestBody": "\uFEFF\u003CBlockList\u003E\u003CLatest\u003EAAQAAAAAAAAAAAAAAAAAAAAAAAAAAAAAAAAAAAAAAAAAAAAAAAAAAAAAAAAAAAAA\u003C/Latest\u003E\u003C/BlockList\u003E",
       "StatusCode": 201,
@@ -390,13 +363,8 @@
         "x-ms-content-crc64": "17m5j6ScWgM=",
         "x-ms-request-id": "6ce82d8c-001e-0046-063e-0eee45000000",
         "x-ms-request-server-encrypted": "true",
-<<<<<<< HEAD
-        "x-ms-version": "2021-06-08",
-        "x-ms-version-id": "2021-11-24T23:39:09.5038503Z"
-=======
-        "x-ms-version": "2021-04-10",
+        "x-ms-version": "2021-06-08",
         "x-ms-version-id": "2022-01-20T20:44:17.6633619Z"
->>>>>>> bc50fe7b
       },
       "ResponseBody": []
     },
@@ -426,13 +394,8 @@
         "Server": "Windows-Azure-Blob/1.0 Microsoft-HTTPAPI/2.0",
         "x-ms-client-request-id": "57fa779f-2955-6bfb-b42b-8bd5d6d919e0",
         "x-ms-error-code": "ConditionNotMet",
-<<<<<<< HEAD
-        "x-ms-request-id": "d44791c2-701e-003e-768c-e14dbd000000",
-        "x-ms-version": "2021-06-08"
-=======
         "x-ms-request-id": "6ce82dcc-001e-0046-2b3e-0eee45000000",
-        "x-ms-version": "2021-04-10"
->>>>>>> bc50fe7b
+        "x-ms-version": "2021-06-08"
       },
       "ResponseBody": [
         "\uFEFF\u003C?xml version=\u00221.0\u0022 encoding=\u0022utf-8\u0022?\u003E\u003CError\u003E\u003CCode\u003EConditionNotMet\u003C/Code\u003E\u003CMessage\u003EThe condition specified using HTTP conditional header(s) is not met.\n",
@@ -459,15 +422,9 @@
         "Content-Length": "0",
         "Date": "Thu, 20 Jan 2022 20:44:17 GMT",
         "Server": "Windows-Azure-Blob/1.0 Microsoft-HTTPAPI/2.0",
-<<<<<<< HEAD
-        "x-ms-client-request-id": "c180bbf9-0c6c-6d4f-e195-26de426baee1",
-        "x-ms-request-id": "d44791c9-701e-003e-7d8c-e14dbd000000",
-        "x-ms-version": "2021-06-08"
-=======
         "x-ms-client-request-id": "4655d36f-0a43-05c5-2edc-52242a5399d2",
         "x-ms-request-id": "6ce82dde-001e-0046-373e-0eee45000000",
-        "x-ms-version": "2021-04-10"
->>>>>>> bc50fe7b
+        "x-ms-version": "2021-06-08"
       },
       "ResponseBody": []
     },
@@ -493,15 +450,9 @@
         "ETag": "\u00220x8D9DC55A0DC17EF\u0022",
         "Last-Modified": "Thu, 20 Jan 2022 20:44:17 GMT",
         "Server": "Windows-Azure-Blob/1.0 Microsoft-HTTPAPI/2.0",
-<<<<<<< HEAD
-        "x-ms-client-request-id": "907165a2-3247-e851-a065-1c940259b275",
-        "x-ms-request-id": "d44791cf-701e-003e-018c-e14dbd000000",
-        "x-ms-version": "2021-06-08"
-=======
         "x-ms-client-request-id": "fd210d8a-1468-6324-8fc2-d000dc94bb4f",
         "x-ms-request-id": "6ce82df5-001e-0046-443e-0eee45000000",
-        "x-ms-version": "2021-04-10"
->>>>>>> bc50fe7b
+        "x-ms-version": "2021-06-08"
       },
       "ResponseBody": []
     },
@@ -534,7 +485,7 @@
         "x-ms-content-crc64": "AAAAAAAAAAA=",
         "x-ms-request-id": "6ce82e0a-001e-0046-533e-0eee45000000",
         "x-ms-request-server-encrypted": "true",
-        "x-ms-version": "2021-04-10",
+        "x-ms-version": "2021-06-08",
         "x-ms-version-id": "2022-01-20T20:44:17.9352075Z"
       },
       "ResponseBody": []
@@ -551,7 +502,7 @@
         "x-ms-client-request-id": "9248d910-eba1-5b17-4e8c-a2685c031bc7",
         "x-ms-date": "Thu, 20 Jan 2022 20:44:17 GMT",
         "x-ms-return-client-request-id": "true",
-        "x-ms-version": "2021-04-10"
+        "x-ms-version": "2021-06-08"
       },
       "RequestBody": "6DZKg\u002B1\u002BkD5Jdz3qIo0lZ\u002B5FaE5nOYHMcbF\u002BxdX5bIWlstfMUSABXyYpVaCs/NIw05Pnm3YOWa\u002B0fhI7/8toUAu4RW\u002B1WRbORAknPePgH3TfTvJCEdAOllkoF9IOxWBbwQWV87dienl8GVdt5hvL016dW7DZJT46qa4WjUFDwH6pzHzeSyu9fdR4xfh5obA9XUN0cGqvgpvGW0kITO04OVnYwxqf7Igy4N7cYF9GwAj\u002B2C/\u002Bz08U\u002BUrgGO/itDHmQIyfoN2WnnG6QY\u002BL0yE8gJpBCXO9OmkJxMrPvtSYUCys9SDSpiAqaDq\u002BQ43AiCYopJdVoKq\u002BKQYiltsTxt\u002BcIfBj390Badl5F6E5//bbSDyjpho8Q6\u002BB7swZrxBEFqJaISGdXKhIJzq\u002B24kJhSkPRk2fcB/FYN5A4vAR57nJNQD/3t7VPuuTWn/ffWcmeGmjCmnCpKaClcBDXHq4N0CB9aaICqZKOgdiCxWg5eJ3GmqHbdxQBpBafEgekuJw2yI/XojBnm3CWM9hYJiR4a/dzEEQMMljMO4VLY1dLKgk8TDyYYdatXv8xBUM76b3yZuZQMahYKpY2y2Zq3DgZCwnPG9onoAogxbFFGu0VkFIHWTyxOzig5CFmYVZwAoLG2Dp5bI3jysacbyv20s/pIXsUY0L7qA/Rbje4wT6zsMMuvgLy3COEI4511MvMqhERvX/bW58/y2/qZ/6WawmH6L5oyBSM9gUXUD/0hZMEBMQmZwP\u002B2BUj7rLSyHRlLfiE7ewNo6H8RIc6xAufC0Wc5mM6r8PFyRCpRRlh\u002Be2Q8mIHb5fm9qEiKeJ8g9QJRONtdiIRKr40vyTbpB6ImorZadHpV9ut9e/B2EYhSQU8X8A2NEPLv4ekEvCyy1JCmY8Xo1nCYCzHv4ByT1I30zXfn0QeUmZHDepKBQUq\u002Bupdfz72yeXrOj/TbnSDWTB1rH\u002B602wOZEcokJWvuFrn3MTV1NATAMlQNGVESyQxw7S51FjFcCd\u002BTxr3jnlQO4Gk61GvrYRgYmt2ap8GydljNszg9ePCImydl0X1G3KP//jjn1\u002BSQhYwGbItjwVIN4UBlJdsbwXdosjk0hY\u002Bqwb4pmrmYyq5kLT28Nwx1FNnVV/As0bbY5CzBfyW7bA/8a5rNSjaodRaiAQitX5pq851fXy2ffeAHQKaM11t4qLE9z8thp9qjPOLZitC\u002BO4SCVouIXBzSbP2qxfmAG63LKVhHf5/e\u002BUuyvCJKtfMfSRUSCnDf4EykW1LNtuHhIyE1DlF4Zrv0o20/1a/ql6b6m3zUbhE8\u002BzkLkxQ9ATJp0YjxBaehltJZLVcTkBqsucO70ytlDLUQCBMYfMOnt5IqxfQW\u002BYH/WPSQ==",
       "StatusCode": 201,
@@ -563,7 +514,7 @@
         "x-ms-content-crc64": "UC2qkrYmEjs=",
         "x-ms-request-id": "6ce82e1a-001e-0046-633e-0eee45000000",
         "x-ms-request-server-encrypted": "true",
-        "x-ms-version": "2021-04-10"
+        "x-ms-version": "2021-06-08"
       },
       "ResponseBody": []
     },
@@ -580,7 +531,7 @@
         "x-ms-client-request-id": "468830f4-fdad-bba8-9cb0-53080f7d9192",
         "x-ms-date": "Thu, 20 Jan 2022 20:44:18 GMT",
         "x-ms-return-client-request-id": "true",
-        "x-ms-version": "2021-04-10"
+        "x-ms-version": "2021-06-08"
       },
       "RequestBody": "\uFEFF\u003CBlockList\u003E\u003CLatest\u003EAAQAAAAAAAAAAAAAAAAAAAAAAAAAAAAAAAAAAAAAAAAAAAAAAAAAAAAAAAAAAAAA\u003C/Latest\u003E\u003C/BlockList\u003E",
       "StatusCode": 201,
@@ -594,13 +545,8 @@
         "x-ms-content-crc64": "17m5j6ScWgM=",
         "x-ms-request-id": "6ce82e3b-001e-0046-7b3e-0eee45000000",
         "x-ms-request-server-encrypted": "true",
-<<<<<<< HEAD
-        "x-ms-version": "2021-06-08",
-        "x-ms-version-id": "2021-11-24T23:39:09.7467127Z"
-=======
-        "x-ms-version": "2021-04-10",
+        "x-ms-version": "2021-06-08",
         "x-ms-version-id": "2022-01-20T20:44:18.2390363Z"
->>>>>>> bc50fe7b
       },
       "ResponseBody": []
     },
@@ -617,7 +563,7 @@
         "x-ms-client-request-id": "2c73904f-d57a-a519-c3ec-7a940be37022",
         "x-ms-date": "Thu, 20 Jan 2022 20:44:18 GMT",
         "x-ms-return-client-request-id": "true",
-        "x-ms-version": "2021-04-10"
+        "x-ms-version": "2021-06-08"
       },
       "RequestBody": "\uFEFF\u003CBlockList\u003E\u003CLatest\u003EAAQAAAAAAAAAAAAAAAAAAAAAAAAAAAAAAAAAAAAAAAAAAAAAAAAAAAAAAAAAAAAA\u003C/Latest\u003E\u003C/BlockList\u003E",
       "StatusCode": 201,
@@ -631,7 +577,7 @@
         "x-ms-content-crc64": "17m5j6ScWgM=",
         "x-ms-request-id": "6ce82e67-001e-0046-163e-0eee45000000",
         "x-ms-request-server-encrypted": "true",
-        "x-ms-version": "2021-04-10",
+        "x-ms-version": "2021-06-08",
         "x-ms-version-id": "2022-01-20T20:44:18.3909501Z"
       },
       "ResponseBody": []
@@ -662,13 +608,8 @@
         "Server": "Windows-Azure-Blob/1.0 Microsoft-HTTPAPI/2.0",
         "x-ms-client-request-id": "7b090f53-1ba2-2188-94cd-1b958ea00623",
         "x-ms-error-code": "ConditionNotMet",
-<<<<<<< HEAD
-        "x-ms-request-id": "d44791e3-701e-003e-138c-e14dbd000000",
-        "x-ms-version": "2021-06-08"
-=======
         "x-ms-request-id": "6ce82e91-001e-0046-333e-0eee45000000",
-        "x-ms-version": "2021-04-10"
->>>>>>> bc50fe7b
+        "x-ms-version": "2021-06-08"
       },
       "ResponseBody": [
         "\uFEFF\u003C?xml version=\u00221.0\u0022 encoding=\u0022utf-8\u0022?\u003E\u003CError\u003E\u003CCode\u003EConditionNotMet\u003C/Code\u003E\u003CMessage\u003EThe condition specified using HTTP conditional header(s) is not met.\n",
@@ -695,15 +636,9 @@
         "Content-Length": "0",
         "Date": "Thu, 20 Jan 2022 20:44:18 GMT",
         "Server": "Windows-Azure-Blob/1.0 Microsoft-HTTPAPI/2.0",
-<<<<<<< HEAD
-        "x-ms-client-request-id": "a375baa8-f21a-1f10-fe49-04a3026e0bc9",
-        "x-ms-request-id": "d44791ee-701e-003e-1e8c-e14dbd000000",
-        "x-ms-version": "2021-06-08"
-=======
         "x-ms-client-request-id": "9c1f826b-c1b4-63fa-fc70-138e44715fbf",
         "x-ms-request-id": "6ce82ea1-001e-0046-3b3e-0eee45000000",
-        "x-ms-version": "2021-04-10"
->>>>>>> bc50fe7b
+        "x-ms-version": "2021-06-08"
       },
       "ResponseBody": []
     },
@@ -729,15 +664,9 @@
         "ETag": "\u00220x8D9DC55A14662DF\u0022",
         "Last-Modified": "Thu, 20 Jan 2022 20:44:18 GMT",
         "Server": "Windows-Azure-Blob/1.0 Microsoft-HTTPAPI/2.0",
-<<<<<<< HEAD
-        "x-ms-client-request-id": "3cc2dc5b-7cac-1a24-a5d5-760536ac079e",
-        "x-ms-request-id": "d44791ff-701e-003e-2d8c-e14dbd000000",
-        "x-ms-version": "2021-06-08"
-=======
         "x-ms-client-request-id": "3f48cbf4-9676-6f4f-568c-926216abd2f0",
         "x-ms-request-id": "6ce82eaf-001e-0046-473e-0eee45000000",
-        "x-ms-version": "2021-04-10"
->>>>>>> bc50fe7b
+        "x-ms-version": "2021-06-08"
       },
       "ResponseBody": []
     },
@@ -770,13 +699,8 @@
         "x-ms-content-crc64": "AAAAAAAAAAA=",
         "x-ms-request-id": "6ce82eca-001e-0046-543e-0eee45000000",
         "x-ms-request-server-encrypted": "true",
-<<<<<<< HEAD
-        "x-ms-version": "2021-06-08",
-        "x-ms-version-id": "2021-11-24T23:39:09.9975707Z"
-=======
-        "x-ms-version": "2021-04-10",
+        "x-ms-version": "2021-06-08",
         "x-ms-version-id": "2022-01-20T20:44:18.6338122Z"
->>>>>>> bc50fe7b
       },
       "ResponseBody": []
     },
@@ -792,7 +716,7 @@
         "x-ms-client-request-id": "355a6781-e73f-d552-1b47-b38cb89350e7",
         "x-ms-date": "Thu, 20 Jan 2022 20:44:18 GMT",
         "x-ms-return-client-request-id": "true",
-        "x-ms-version": "2021-04-10"
+        "x-ms-version": "2021-06-08"
       },
       "RequestBody": "pACCyk8NLAxii6uNnkrxFazs9nw0O9y9Nbk4RPX3dlMN/lDWilmZ\u002BRlfSip3iQNBjQf501ovgWgkxJSV1egWahRXgJ/6G4tTUv1i1PCxRqy29rfu/aP53nznscXEAyMxSd8WHwhjRnF7pYBczK14c33o394wJ2xxXqEiE2nFj07aMYsRmyejU69GclginBHPbz5H2yREASFypMBnQDMIthUygpsiZtdWRIsv6rQUTsKQU6QqfbMplS9pnvZnPBJ8PbxC8Bp2rQhm8ZaZFRZsXlb91\u002B2O3TliCO1ruMjh7wh5sqz40l6oGaWcxIsckH8Z/UCgaWUk7WCD3\u002BcsCvQ/hQKOH2NqdIv4Vb1H8hmtRXhtUruIQYWjVMVMdPJ2ew\u002BwXD6JjnAcr4i0qBOn3PpH1ppvvrg5tkR86sudHf\u002BZgdqulpbaI7YHUaMy1Jhy\u002B3jKBJ5XBrxWd6X6DaSlfpGJGiY5\u002BUVkbLPjaG0VB\u002BKrCe5S0xlhQXoeVx/w4BUSYdIRqbpyOQEyZpfrdJ5OQXDDTgO1Uqt3J9irGqImdIyd0AaaA10nONDsIGyBds3czxavLJERXQ8nmYHhxx5fC/ELTaOYtD0SmxUzyDE\u002B9rELz0uMdkj7i3P3c2nbRnGxjRR7digpQxrYnZB73pXd6KPQ1vfS05WpD8EwoEHUNlWjgjscw4CI4Ysws9m3f63eGorGC2963rl/0WZm\u002BaPZBGY611xZwCUjSPVsoR\u002B78ZAUUoa2DSvlKaOBnfEZIejoV69zfKdRhFplo8N6DTyaxODVUqYcI/Y7VK242CIzCSYMg0pwSHTpw84sUGpoaxxm5tkRRM9BzDO4OCf5mKs3MZqcbYnxKnxr7I7Y79KM0umRUvFJIsRXy7cXtw9M7ysj9R7QzP2SdLxcpVdAadxgLGU\u002BZ0a57Q/VRKLR2nJsHv1jtfqzuwbs/9017HxtF2LbtoqqDofkaQcP\u002B4dawJlJ8IZa3LThrHBeUWhohACSZy1A9iTowRB1fkvypMB/kj9D6/z1Ezqt\u002BQkaS70ffOUHfZNaGcp1YS525F5o7wiv374pJJgDnFTykvwbzXZSVgJl6yctJXh1zorNfy7cRQoAamv\u002B9lhNA\u002BA\u002BZ4fNWpO4JI5bAwThgrpGtFUONh0mFk3xGmMKVF\u002BqGOdG7r3xp3T2FVqfgEIGH\u002BiwuEICP83DGFA53D8wrdAuseocm5T8VAzgFyDCh5YL6vp6WZsdp9kagtVtt8s0xWiKcM5X6oRTs2M1ISesAZG6LfFFtVM0EQoQAhi\u002Bj5xBrFG4NxfHswB1J6U46IWybYFEsonZ7w8UVl7ERudslSTG9HXV9Ml583rxz46t\u002BymEXpWXedwTZ7xBo\u002BG4Aw==",
       "StatusCode": 201,
@@ -804,7 +728,7 @@
         "x-ms-content-crc64": "zc\u002BPBUAjaVk=",
         "x-ms-request-id": "6ce82edf-001e-0046-623e-0eee45000000",
         "x-ms-request-server-encrypted": "true",
-        "x-ms-version": "2021-04-10"
+        "x-ms-version": "2021-06-08"
       },
       "ResponseBody": []
     },
@@ -821,7 +745,7 @@
         "x-ms-client-request-id": "3cc09d7e-8287-85c3-c634-7639be675748",
         "x-ms-date": "Thu, 20 Jan 2022 20:44:18 GMT",
         "x-ms-return-client-request-id": "true",
-        "x-ms-version": "2021-04-10"
+        "x-ms-version": "2021-06-08"
       },
       "RequestBody": "\uFEFF\u003CBlockList\u003E\u003CLatest\u003EAAQAAAAAAAAAAAAAAAAAAAAAAAAAAAAAAAAAAAAAAAAAAAAAAAAAAAAAAAAAAAAA\u003C/Latest\u003E\u003C/BlockList\u003E",
       "StatusCode": 201,
@@ -835,7 +759,7 @@
         "x-ms-content-crc64": "17m5j6ScWgM=",
         "x-ms-request-id": "6ce82f02-001e-0046-7b3e-0eee45000000",
         "x-ms-request-server-encrypted": "true",
-        "x-ms-version": "2021-04-10",
+        "x-ms-version": "2021-06-08",
         "x-ms-version-id": "2022-01-20T20:44:18.9386403Z"
       },
       "ResponseBody": []
@@ -853,7 +777,7 @@
         "x-ms-client-request-id": "1b0eb02b-14d3-3f60-2c87-129186f2cace",
         "x-ms-date": "Thu, 20 Jan 2022 20:44:18 GMT",
         "x-ms-return-client-request-id": "true",
-        "x-ms-version": "2021-04-10"
+        "x-ms-version": "2021-06-08"
       },
       "RequestBody": "\uFEFF\u003CBlockList\u003E\u003CLatest\u003EAAQAAAAAAAAAAAAAAAAAAAAAAAAAAAAAAAAAAAAAAAAAAAAAAAAAAAAAAAAAAAAA\u003C/Latest\u003E\u003C/BlockList\u003E",
       "StatusCode": 201,
@@ -867,7 +791,7 @@
         "x-ms-content-crc64": "17m5j6ScWgM=",
         "x-ms-request-id": "6ce82f46-001e-0046-253e-0eee45000000",
         "x-ms-request-server-encrypted": "true",
-        "x-ms-version": "2021-04-10",
+        "x-ms-version": "2021-06-08",
         "x-ms-version-id": "2022-01-20T20:44:19.0915538Z"
       },
       "ResponseBody": []
@@ -907,13 +831,8 @@
         "x-ms-lease-status": "unlocked",
         "x-ms-request-id": "6ce82f74-001e-0046-433e-0eee45000000",
         "x-ms-server-encrypted": "true",
-<<<<<<< HEAD
-        "x-ms-version": "2021-06-08",
-        "x-ms-version-id": "2021-11-24T23:39:09.9975707Z"
-=======
-        "x-ms-version": "2021-04-10",
+        "x-ms-version": "2021-06-08",
         "x-ms-version-id": "2022-01-20T20:44:19.0915538Z"
->>>>>>> bc50fe7b
       },
       "ResponseBody": []
     },
@@ -943,13 +862,8 @@
         "Server": "Windows-Azure-Blob/1.0 Microsoft-HTTPAPI/2.0",
         "x-ms-client-request-id": "9239fe26-1a10-2375-415c-c3a2b9102113",
         "x-ms-error-code": "ConditionNotMet",
-<<<<<<< HEAD
-        "x-ms-request-id": "d4479234-701e-003e-598c-e14dbd000000",
-        "x-ms-version": "2021-06-08"
-=======
         "x-ms-request-id": "6ce82f8b-001e-0046-503e-0eee45000000",
-        "x-ms-version": "2021-04-10"
->>>>>>> bc50fe7b
+        "x-ms-version": "2021-06-08"
       },
       "ResponseBody": [
         "\uFEFF\u003C?xml version=\u00221.0\u0022 encoding=\u0022utf-8\u0022?\u003E\u003CError\u003E\u003CCode\u003EConditionNotMet\u003C/Code\u003E\u003CMessage\u003EThe condition specified using HTTP conditional header(s) is not met.\n",
@@ -976,15 +890,9 @@
         "Content-Length": "0",
         "Date": "Thu, 20 Jan 2022 20:44:19 GMT",
         "Server": "Windows-Azure-Blob/1.0 Microsoft-HTTPAPI/2.0",
-<<<<<<< HEAD
-        "x-ms-client-request-id": "9be793d3-0e76-af59-b47e-123bffcb6850",
-        "x-ms-request-id": "d4479241-701e-003e-628c-e14dbd000000",
-        "x-ms-version": "2021-06-08"
-=======
         "x-ms-client-request-id": "de11ee48-6b16-a12c-28f4-be54d2d92429",
         "x-ms-request-id": "6ce82f99-001e-0046-5a3e-0eee45000000",
-        "x-ms-version": "2021-04-10"
->>>>>>> bc50fe7b
+        "x-ms-version": "2021-06-08"
       },
       "ResponseBody": []
     }
