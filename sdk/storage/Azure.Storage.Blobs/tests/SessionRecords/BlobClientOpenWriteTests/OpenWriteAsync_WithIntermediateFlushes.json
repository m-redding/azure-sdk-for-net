--- conflicted
+++ resolved
@@ -23,13 +23,8 @@
         "Last-Modified": "Thu, 20 Jan 2022 20:44:33 GMT",
         "Server": "Windows-Azure-Blob/1.0 Microsoft-HTTPAPI/2.0",
         "x-ms-client-request-id": "37e47c10-6e95-76b7-d0fe-234f5eb2f830",
-<<<<<<< HEAD
-        "x-ms-request-id": "e559e5ec-c01e-002b-2a0c-e75a0e000000",
-        "x-ms-version": "2021-06-08"
-=======
         "x-ms-request-id": "6ce8416b-001e-0046-143e-0eee45000000",
-        "x-ms-version": "2021-04-10"
->>>>>>> bc50fe7b
+        "x-ms-version": "2021-06-08"
       },
       "ResponseBody": []
     },
@@ -62,13 +57,8 @@
         "x-ms-content-crc64": "AAAAAAAAAAA=",
         "x-ms-request-id": "6ce8417f-001e-0046-253e-0eee45000000",
         "x-ms-request-server-encrypted": "true",
-<<<<<<< HEAD
-        "x-ms-version": "2021-06-08",
-        "x-ms-version-id": "2021-12-01T23:36:54.4058091Z"
-=======
-        "x-ms-version": "2021-04-10",
+        "x-ms-version": "2021-06-08",
         "x-ms-version-id": "2022-01-20T20:44:33.6013424Z"
->>>>>>> bc50fe7b
       },
       "ResponseBody": []
     },
@@ -127,13 +117,8 @@
         "x-ms-content-crc64": "4EiGgo/JNBg=",
         "x-ms-request-id": "6ce841ab-001e-0046-483e-0eee45000000",
         "x-ms-request-server-encrypted": "true",
-<<<<<<< HEAD
-        "x-ms-version": "2021-06-08",
-        "x-ms-version-id": "2021-12-01T23:36:54.7835938Z"
-=======
-        "x-ms-version": "2021-04-10",
+        "x-ms-version": "2021-06-08",
         "x-ms-version-id": "2022-01-20T20:44:33.9331551Z"
->>>>>>> bc50fe7b
       },
       "ResponseBody": []
     },
@@ -192,13 +177,8 @@
         "x-ms-content-crc64": "uDAzTgTASkQ=",
         "x-ms-request-id": "6ce841fe-001e-0046-023e-0eee45000000",
         "x-ms-request-server-encrypted": "true",
-<<<<<<< HEAD
-        "x-ms-version": "2021-06-08",
-        "x-ms-version-id": "2021-12-01T23:36:55.1124053Z"
-=======
-        "x-ms-version": "2021-04-10",
+        "x-ms-version": "2021-06-08",
         "x-ms-version-id": "2022-01-20T20:44:34.2319859Z"
->>>>>>> bc50fe7b
       },
       "ResponseBody": []
     },
@@ -257,13 +237,8 @@
         "x-ms-content-crc64": "CXyWJi0Rovo=",
         "x-ms-request-id": "6ce84247-001e-0046-3e3e-0eee45000000",
         "x-ms-request-server-encrypted": "true",
-<<<<<<< HEAD
-        "x-ms-version": "2021-06-08",
-        "x-ms-version-id": "2021-12-01T23:36:55.4182310Z"
-=======
-        "x-ms-version": "2021-04-10",
+        "x-ms-version": "2021-06-08",
         "x-ms-version-id": "2022-01-20T20:44:34.5328161Z"
->>>>>>> bc50fe7b
       },
       "ResponseBody": []
     },
@@ -294,13 +269,8 @@
         "x-ms-content-crc64": "CXyWJi0Rovo=",
         "x-ms-request-id": "6ce8426d-001e-0046-603e-0eee45000000",
         "x-ms-request-server-encrypted": "true",
-<<<<<<< HEAD
-        "x-ms-version": "2021-06-08",
-        "x-ms-version-id": "2021-12-01T23:36:55.5691446Z"
-=======
-        "x-ms-version": "2021-04-10",
+        "x-ms-version": "2021-06-08",
         "x-ms-version-id": "2022-01-20T20:44:34.6887276Z"
->>>>>>> bc50fe7b
       },
       "ResponseBody": []
     },
@@ -331,13 +301,8 @@
         "x-ms-content-crc64": "CXyWJi0Rovo=",
         "x-ms-request-id": "6ce84288-001e-0046-713e-0eee45000000",
         "x-ms-request-server-encrypted": "true",
-<<<<<<< HEAD
-        "x-ms-version": "2021-06-08",
-        "x-ms-version-id": "2021-12-01T23:36:55.7180599Z"
-=======
-        "x-ms-version": "2021-04-10",
+        "x-ms-version": "2021-06-08",
         "x-ms-version-id": "2022-01-20T20:44:34.8396422Z"
->>>>>>> bc50fe7b
       },
       "ResponseBody": []
     },
@@ -374,13 +339,8 @@
         "x-ms-lease-status": "unlocked",
         "x-ms-request-id": "6ce842a3-001e-0046-0b3e-0eee45000000",
         "x-ms-server-encrypted": "true",
-<<<<<<< HEAD
-        "x-ms-version": "2021-06-08",
-        "x-ms-version-id": "2021-12-01T23:36:55.7180599Z"
-=======
-        "x-ms-version": "2021-04-10",
+        "x-ms-version": "2021-06-08",
         "x-ms-version-id": "2022-01-20T20:44:34.8396422Z"
->>>>>>> bc50fe7b
       },
       "ResponseBody": "QUFBQUFBQUFBQUFBQUFBQUFBQUFBQUFBQUFBQUFBQUFBQUFBQUFBQUFBQUFBQUFBQUFBQUFBQUFBQUFBQUFBQUFBQUFBQUFBQUFBQUFBQUFBQUFBQUFBQUFBQUFBQUFBQUFBQUJCQkJCQkJCQkJCQkJCQkJCQkJCQkJCQkJCQkJCQkJCQkJCQkJCQkJCQkJCQkJCQkJCQ0NDQ0NDQ0NDQ0NDQ0NDQ0NDQ0NDQ0NDQw=="
     },
@@ -419,13 +379,8 @@
         "x-ms-lease-status": "unlocked",
         "x-ms-request-id": "6ce842cd-001e-0046-2f3e-0eee45000000",
         "x-ms-server-encrypted": "true",
-<<<<<<< HEAD
-        "x-ms-version": "2021-06-08",
-        "x-ms-version-id": "2021-12-01T23:36:55.7180599Z"
-=======
-        "x-ms-version": "2021-04-10",
+        "x-ms-version": "2021-06-08",
         "x-ms-version-id": "2022-01-20T20:44:34.8396422Z"
->>>>>>> bc50fe7b
       },
       "ResponseBody": []
     },
@@ -449,13 +404,8 @@
         "Date": "Thu, 20 Jan 2022 20:44:35 GMT",
         "Server": "Windows-Azure-Blob/1.0 Microsoft-HTTPAPI/2.0",
         "x-ms-client-request-id": "4f1f6641-17c0-91da-d4dd-95e6dd9b2b16",
-<<<<<<< HEAD
-        "x-ms-request-id": "e559e7fd-c01e-002b-5e0c-e75a0e000000",
-        "x-ms-version": "2021-06-08"
-=======
         "x-ms-request-id": "6ce842d5-001e-0046-353e-0eee45000000",
-        "x-ms-version": "2021-04-10"
->>>>>>> bc50fe7b
+        "x-ms-version": "2021-06-08"
       },
       "ResponseBody": []
     }
