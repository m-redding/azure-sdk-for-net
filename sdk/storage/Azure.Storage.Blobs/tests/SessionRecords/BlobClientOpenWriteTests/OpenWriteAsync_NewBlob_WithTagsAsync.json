--- conflicted
+++ resolved
@@ -23,13 +23,8 @@
         "Last-Modified": "Thu, 20 Jan 2022 20:44:54 GMT",
         "Server": "Windows-Azure-Blob/1.0 Microsoft-HTTPAPI/2.0",
         "x-ms-client-request-id": "bfbb3cb8-b09d-986a-422f-96a02914c09f",
-<<<<<<< HEAD
-        "x-ms-request-id": "d447a629-701e-003e-248c-e14dbd000000",
+        "x-ms-request-id": "6ce8597f-001e-0046-3b3e-0eee45000000",
         "x-ms-version": "2021-06-08"
-=======
-        "x-ms-request-id": "6ce8597f-001e-0046-3b3e-0eee45000000",
-        "x-ms-version": "2021-04-10"
->>>>>>> bc50fe7b
       },
       "ResponseBody": []
     },
@@ -45,45 +40,7 @@
         "User-Agent": "azsdk-net-Storage.Blobs/12.11.0-alpha.20220118.1 (.NET Framework 4.8.4420.0; Microsoft Windows 10.0.19044 )",
         "x-ms-blob-type": "BlockBlob",
         "x-ms-client-request-id": "f67edd70-e20d-0e09-99a7-fb5071956ba2",
-<<<<<<< HEAD
-        "x-ms-date": "Wed, 24 Nov 2021 23:39:33 GMT",
-        "x-ms-return-client-request-id": "true",
-        "x-ms-version": "2021-06-08"
-      },
-      "RequestBody": [],
-      "StatusCode": 201,
-      "ResponseHeaders": {
-        "Content-Length": "0",
-        "Content-MD5": "1B2M2Y8AsgTpgAmY7PhCfg==",
-        "Date": "Wed, 24 Nov 2021 23:39:33 GMT",
-        "ETag": "\u00220x8D9AFA3AB3F58EE\u0022",
-        "Last-Modified": "Wed, 24 Nov 2021 23:39:33 GMT",
-        "Server": "Windows-Azure-Blob/1.0 Microsoft-HTTPAPI/2.0",
-        "x-ms-client-request-id": "f67edd70-e20d-0e09-99a7-fb5071956ba2",
-        "x-ms-content-crc64": "AAAAAAAAAAA=",
-        "x-ms-request-id": "d447a637-701e-003e-2f8c-e14dbd000000",
-        "x-ms-request-server-encrypted": "true",
-        "x-ms-version": "2021-06-08",
-        "x-ms-version-id": "2021-11-24T23:39:33.7221358Z"
-      },
-      "ResponseBody": []
-    },
-    {
-      "RequestUri": "http://seanmcccanary3.blob.core.windows.net/test-container-ee3ed785-a906-7d45-4bd7-e98f202dd783/test-blob-db37dd26-a920-13a2-c44c-3fd52ca0aa06",
-      "RequestMethod": "PUT",
-      "RequestHeaders": {
-        "Accept": "application/xml",
-        "Authorization": "Sanitized",
-        "Content-Length": "0",
-        "Content-Type": "application/octet-stream",
-        "traceparent": "00-541c0bd59b60a444925548f849d1cb5d-96a4fd0b0c3f5b49-00",
-        "User-Agent": "azsdk-net-Storage.Blobs/12.11.0-alpha.20211124.1 (.NET Framework 4.8.4300.0; Microsoft Windows 10.0.19044 )",
-        "x-ms-blob-type": "BlockBlob",
-        "x-ms-client-request-id": "4e64a485-b321-37f9-b6c9-49ca1b951968",
-        "x-ms-date": "Wed, 24 Nov 2021 23:39:33 GMT",
-=======
         "x-ms-date": "Thu, 20 Jan 2022 20:44:54 GMT",
->>>>>>> bc50fe7b
         "x-ms-return-client-request-id": "true",
         "x-ms-tags": "testkey=testvalue",
         "x-ms-version": "2021-06-08"
@@ -101,13 +58,8 @@
         "x-ms-content-crc64": "AAAAAAAAAAA=",
         "x-ms-request-id": "6ce8599f-001e-0046-553e-0eee45000000",
         "x-ms-request-server-encrypted": "true",
-<<<<<<< HEAD
         "x-ms-version": "2021-06-08",
-        "x-ms-version-id": "2021-11-24T23:39:33.8700527Z"
-=======
-        "x-ms-version": "2021-04-10",
         "x-ms-version-id": "2022-01-20T20:44:54.7093972Z"
->>>>>>> bc50fe7b
       },
       "ResponseBody": []
     },
@@ -139,13 +91,8 @@
         "x-ms-content-crc64": "g0vf2Kdg954=",
         "x-ms-request-id": "6ce859af-001e-0046-623e-0eee45000000",
         "x-ms-request-server-encrypted": "true",
-<<<<<<< HEAD
         "x-ms-version": "2021-06-08",
-        "x-ms-version-id": "2021-11-24T23:39:33.9819895Z"
-=======
-        "x-ms-version": "2021-04-10",
         "x-ms-version-id": "2022-01-20T20:44:54.8633108Z"
->>>>>>> bc50fe7b
       },
       "ResponseBody": []
     },
@@ -170,15 +117,9 @@
         "Date": "Thu, 20 Jan 2022 20:44:54 GMT",
         "Server": "Windows-Azure-Blob/1.0 Microsoft-HTTPAPI/2.0",
         "Vary": "Origin",
-<<<<<<< HEAD
-        "x-ms-client-request-id": "725ca023-4cc9-9938-1d5b-b59eaae9ff4d",
-        "x-ms-request-id": "d447a671-701e-003e-598c-e14dbd000000",
-        "x-ms-version": "2021-06-08"
-=======
         "x-ms-client-request-id": "cccba96e-1d30-d181-964e-b3749362f361",
         "x-ms-request-id": "6ce859d5-001e-0046-033e-0eee45000000",
-        "x-ms-version": "2021-04-10"
->>>>>>> bc50fe7b
+        "x-ms-version": "2021-06-08"
       },
       "ResponseBody": [
         "\uFEFF\u003C?xml version=\u00221.0\u0022 encoding=\u0022utf-8\u0022?\u003E\n",
@@ -204,15 +145,9 @@
         "Content-Length": "0",
         "Date": "Thu, 20 Jan 2022 20:44:54 GMT",
         "Server": "Windows-Azure-Blob/1.0 Microsoft-HTTPAPI/2.0",
-<<<<<<< HEAD
-        "x-ms-client-request-id": "f350091b-8106-4697-3bad-ac6838c67c5e",
-        "x-ms-request-id": "d447a67c-701e-003e-638c-e14dbd000000",
-        "x-ms-version": "2021-06-08"
-=======
         "x-ms-client-request-id": "725ca023-4cc9-9938-1d5b-b59eaae9ff4d",
         "x-ms-request-id": "6ce859e7-001e-0046-133e-0eee45000000",
-        "x-ms-version": "2021-04-10"
->>>>>>> bc50fe7b
+        "x-ms-version": "2021-06-08"
       },
       "ResponseBody": []
     }
