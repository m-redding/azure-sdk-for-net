--- conflicted
+++ resolved
@@ -28,13 +28,8 @@
           "Microsoft-HTTPAPI/2.0"
         ],
         "x-ms-client-request-id": "13e9fbe6-0a23-f8e9-9e45-9b862885d383",
-<<<<<<< HEAD
-        "x-ms-request-id": "f69e1631-a01e-008e-115b-644734000000",
-        "x-ms-version": "2020-02-10"
-=======
         "x-ms-request-id": "5f2ed637-601e-00ea-53f9-8574da000000",
-        "x-ms-version": "2019-12-12"
->>>>>>> 548336e6
+        "x-ms-version": "2020-02-10"
       },
       "ResponseBody": []
     },
@@ -71,12 +66,7 @@
         "x-ms-content-crc64": "AAAAAAAAAAA=",
         "x-ms-request-id": "5f2ed666-601e-00ea-77f9-8574da000000",
         "x-ms-request-server-encrypted": "true",
-<<<<<<< HEAD
-        "x-ms-version": "2020-02-10",
-        "x-ms-version-id": "2020-07-27T21:18:31.9709157Z"
-=======
-        "x-ms-version": "2019-12-12"
->>>>>>> 548336e6
+        "x-ms-version": "2020-02-10"
       },
       "ResponseBody": []
     },
@@ -145,12 +135,7 @@
         "x-ms-content-crc64": "FrhG0w2n2DA=",
         "x-ms-request-id": "5f2ed68b-601e-00ea-17f9-8574da000000",
         "x-ms-request-server-encrypted": "true",
-<<<<<<< HEAD
-        "x-ms-version": "2020-02-10",
-        "x-ms-version-id": "2020-07-27T21:18:32.0910006Z"
-=======
-        "x-ms-version": "2019-12-12"
->>>>>>> 548336e6
+        "x-ms-version": "2020-02-10"
       },
       "ResponseBody": []
     },
@@ -215,13 +200,8 @@
         ],
         "x-ms-client-request-id": "cfaadc2e-a59c-8a2f-0986-b6de1532ba78",
         "x-ms-error-code": "ConditionNotMet",
-<<<<<<< HEAD
-        "x-ms-request-id": "f69e16ea-a01e-008e-2f5b-644734000000",
-        "x-ms-version": "2020-02-10"
-=======
         "x-ms-request-id": "5f2ed6ae-601e-00ea-35f9-8574da000000",
-        "x-ms-version": "2019-12-12"
->>>>>>> 548336e6
+        "x-ms-version": "2020-02-10"
       },
       "ResponseBody": [
         "\uFEFF\u003C?xml version=\u00221.0\u0022 encoding=\u0022utf-8\u0022?\u003E\u003CError\u003E\u003CCode\u003EConditionNotMet\u003C/Code\u003E\u003CMessage\u003EThe condition specified using HTTP conditional header(s) is not met.\n",
@@ -253,15 +233,9 @@
           "Windows-Azure-Blob/1.0",
           "Microsoft-HTTPAPI/2.0"
         ],
-<<<<<<< HEAD
-        "x-ms-client-request-id": "d2661f16-d015-883d-d261-2c9cb2cdc2a2",
-        "x-ms-request-id": "f69e170a-a01e-008e-4f5b-644734000000",
-        "x-ms-version": "2020-02-10"
-=======
         "x-ms-client-request-id": "718ce5db-0018-08fe-415e-ced70c4ce639",
         "x-ms-request-id": "5f2ed6ba-601e-00ea-41f9-8574da000000",
-        "x-ms-version": "2019-12-12"
->>>>>>> 548336e6
+        "x-ms-version": "2020-02-10"
       },
       "ResponseBody": []
     }
