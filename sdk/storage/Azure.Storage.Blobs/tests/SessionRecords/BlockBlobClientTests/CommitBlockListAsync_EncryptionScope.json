--- conflicted
+++ resolved
@@ -27,13 +27,8 @@
           "Windows-Azure-Blob/1.0",
           "Microsoft-HTTPAPI/2.0"
         ],
-<<<<<<< HEAD
-        "x-ms-client-request-id": "f999d7b9-4081-7110-57d5-e454c83965a8",
-        "x-ms-request-id": "a527a8ef-401e-0007-5532-f3fe58000000",
-=======
         "x-ms-client-request-id": "a80a9591-558a-5bc2-f7ea-4201d2e66570",
         "x-ms-request-id": "6adeef75-001e-0080-5222-0ab2a6000000",
->>>>>>> 8d420312
         "x-ms-version": "2019-12-12"
       },
       "ResponseBody": []
@@ -170,13 +165,8 @@
           "Windows-Azure-Blob/1.0",
           "Microsoft-HTTPAPI/2.0"
         ],
-<<<<<<< HEAD
-        "x-ms-client-request-id": "e5861610-4a39-b5cd-bc99-2ad45d8b2c46",
-        "x-ms-request-id": "a527a902-401e-0007-6532-f3fe58000000",
-=======
         "x-ms-client-request-id": "d597c5e4-f212-19d4-6451-33753dd3e5c0",
         "x-ms-request-id": "6adeefa0-001e-0080-7622-0ab2a6000000",
->>>>>>> 8d420312
         "x-ms-version": "2019-12-12"
       },
       "ResponseBody": []
