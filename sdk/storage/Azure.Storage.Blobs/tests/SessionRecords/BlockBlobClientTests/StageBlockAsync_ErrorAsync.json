{
  "Entries": [
    {
      "RequestUri": "https://seanmcccanary.blob.core.windows.net/test-container-1f4c6d85-665d-3c39-7e88-24f6dd8aead1?restype=container",
      "RequestMethod": "PUT",
      "RequestHeaders": {
        "Authorization": "Sanitized",
        "traceparent": "00-a047a99d159a00419fdbba8bddd238d2-0b1ab87a90eafe4f-00",
        "User-Agent": [
          "azsdk-net-Storage.Blobs/12.5.0-dev.20200402.1",
          "(.NET Core 4.6.28325.01; Microsoft Windows 10.0.18362 )"
        ],
        "x-ms-blob-public-access": "container",
        "x-ms-client-request-id": "f46929a2-5df3-9643-2803-c2b28081481c",
        "x-ms-date": "Thu, 02 Apr 2020 23:56:00 GMT",
        "x-ms-return-client-request-id": "true",
        "x-ms-version": "2019-12-12"
      },
      "RequestBody": null,
      "StatusCode": 201,
      "ResponseHeaders": {
        "Content-Length": "0",
        "Date": "Thu, 02 Apr 2020 23:55:59 GMT",
        "ETag": "\u00220x8D7D7616510ED27\u0022",
        "Last-Modified": "Thu, 02 Apr 2020 23:56:00 GMT",
        "Server": [
          "Windows-Azure-Blob/1.0",
          "Microsoft-HTTPAPI/2.0"
        ],
        "x-ms-client-request-id": "f46929a2-5df3-9643-2803-c2b28081481c",
<<<<<<< HEAD
        "x-ms-request-id": "b2d41428-501e-0034-5c32-f3a1f3000000",
=======
        "x-ms-request-id": "0c4d7a5c-a01e-0020-184a-093607000000",
>>>>>>> 8d420312
        "x-ms-version": "2019-12-12"
      },
      "ResponseBody": []
    },
    {
      "RequestUri": "https://seanmcccanary.blob.core.windows.net/test-container-1f4c6d85-665d-3c39-7e88-24f6dd8aead1/test-blob-09fe667f-3726-753e-f5c4-dfe39dc89ec6?comp=block\u0026blockid=test-block-00f684a0-899b-ddc8-3997-c63b52da31cb",
      "RequestMethod": "PUT",
      "RequestHeaders": {
        "Authorization": "Sanitized",
        "Content-Length": "4096",
        "traceparent": "00-3d771de034eeba4b9826ef32f4b972c1-5c8ffad95d94c74f-00",
        "User-Agent": [
          "azsdk-net-Storage.Blobs/12.5.0-dev.20200402.1",
          "(.NET Core 4.6.28325.01; Microsoft Windows 10.0.18362 )"
        ],
        "x-ms-client-request-id": "767e6edd-0b82-3336-7b15-e98850098bc9",
        "x-ms-date": "Thu, 02 Apr 2020 23:56:01 GMT",
        "x-ms-return-client-request-id": "true",
        "x-ms-version": "2019-12-12"
      },
      "RequestBody": "sBFTtCH23nLwCQQNTcUHvzGr8Te5zexr6vP\u002BL35g\u002BF9k/AJuLpT7iIiMGB0zMSgwvSCx8tdmDeIl6Mkt\u002BK7zkBCkqFHCmJCcsGiuLLXON7nLzXJergaI/u8fSUXLzZDamYgNjonXbSSPFEFut\u002BAtVrAQYis8leIJHKlho05K0eLY1JMtwakv9F9NzpnEGkcO8vOVu2tlnQOlBHLfdcrWREJfleJNAJQG4G7L78ZIRAJiU7FbtRZ2czeQh703UH6Vd4pWZYRkwPFejtr9ma48Xb9vfSEYe48s6CKrvXjXz5DvNng88d59/ZK//CY7edqIUyn9x9JcfPz7KnxiuQN5hr9KDmI2AGzh8YCPWX5o8G9HImlO2gi9krp7QcZiG0OPRnZn8Wp3UlO9HNVSzSJ9kjoMGpeZKqy3jXuour6lftY8ABMIAf8F0NAWkb4yasSX/q6MVQGs9RvJr2PuzpeUF53/Fs0PdZE7B0rGgpjthCK3EbwPGSjUjwr3PlGbFgE4gXogM1T3h4gdUE635XOD2ytBN73bhP10KobDGDc/oPBIjgEezVHNv4k08sjaHamXc2ImWd9DXPx8qwjNNG9Q3rBdbldxZA7Zc3g0p5I1mgzdLKTVGUYRBTIEoiFJAIsZ4xQXfK9SJQ9TTOZnDrVqRxH78AfLe8RqTGklbcLtkHPsG8R\u002BHR5digeVgcxgqvZ8mlsQTQ\u002BDTmdPrS9GLbdMZrxyevPx6ynznWUANvr4CaFyqNNn3UJjac1cL2/uF11PSBoP7TACi64xHK\u002BqghhtVqON04Xk5Yl6DxAmlLy6BIYIse3f6RxxbxwlNcCSuee179nLYEPXa2ORlN4f3PfydxcpodEqjW2HHGNovq/J6FUpcaXj7qRCMEWJTVQ9UZMlM76oaBcVimFsQ0Pgb6y0yKyI9mtRDolz5nCLoD8YSsrPQ4vxIH8\u002BE\u002BdDd6pgYsGZ1YWotVso0yQ1NYKniukhU/l5ECsgw6csSuKEDZfeEoSv8su6cJRvp29nu\u002Bv9lon9IiOw51GVeBLee2t4pMWMViL995ceZ\u002BJkCWi8uAe7L7NZhut0LSozGXq42/Qp9gOp22TJAJ/y37pAS97o2b8LIky3Hx3aGCn4yt4dZovuOxJlEt2i8i4UZqYwM\u002BFMSj\u002B6rLmoctflz8M70TbB1HkuUhDLg8fhaTAdo7h3qeRHq3\u002BeYrnSRck7f0IaZiH4U5ItAeDQgMd42EOIi84fbiXe8yW2InLAXA1HkAOExwIPJFAmSqcDdiu3Jol1Sbr6GxEdO3L8QjAfbaXTifDE8xFBeWZ9\u002BCR\u002B2n36//voShJSTHTxZ4uPEuIgBt0CMO068jJ4NM9TfSPtnmH1AkI0NyKSgTx704yFsmaEXfJHfKqPvwzJcBZD/s9RA8gqmRCf68\u002B6b6\u002Bwvh\u002Bm8oJozx8xpiK2ZUI2a8YMT4JtKs/DWxhW5HIijAz63wDtIn2T2i\u002BvIF2mczPNaX8JrSAsQ5RP45dpEuqtDhkVu4ZCSElIeHVTvQpyHOfliHvyGd7szptrnT7mKsdEAhFDkLesiyA2wDWr2YaK3cavhIpuu/Q7Ke3q1qsKYU6tDrr4LowwOP1bu1mpQfQV4cB3NqU91kcdCGfJwrR1K17m/cvLka46f0yNEv\u002Bbkef51fXqkiuocDhz2yYlZnZI5o/6wkQoSlARPbdZsMNHgXZ/z\u002B2/ipgzPo2TV7aIFRnWRCxwoc\u002Bj0Yqk2VV0T8B1LFqvpZaJiVz2xoO2lfOaiSidg2uW19\u002Bn2/5iGrFDv\u002B/MHStb2W\u002BCTbrPedpL7DuXCk8s1stU3lV6B8qXJm\u002BrsgeU6nfHPrC5Gzawx10FXO7Dyw9hF\u002Bkjdz/V4dGl6iZLJMbStgLDz8yfc7uVoxf3dKvb1FtfSZsecHI48l3eFDAPZaKXMqXsAPtDwaMujtMo3mwlyRbL69oqtEaQit1vwF\u002BKhT50X0IF79RfHIj38OKeEBPwuUoaRHnHbH5fXHUe1ABEowiVs34qH9pBbM9SM8Rj8XrJfgcUcEHFrfPDppJfQEeHskzZCV2Uxplv2NipdTm5\u002B2r6VFX5LzLGzwaLZnlH4iuHy4B3iegdNbhupZhpGze6CqooZOzxjYMaEjlWCV8gJ/WsIam4QnKC3R\u002Bdi4qaXbTO0FzOH30/lT39XXauxitYTn2jvPmOAcc4pYfMVAL4gLWFiDgDUQh3bYxru\u002BX71BbzRT0N96C6QM\u002BUlnn2ckE7BN3BKD3yVPx0K05tIkXiPNFw2Q7F64kUy0hpbrqOgftKMLcHOqvYAfFAmMtRTB2KslmohZkzdRhUrF31ieVC5qpTI/GN2gIml9cdhVO9wn4q37xg5vtiF7ues41N43cL/rIh/ikr/NdXgu7BFfDFlunfyqkp4f\u002Bv8Qs27yd02LRgEoegnMRU/\u002BPlCWQMoAHK2BykbRjN4RyycQ0d9Qyv46k5YQNpJfoli8vGQ9ibolAKaxYLz2ubkjBq7Sq3NgnWNSW60z/9YbMhf\u002BJNB55EF8\u002B8E4n2pBM\u002Bns/T/jfQbVTB8A2y4M8QDAli6VCIToqSJdZa\u002BiN/4JERfDRwKmJ8URGOixaQkTYArAZ/k7vDtlBEQNlgdXMxQRB8oWSaoOGn5pc\u002B\u002BsJ0ApOgWk4cAEzWTsbkLOmJG9yeXEkGE/DRZQsk2KwjhLuN0D5FvxokFEHDpVOetnT4Hcq7oJ14be6jzvVC\u002BCegsskKVlyqRFvCekgIQ26dM6\u002BXLLriaOQeFWJQofEk4RwZI/OKk18YTdlu\u002BCVUcCqABppFqstsvUrk60D5WqJqnZgs7iB7EqBPf9/hc2\u002B\u002ByaU40JtW3jdQrGWopaceHvM3BFuNKIEKBfP69ivsi0raJSKbwYkGE75h20G60m34MWHsqW8UMaAjLsunXOgMZCEbzn\u002BFgl1pMPCcLE1ATzKGAcXJAOLaxvSBeJO9XrfVVXYgnwTtc64Dgnh/dwRT496ZIVojQmQ/QAiLBArKrNI5x9fWH68umI4WxX1pW07wLZS0JDxcsRIS4V/8Ym\u002BjOdamRbAsfMMvaojMDHzm1eW5m9Z2FYeV3RXExD5QMjYfc4ynwhWew7HQhbmzj6WWLAt6QsaYLCROEGiaaLiF3jhSrZnwPhPPGtckpZDN4U1wLZcy1e9vhkZnWbGsA1v5S6aBYeILpu34qifvdIeTgC8bKjogUglI4iZSiOVhIhZ8K1rqS39qZIepOirIgBK/1NiCkdkg2PidOX\u002B8uR4Il4gQckgtqTWvscazdxfegGIUk7MN3pA9W1NhTBIArapooaOitw7Jkiqj0\u002BATbWDgv7kdpyZq\u002B7j30xb0y1wirgMbStZ0O8hTSgGJaguwKu7ygI1Y4waE/abrquT31MbNgCTd\u002BCOKbIPwyV0l4ZCsRqgoAkvPysr9lkwviZDkXHU6vOrn0zLKZxMJZxqoXxwVPmM7ztJ6/bVZ4GHWW\u002BPzDGzn6iWmxHN2XZo3xWKwVDcwGkosqY2jv740jvPQ9AwwFluuwHT3b3rwxHE3QzdTqYsppUCZxmLfRCpncjaApWiOB68HApPCOavPPOQca3yG4eRnp0/LllD4znxJj/xDcB4IqTyITKb3ZmyVyYl\u002Bwtit4JBRGP4ZwnBfDjMWeamujMzFE8JA/ZQ\u002BcEDiNs3GeguknK5r8Vgg7\u002BbLKT1z4O3C5zy9uK8VbeP8E6i9NoyimZQnctz6QptzpSTcddRXyo9SH0\u002BQCMFcji7Lb92wYrhZKJCpTG4QyKShShKLOfgPpEkYaxc9EpDSyuStLtK\u002Bw0NsgkxDrn4hQleq776v0FQ2vMuTl/egHBb/1oGJYpnS4obPH7ary/bL9ym/kyLSI/qQd3IHKixLy2Y1Q9f9l9\u002B92Aw337GdivDVyJ/O4YjzLbKH\u002BOsmy7hZg1RQdocezl9JAroWmkRI8uyCMWGNferdQRYkdZ7zlg1U3VtdTRRotvo/hN7N3ZJuPgb/pJlWzAVqcjRx\u002BVjBVmutwrzo66TXGntnTfkLEGOEtjeY9PJ0/RBV89vf972ifi1zIBvVhlNhJ4oe738LXmLQ7EMgKGJ5OcSskvfJ\u002BCK9xM/MmPBIry/jN8xoVg6RSpR5Dgp6gVXL\u002BuZXKfNbmC9nYCqvP8ZyiD0TPfGVEOO2GkhjT\u002BkXQ0N5AJ0J8YU7h56dAPXj4QrNB4bNZkRkNukCoQ\u002Br\u002BEhFTx3nNj8oaJe317VS9xDu0jg9lUhjStz\u002BFMq0B092kI9WWLHY/KvLpJ/uFY6PET/ZFM7WbWIA4QRA6CF1dGFHQUcm/J5fFdWMcvCpdTVObwKK2/KBnyIsVXasmBOJVjA9ptRGaRWgef74SftxV2zP8nke6phuxqEl\u002BaYnsn3BAhzAa85hBwbt6mH0iFUmuv4K3aWaa2yYz\u002BAyIG9ueMeAN0bfseyebepyMf82eT5L/z\u002BoHdXXJ5evKJvuLuaWf3Gac1EPRwgSbG\u002B7JzpsYVWi5yEwxVvxqA\u002BvL4lQrz8E3LGNnAbsPLc2lrFmHP9dQ8ZFS0fEZrkWqMpBXxd/wbwvtkuI3sVPtatp\u002Bi\u002Bqi4wPUezCC2T4P3b4dvM7q9ygttX0NmW01WQB9pacWmuKbB0\u002BMQ4rvLZYN3fVj2fREwrOyUNatVUmW3yHwRXNW\u002BQKbgrW/XnOdfoenP7u30X8L\u002BKMzZEoL7fHGNaSo/uhituSyyFd\u002BxaQAFRJOxlWN3w2i5EyQY5T4j5TDuSjPNL/fRIiXBMknjTL\u002B8093vSecOBZWxhpbkhNPujjCu0y7cOBSr4GNNtoEuxdZ0bAFgNJtJ0DSeC6lQ/J1R0rQZRHmQ0Ju5Q2lzwF8UkrCwYCjCjlmVVPLqTix7SvPV\u002B9PdBYFs44tltvEx1g/VeXjooIxkj1Rag\u002B92poJvPgh1ndSLR40/U4ytbMdoU47jBNSzkppncXx/coGR5jz5BnjozEg7SjHrqUz/xyKM8iBgk5G9u5tuDixoG8T7rW1fpFZef5dGp7qS1\u002Bldd7pJ4nBhMVKbO0rdir4b0z584AvfoBLMPnKJKevXKuOiEIZyHilEmmwatHkbcPTZKtSMJeftfdeXjbP92Bd2tBBnK2onqcUFKFWfxOupsM2Nr/8HWvT7xKK\u002B2oB1RrJUk/BYpEWKsXEfdw2STajr/dzmcCgYb2kbe2bHaN80j9GTSyDrQQyH8v6N99P3aXb50tyznsaaTDSXTTjew0iR2ucr/wJ38LzAbo05mmeFFAHvzZYCgPEK\u002BQ78VAPTqS\u002B17Czs22p0gdIv4yBJYKHNEik2/vWin1n2EPYDi6yo/MVdc65KmEiXe0vD0q3QwZhdL0HqrLoqA0zS9sp0YPY1duZq\u002B\u002B0DgnnQn3O57rysJU9ttlxqzkAbI3BRd6GOIwpFjmu3ZdW7WazICg02cCSQJtF7FqqZ2qimT8h8ogrYUnxpZFBA9L95omy/ksRC5KNLwVDAAwxfu7PDESYNTqeR/7eQzRvETzIh8WRN2jfkU2sVINCw==",
      "StatusCode": 400,
      "ResponseHeaders": {
        "Content-Length": "454",
        "Content-Type": "application/xml",
        "Date": "Thu, 02 Apr 2020 23:55:59 GMT",
        "Server": [
          "Windows-Azure-Blob/1.0",
          "Microsoft-HTTPAPI/2.0"
        ],
        "x-ms-client-request-id": "767e6edd-0b82-3336-7b15-e98850098bc9",
        "x-ms-error-code": "InvalidQueryParameterValue",
<<<<<<< HEAD
        "x-ms-request-id": "b2d4142b-501e-0034-5d32-f3a1f3000000",
=======
        "x-ms-request-id": "0c4d7a68-a01e-0020-204a-093607000000",
>>>>>>> 8d420312
        "x-ms-version": "2019-12-12"
      },
      "ResponseBody": [
        "\uFEFF\u003C?xml version=\u00221.0\u0022 encoding=\u0022utf-8\u0022?\u003E\u003CError\u003E\u003CCode\u003EInvalidQueryParameterValue\u003C/Code\u003E\u003CMessage\u003EValue for one of the query parameters specified in the request URI is invalid.\n",
        "RequestId:0c4d7a68-a01e-0020-204a-093607000000\n",
        "Time:2020-04-02T23:56:00.4432760Z\u003C/Message\u003E\u003CQueryParameterName\u003Eblockid\u003C/QueryParameterName\u003E\u003CQueryParameterValue\u003Etest-block-00f684a0-899b-ddc8-3997-c63b52da31cb\u003C/QueryParameterValue\u003E\u003CReason\u003ENot a valid base64 string.\u003C/Reason\u003E\u003C/Error\u003E"
      ]
    },
    {
      "RequestUri": "https://seanmcccanary.blob.core.windows.net/test-container-1f4c6d85-665d-3c39-7e88-24f6dd8aead1?restype=container",
      "RequestMethod": "DELETE",
      "RequestHeaders": {
        "Authorization": "Sanitized",
        "traceparent": "00-3f0904366318334e8af514d2e3eca05d-bd8615eacddeeb47-00",
        "User-Agent": [
          "azsdk-net-Storage.Blobs/12.5.0-dev.20200402.1",
          "(.NET Core 4.6.28325.01; Microsoft Windows 10.0.18362 )"
        ],
        "x-ms-client-request-id": "e45e44e8-ba5b-1648-4244-fc0d0059ca78",
        "x-ms-date": "Thu, 02 Apr 2020 23:56:01 GMT",
        "x-ms-return-client-request-id": "true",
        "x-ms-version": "2019-12-12"
      },
      "RequestBody": null,
      "StatusCode": 202,
      "ResponseHeaders": {
        "Content-Length": "0",
        "Date": "Thu, 02 Apr 2020 23:55:59 GMT",
        "Server": [
          "Windows-Azure-Blob/1.0",
          "Microsoft-HTTPAPI/2.0"
        ],
        "x-ms-client-request-id": "e45e44e8-ba5b-1648-4244-fc0d0059ca78",
<<<<<<< HEAD
        "x-ms-request-id": "b2d4142f-501e-0034-6032-f3a1f3000000",
=======
        "x-ms-request-id": "0c4d7a72-a01e-0020-2a4a-093607000000",
>>>>>>> 8d420312
        "x-ms-version": "2019-12-12"
      },
      "ResponseBody": []
    }
  ],
  "Variables": {
    "RandomSeed": "1275244570",
    "Storage_TestConfigDefault": "ProductionTenant\nseanmcccanary\nU2FuaXRpemVk\nhttps://seanmcccanary.blob.core.windows.net\nhttps://seanmcccanary.file.core.windows.net\nhttps://seanmcccanary.queue.core.windows.net\nhttps://seanmcccanary.table.core.windows.net\n\n\n\n\nhttps://seanmcccanary-secondary.blob.core.windows.net\nhttps://seanmcccanary-secondary.file.core.windows.net\nhttps://seanmcccanary-secondary.queue.core.windows.net\nhttps://seanmcccanary-secondary.table.core.windows.net\n\nSanitized\n\n\nCloud\nBlobEndpoint=https://seanmcccanary.blob.core.windows.net/;QueueEndpoint=https://seanmcccanary.queue.core.windows.net/;FileEndpoint=https://seanmcccanary.file.core.windows.net/;BlobSecondaryEndpoint=https://seanmcccanary-secondary.blob.core.windows.net/;QueueSecondaryEndpoint=https://seanmcccanary-secondary.queue.core.windows.net/;FileSecondaryEndpoint=https://seanmcccanary-secondary.file.core.windows.net/;AccountName=seanmcccanary;AccountKey=Sanitized\nseanscope1"
  }
}<|MERGE_RESOLUTION|>--- conflicted
+++ resolved
@@ -28,11 +28,7 @@
           "Microsoft-HTTPAPI/2.0"
         ],
         "x-ms-client-request-id": "f46929a2-5df3-9643-2803-c2b28081481c",
-<<<<<<< HEAD
-        "x-ms-request-id": "b2d41428-501e-0034-5c32-f3a1f3000000",
-=======
         "x-ms-request-id": "0c4d7a5c-a01e-0020-184a-093607000000",
->>>>>>> 8d420312
         "x-ms-version": "2019-12-12"
       },
       "ResponseBody": []
@@ -65,11 +61,7 @@
         ],
         "x-ms-client-request-id": "767e6edd-0b82-3336-7b15-e98850098bc9",
         "x-ms-error-code": "InvalidQueryParameterValue",
-<<<<<<< HEAD
-        "x-ms-request-id": "b2d4142b-501e-0034-5d32-f3a1f3000000",
-=======
         "x-ms-request-id": "0c4d7a68-a01e-0020-204a-093607000000",
->>>>>>> 8d420312
         "x-ms-version": "2019-12-12"
       },
       "ResponseBody": [
@@ -103,11 +95,7 @@
           "Microsoft-HTTPAPI/2.0"
         ],
         "x-ms-client-request-id": "e45e44e8-ba5b-1648-4244-fc0d0059ca78",
-<<<<<<< HEAD
-        "x-ms-request-id": "b2d4142f-501e-0034-6032-f3a1f3000000",
-=======
         "x-ms-request-id": "0c4d7a72-a01e-0020-2a4a-093607000000",
->>>>>>> 8d420312
         "x-ms-version": "2019-12-12"
       },
       "ResponseBody": []
