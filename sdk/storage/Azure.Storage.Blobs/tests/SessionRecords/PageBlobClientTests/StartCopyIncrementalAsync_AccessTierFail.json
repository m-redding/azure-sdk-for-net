{
  "Entries": [
    {
      "RequestUri": "https://storagedotnettestingprem.blob.core.windows.net/test-container-3ceaa861-7508-f06a-ba07-96241dc2392d?restype=container",
      "RequestMethod": "PUT",
      "RequestHeaders": {
        "Authorization": "Sanitized",
        "traceparent": "00-db87f9cf48d3704cb079050cabcd976c-0829b3e5e5b71640-00",
        "User-Agent": [
          "azsdk-net-Storage.Blobs/12.7.0-alpha.20201001.1",
          "(.NET Core 4.6.29220.03; Microsoft Windows 10.0.19041 )"
        ],
        "x-ms-client-request-id": "f4933fec-7923-9ed5-6b50-6e0d8432816d",
        "x-ms-date": "Thu, 01 Oct 2020 22:58:22 GMT",
        "x-ms-return-client-request-id": "true",
        "x-ms-version": "2020-02-10"
      },
      "RequestBody": null,
      "StatusCode": 201,
      "ResponseHeaders": {
        "Content-Length": "0",
        "Date": "Thu, 01 Oct 2020 22:58:21 GMT",
        "ETag": "\u00220x8D8665D7F13A4D6\u0022",
        "Last-Modified": "Thu, 01 Oct 2020 22:58:22 GMT",
        "Server": [
          "Windows-Azure-Blob/1.0",
          "Microsoft-HTTPAPI/2.0"
        ],
<<<<<<< HEAD
        "x-ms-client-request-id": "198cc59f-2645-fe59-627a-44a544df6186",
        "x-ms-request-id": "434f4234-501c-0065-0cd0-69e304000000",
=======
        "x-ms-client-request-id": "f4933fec-7923-9ed5-6b50-6e0d8432816d",
        "x-ms-request-id": "e0add70a-501c-00a0-4a46-98d8f6000000",
>>>>>>> 365f255a
        "x-ms-version": "2020-02-10"
      },
      "ResponseBody": []
    },
    {
      "RequestUri": "https://storagedotnettestingprem.blob.core.windows.net/test-container-3ceaa861-7508-f06a-ba07-96241dc2392d/test-blob-fe0ed676-78a0-66b8-e38d-11ccf43fd191",
      "RequestMethod": "PUT",
      "RequestHeaders": {
        "Authorization": "Sanitized",
        "Content-Length": "0",
        "If-None-Match": "*",
        "traceparent": "00-8332990329f78e43a379f798af889126-42bb261eb7b85d43-00",
        "User-Agent": [
          "azsdk-net-Storage.Blobs/12.7.0-alpha.20201001.1",
          "(.NET Core 4.6.29220.03; Microsoft Windows 10.0.19041 )"
        ],
        "x-ms-blob-content-length": "4096",
        "x-ms-blob-sequence-number": "0",
        "x-ms-blob-type": "PageBlob",
        "x-ms-client-request-id": "4486d7b1-b4fd-deec-4a3f-0c948c6629bc",
        "x-ms-date": "Thu, 01 Oct 2020 22:58:22 GMT",
        "x-ms-return-client-request-id": "true",
        "x-ms-version": "2020-02-10"
      },
      "RequestBody": null,
      "StatusCode": 201,
      "ResponseHeaders": {
        "Content-Length": "0",
        "Date": "Thu, 01 Oct 2020 22:58:21 GMT",
        "ETag": "\u00220x8D8665D7F176D22\u0022",
        "Last-Modified": "Thu, 01 Oct 2020 22:58:22 GMT",
        "Server": [
          "Windows-Azure-Blob/1.0",
          "Microsoft-HTTPAPI/2.0"
        ],
        "x-ms-client-request-id": "4486d7b1-b4fd-deec-4a3f-0c948c6629bc",
        "x-ms-request-id": "e0add70d-501c-00a0-4d46-98d8f6000000",
        "x-ms-request-server-encrypted": "true",
        "x-ms-version": "2020-02-10"
      },
      "ResponseBody": []
    },
    {
      "RequestUri": "https://storagedotnettestingprem.blob.core.windows.net/test-container-3ceaa861-7508-f06a-ba07-96241dc2392d/test-blob-fe0ed676-78a0-66b8-e38d-11ccf43fd191?comp=page",
      "RequestMethod": "PUT",
      "RequestHeaders": {
        "Authorization": "Sanitized",
        "Content-Length": "1024",
        "traceparent": "00-6e361cd2cb8ce94ab9a9b7828e1c2c9e-4b94859579c3c242-00",
        "User-Agent": [
          "azsdk-net-Storage.Blobs/12.7.0-alpha.20201001.1",
          "(.NET Core 4.6.29220.03; Microsoft Windows 10.0.19041 )"
        ],
        "x-ms-client-request-id": "1c1ba40d-8cb9-ae93-5f6e-5590a533d0b1",
        "x-ms-date": "Thu, 01 Oct 2020 22:58:22 GMT",
        "x-ms-page-write": "update",
        "x-ms-range": "bytes=1024-2047",
        "x-ms-return-client-request-id": "true",
        "x-ms-version": "2020-02-10"
      },
      "RequestBody": "uWbcOVnkrykby7o9kZdve91CN94uRAkykO8eF8l\u002BmlBJdhkZYvD6B49q2Fi/lwzU4PMvQvqjP3RcqalqxphgnDBq9Bp9VRjtRzBPw2uxc/niSTbVTldVpTalvblHj0D2CTwoVKLyV4rbQvvKVHsIqzWwiH1ii03ZFE7j2JheprfvWLoviB5W8PKr\u002BgxcilG6nBKDlgfDlH7uTj9UDn7yfJtD2vvB2CIWWZeLtpFBfIn9KDuG2w\u002BwLMM7QTreAuFzuH1wGLBW\u002BcPvbDxvN97trdG1VuVDbKGMkq43hZfoN1e1GP0T0GTZpy93lm7SQfTlTpRoKav8L0zc5IYBHnMsBzTluR/g2dxt3K\u002B2y9UyuVG5UjYCgA6sueiwN\u002Bvd2Ii7S4857YfVBHW3\u002Bk37RWR2qSs0R8s8KYclOP82L6HwkAMm\u002BoBG\u002BcvK5E3BS4bBsHOEOo7AqZC9fiEIE7SHntXTxmlJ1EvjMK9famJ\u002Be94AZIeLsvUTMOZyaXtfPuYWQkZ47YQceNwooAneYD4tPwNCB68t\u002B\u002BzfwJaC1mvPhPLJSCccBY1a5OurYxHsNM\u002BoRCp4HDc26UZZmC3umaFxWRsXFRgWEDl26CLDgZja84vG2pFAV2i7kl7hw2xfbEtKOgr11B\u002B3kTPwATQUcmiuf6WiJ74PMAGzXIK5NU3MFnzWeUeO5B5rDkleT1U0ph/2MkTHvUSNOgkIQnid/VvmJOu3PfkgH5qHNhh0seCsf7ViwwIJBVg4ST89hqKmzhDudytpfGgm1ROpQIYrGIgpXMLCOzpY3B6Sf/O645n34GgIhjm0QgNMO\u002B3vX8XSDDG2Eyrg45PWlZsN1/x0bPF5sl8eI5FPdBm/df9NaXxZwHPCA89vF/3VMfGep2sG1877da1ms\u002BmgZ58QIG2TiCwetBaJsmkhCpphSfGgsM2uuJ4wUfPP8g2JIZwwX/aQQanEgPNUfSVl2WsTBGn4ALbRYWjPYjc5T8EJAJDN8auj0AdI2zDaWjt4y3eIu\u002B2jkCHlXv2Owd9xizAxSn2UmOi/bzRisCSG9wYsVpe/sJPTZm9v55KtFQ8o1lD/qBC95DKPyEy5QOD9Xmb3YWtHstqdXeMOJLBVElkkOdrUhk/2bnFkMOdGGiWOcYgrtrOk4CN1Ykosr7\u002BBObbylAcGKNgXAPL544HyVkO9f7MnKlulgFm2XyMEyr\u002Bx4/cxU4UeiEmwFLXBqv2iggwHbi8MWQ5aTRSuT8m0EjYzRwCKwQK9n/dpdxam5NVbFNwX/VyPpYno1gZxcDh/\u002BwF/jWP9F8EKSs84ouL4tGg\u002BUjvtnRXZo6J3oer7Sy6/6nsUJlZyXvwbDLONVwKm7yKeMx38kl3rpenBhg==",
      "StatusCode": 201,
      "ResponseHeaders": {
        "Content-Length": "0",
        "Content-MD5": "Z9gEZnFz2dR85LRdqPuHeA==",
        "Date": "Thu, 01 Oct 2020 22:58:21 GMT",
        "ETag": "\u00220x8D8665D7F1BB3A9\u0022",
        "Last-Modified": "Thu, 01 Oct 2020 22:58:22 GMT",
        "Server": [
          "Windows-Azure-Blob/1.0",
          "Microsoft-HTTPAPI/2.0"
        ],
        "x-ms-blob-sequence-number": "0",
        "x-ms-client-request-id": "1c1ba40d-8cb9-ae93-5f6e-5590a533d0b1",
        "x-ms-request-id": "e0add712-501c-00a0-5246-98d8f6000000",
        "x-ms-request-server-encrypted": "true",
        "x-ms-version": "2020-02-10"
      },
      "ResponseBody": []
    },
    {
      "RequestUri": "https://storagedotnettestingprem.blob.core.windows.net/test-container-3ceaa861-7508-f06a-ba07-96241dc2392d/test-blob-fe0ed676-78a0-66b8-e38d-11ccf43fd191?comp=snapshot",
      "RequestMethod": "PUT",
      "RequestHeaders": {
        "Authorization": "Sanitized",
        "traceparent": "00-7786d42b826eab4cb27cfb83a826c134-b53049cc9d066041-00",
        "User-Agent": [
          "azsdk-net-Storage.Blobs/12.7.0-alpha.20201001.1",
          "(.NET Core 4.6.29220.03; Microsoft Windows 10.0.19041 )"
        ],
        "x-ms-client-request-id": "e78751f6-0c4b-3403-39da-f82fcb251edb",
        "x-ms-date": "Thu, 01 Oct 2020 22:58:22 GMT",
        "x-ms-return-client-request-id": "true",
        "x-ms-version": "2020-02-10"
      },
      "RequestBody": null,
      "StatusCode": 201,
      "ResponseHeaders": {
        "Content-Length": "0",
        "Date": "Thu, 01 Oct 2020 22:58:21 GMT",
        "ETag": "\u00220x8D8665D7F1BB3A9\u0022",
        "Last-Modified": "Thu, 01 Oct 2020 22:58:22 GMT",
        "Server": [
          "Windows-Azure-Blob/1.0",
          "Microsoft-HTTPAPI/2.0"
        ],
        "x-ms-client-request-id": "e78751f6-0c4b-3403-39da-f82fcb251edb",
        "x-ms-request-id": "e0add716-501c-00a0-5646-98d8f6000000",
        "x-ms-request-server-encrypted": "false",
<<<<<<< HEAD
        "x-ms-snapshot": "2019-09-13T01:13:21.0730438Z",
=======
        "x-ms-snapshot": "2020-10-01T22:58:22.3668930Z",
>>>>>>> 365f255a
        "x-ms-version": "2020-02-10"
      },
      "ResponseBody": []
    },
    {
      "RequestUri": "https://storagedotnettestingprem.blob.core.windows.net/test-container-3ceaa861-7508-f06a-ba07-96241dc2392d/test-blob-afa834e1-f8c9-e519-d58b-faf75647df02",
      "RequestMethod": "PUT",
      "RequestHeaders": {
        "Authorization": "Sanitized",
        "traceparent": "00-a2aa877aa10a6545b85a5b068d45b75a-376603a040e15146-00",
        "User-Agent": [
          "azsdk-net-Storage.Blobs/12.7.0-alpha.20201001.1",
          "(.NET Core 4.6.29220.03; Microsoft Windows 10.0.19041 )"
        ],
        "x-ms-access-tier": "Cool",
        "x-ms-client-request-id": "996a5ba2-79b5-fe20-37a2-12c0110bdef1",
        "x-ms-copy-source": "https://storagedotnettestingprem.blob.core.windows.net/test-container-3ceaa861-7508-f06a-ba07-96241dc2392d/test-blob-fe0ed676-78a0-66b8-e38d-11ccf43fd191",
        "x-ms-date": "Thu, 01 Oct 2020 22:58:22 GMT",
        "x-ms-return-client-request-id": "true",
        "x-ms-version": "2020-02-10"
      },
      "RequestBody": null,
      "StatusCode": 400,
      "ResponseHeaders": {
        "Content-Length": "220",
        "Content-Type": "application/xml",
        "Date": "Thu, 01 Oct 2020 22:58:21 GMT",
        "Server": [
          "Windows-Azure-Blob/1.0",
          "Microsoft-HTTPAPI/2.0"
        ],
        "x-ms-client-request-id": "996a5ba2-79b5-fe20-37a2-12c0110bdef1",
        "x-ms-error-code": "InvalidBlobTier",
<<<<<<< HEAD
        "x-ms-request-id": "434f4292-501c-0065-61d0-69e304000000",
=======
        "x-ms-request-id": "e0add71d-501c-00a0-5d46-98d8f6000000",
>>>>>>> 365f255a
        "x-ms-version": "2020-02-10"
      },
      "ResponseBody": [
        "\uFEFF\u003C?xml version=\u00221.0\u0022 encoding=\u0022utf-8\u0022?\u003E\n",
        "\u003CError\u003E\u003CCode\u003EInvalidBlobTier\u003C/Code\u003E\u003CMessage\u003EThe specified blob tier is invalid.\n",
        "RequestId:e0add71d-501c-00a0-5d46-98d8f6000000\n",
        "Time:2020-10-01T22:58:22.4401765Z\u003C/Message\u003E\u003C/Error\u003E"
      ]
    },
    {
      "RequestUri": "https://storagedotnettestingprem.blob.core.windows.net/test-container-3ceaa861-7508-f06a-ba07-96241dc2392d?restype=container",
      "RequestMethod": "DELETE",
      "RequestHeaders": {
        "Authorization": "Sanitized",
        "traceparent": "00-68fb93b5d9d470468f5895dfc64d67d9-748f3613106c3147-00",
        "User-Agent": [
          "azsdk-net-Storage.Blobs/12.7.0-alpha.20201001.1",
          "(.NET Core 4.6.29220.03; Microsoft Windows 10.0.19041 )"
        ],
        "x-ms-client-request-id": "fa55fdc6-46dd-cb4d-4c9c-1b09d6a6c9f7",
        "x-ms-date": "Thu, 01 Oct 2020 22:58:22 GMT",
        "x-ms-return-client-request-id": "true",
        "x-ms-version": "2020-02-10"
      },
      "RequestBody": null,
      "StatusCode": 202,
      "ResponseHeaders": {
        "Content-Length": "0",
        "Date": "Thu, 01 Oct 2020 22:58:21 GMT",
        "Server": [
          "Windows-Azure-Blob/1.0",
          "Microsoft-HTTPAPI/2.0"
        ],
<<<<<<< HEAD
        "x-ms-client-request-id": "2924b365-55b7-f3ae-1813-0540c67a003a",
        "x-ms-request-id": "434f42e7-501c-0065-36d0-69e304000000",
=======
        "x-ms-client-request-id": "fa55fdc6-46dd-cb4d-4c9c-1b09d6a6c9f7",
        "x-ms-request-id": "e0add740-501c-00a0-8046-98d8f6000000",
>>>>>>> 365f255a
        "x-ms-version": "2020-02-10"
      },
      "ResponseBody": []
    }
  ],
  "Variables": {
    "RandomSeed": "251489010",
    "Storage_TestConfigPremiumBlob": "PremiumTenant\nstoragedotnettestingprem\nU2FuaXRpemVk\nhttps://storagedotnettestingprem.blob.core.windows.net\nhttps://storagedotnettestingprem.file.core.windows.net\nhttps://storagedotnettestingprem.queue.core.windows.net\nhttps://storagedotnettestingprem.table.core.windows.net\n\n\n\n\nhttps://storagedotnettestingprem-secondary.blob.core.windows.net\nhttps://storagedotnettestingprem-secondary.file.core.windows.net\nhttps://storagedotnettestingprem-secondary.queue.core.windows.net\nhttps://storagedotnettestingprem-secondary.table.core.windows.net\n\nSanitized\n\n\nCloud\nBlobEndpoint=https://storagedotnettestingprem.blob.core.windows.net/;QueueEndpoint=https://storagedotnettestingprem.queue.core.windows.net/;FileEndpoint=https://storagedotnettestingprem.file.core.windows.net/;BlobSecondaryEndpoint=https://storagedotnettestingprem-secondary.blob.core.windows.net/;QueueSecondaryEndpoint=https://storagedotnettestingprem-secondary.queue.core.windows.net/;FileSecondaryEndpoint=https://storagedotnettestingprem-secondary.file.core.windows.net/;AccountName=storagedotnettestingprem;AccountKey=Sanitized\n"
  }
}<|MERGE_RESOLUTION|>--- conflicted
+++ resolved
@@ -26,13 +26,8 @@
           "Windows-Azure-Blob/1.0",
           "Microsoft-HTTPAPI/2.0"
         ],
-<<<<<<< HEAD
-        "x-ms-client-request-id": "198cc59f-2645-fe59-627a-44a544df6186",
-        "x-ms-request-id": "434f4234-501c-0065-0cd0-69e304000000",
-=======
         "x-ms-client-request-id": "f4933fec-7923-9ed5-6b50-6e0d8432816d",
         "x-ms-request-id": "e0add70a-501c-00a0-4a46-98d8f6000000",
->>>>>>> 365f255a
         "x-ms-version": "2020-02-10"
       },
       "ResponseBody": []
@@ -142,11 +137,7 @@
         "x-ms-client-request-id": "e78751f6-0c4b-3403-39da-f82fcb251edb",
         "x-ms-request-id": "e0add716-501c-00a0-5646-98d8f6000000",
         "x-ms-request-server-encrypted": "false",
-<<<<<<< HEAD
-        "x-ms-snapshot": "2019-09-13T01:13:21.0730438Z",
-=======
         "x-ms-snapshot": "2020-10-01T22:58:22.3668930Z",
->>>>>>> 365f255a
         "x-ms-version": "2020-02-10"
       },
       "ResponseBody": []
@@ -180,11 +171,7 @@
         ],
         "x-ms-client-request-id": "996a5ba2-79b5-fe20-37a2-12c0110bdef1",
         "x-ms-error-code": "InvalidBlobTier",
-<<<<<<< HEAD
-        "x-ms-request-id": "434f4292-501c-0065-61d0-69e304000000",
-=======
         "x-ms-request-id": "e0add71d-501c-00a0-5d46-98d8f6000000",
->>>>>>> 365f255a
         "x-ms-version": "2020-02-10"
       },
       "ResponseBody": [
@@ -218,13 +205,8 @@
           "Windows-Azure-Blob/1.0",
           "Microsoft-HTTPAPI/2.0"
         ],
-<<<<<<< HEAD
-        "x-ms-client-request-id": "2924b365-55b7-f3ae-1813-0540c67a003a",
-        "x-ms-request-id": "434f42e7-501c-0065-36d0-69e304000000",
-=======
         "x-ms-client-request-id": "fa55fdc6-46dd-cb4d-4c9c-1b09d6a6c9f7",
         "x-ms-request-id": "e0add740-501c-00a0-8046-98d8f6000000",
->>>>>>> 365f255a
         "x-ms-version": "2020-02-10"
       },
       "ResponseBody": []
