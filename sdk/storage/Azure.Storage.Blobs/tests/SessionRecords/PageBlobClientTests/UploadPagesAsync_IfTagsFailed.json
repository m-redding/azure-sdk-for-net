--- conflicted
+++ resolved
@@ -28,11 +28,7 @@
           "Microsoft-HTTPAPI/2.0"
         ],
         "x-ms-client-request-id": "165bd866-34e3-9759-7a39-887c9402d6f6",
-<<<<<<< HEAD
-        "x-ms-request-id": "77ba431e-c01e-0010-5dcc-390047000000",
-=======
         "x-ms-request-id": "91b986bb-f01e-0009-7146-98e205000000",
->>>>>>> 365f255a
         "x-ms-version": "2020-02-10"
       },
       "ResponseBody": []
@@ -71,12 +67,7 @@
         "x-ms-client-request-id": "5a259398-2f44-4139-6f5c-0210da90d2b9",
         "x-ms-request-id": "91b986d7-f01e-0009-0646-98e205000000",
         "x-ms-request-server-encrypted": "true",
-<<<<<<< HEAD
-        "x-ms-version": "2020-02-10",
-        "x-ms-version-id": "2020-06-03T17:28:59.5185732Z"
-=======
         "x-ms-version": "2020-02-10"
->>>>>>> 365f255a
       },
       "ResponseBody": []
     },
@@ -111,11 +102,7 @@
         ],
         "x-ms-client-request-id": "00a6fdbb-b23a-061d-79ec-d019150979f9",
         "x-ms-error-code": "ConditionNotMet",
-<<<<<<< HEAD
-        "x-ms-request-id": "77ba43c4-c01e-0010-61cc-390047000000",
-=======
         "x-ms-request-id": "91b986fb-f01e-0009-2946-98e205000000",
->>>>>>> 365f255a
         "x-ms-version": "2020-02-10"
       },
       "ResponseBody": [
@@ -149,11 +136,7 @@
           "Microsoft-HTTPAPI/2.0"
         ],
         "x-ms-client-request-id": "328598c0-b384-0f9e-9db4-021b5fc5780e",
-<<<<<<< HEAD
-        "x-ms-request-id": "77ba43e3-c01e-0010-7bcc-390047000000",
-=======
         "x-ms-request-id": "91b98714-f01e-0009-4046-98e205000000",
->>>>>>> 365f255a
         "x-ms-version": "2020-02-10"
       },
       "ResponseBody": []
