{
  "Entries": [
    {
      "RequestUri": "https://storagedotnettesting.blob.core.windows.net/test-container-fcae05bc-6790-d720-307c-7894bbc18a71?restype=container",
      "RequestMethod": "PUT",
      "RequestHeaders": {
        "Authorization": "Sanitized",
        "traceparent": "00-f3bc2abf6e93bf4fb9b1230c0c6cbf34-7d8b250363723349-00",
        "User-Agent": [
          "azsdk-net-Storage.Blobs/12.7.0-alpha.20201001.1",
          "(.NET Core 4.6.29220.03; Microsoft Windows 10.0.19041 )"
        ],
        "x-ms-blob-public-access": "container",
        "x-ms-client-request-id": "0d8093a8-1f49-7234-4807-d05bf046ac21",
        "x-ms-date": "Thu, 01 Oct 2020 22:57:49 GMT",
        "x-ms-return-client-request-id": "true",
        "x-ms-version": "2020-02-10"
      },
      "RequestBody": null,
      "StatusCode": 201,
      "ResponseHeaders": {
        "Content-Length": "0",
        "Date": "Thu, 01 Oct 2020 22:57:49 GMT",
        "ETag": "\u00220x8D8665D6B793F79\u0022",
        "Last-Modified": "Thu, 01 Oct 2020 22:57:49 GMT",
        "Server": [
          "Windows-Azure-Blob/1.0",
          "Microsoft-HTTPAPI/2.0"
        ],
        "x-ms-client-request-id": "0d8093a8-1f49-7234-4807-d05bf046ac21",
<<<<<<< HEAD
        "x-ms-request-id": "ab77697b-b01e-0013-574b-0969ac000000",
=======
        "x-ms-request-id": "39415b21-101e-0063-7546-983a2d000000",
>>>>>>> 365f255a
        "x-ms-version": "2020-02-10"
      },
      "ResponseBody": []
    },
    {
      "RequestUri": "https://storagedotnettesting.blob.core.windows.net/test-container-fcae05bc-6790-d720-307c-7894bbc18a71/test-blob-40527724-a581-7585-f8e3-fb7fb23f8be9",
      "RequestMethod": "PUT",
      "RequestHeaders": {
        "Authorization": "Sanitized",
        "Content-Length": "0",
        "If-None-Match": "*",
        "traceparent": "00-169f5f4038829d48860083e17c84869f-7c71c1b5aa0bdc48-00",
        "User-Agent": [
          "azsdk-net-Storage.Blobs/12.7.0-alpha.20201001.1",
          "(.NET Core 4.6.29220.03; Microsoft Windows 10.0.19041 )"
        ],
        "x-ms-blob-content-length": "4096",
        "x-ms-blob-sequence-number": "0",
        "x-ms-blob-type": "PageBlob",
        "x-ms-client-request-id": "d4bc9465-99f5-02e5-0e0b-146524b4c009",
        "x-ms-date": "Thu, 01 Oct 2020 22:57:49 GMT",
        "x-ms-return-client-request-id": "true",
        "x-ms-version": "2020-02-10"
      },
      "RequestBody": null,
      "StatusCode": 201,
      "ResponseHeaders": {
        "Content-Length": "0",
        "Date": "Thu, 01 Oct 2020 22:57:49 GMT",
        "ETag": "\u00220x8D8665D6B955D42\u0022",
        "Last-Modified": "Thu, 01 Oct 2020 22:57:49 GMT",
        "Server": [
          "Windows-Azure-Blob/1.0",
          "Microsoft-HTTPAPI/2.0"
        ],
        "x-ms-client-request-id": "d4bc9465-99f5-02e5-0e0b-146524b4c009",
        "x-ms-request-id": "39415b8e-101e-0063-5346-983a2d000000",
        "x-ms-request-server-encrypted": "true",
        "x-ms-version": "2020-02-10"
      },
      "ResponseBody": []
    },
    {
      "RequestUri": "https://storagedotnettesting.blob.core.windows.net/test-container-fcae05bc-6790-d720-307c-7894bbc18a71/test-blob-40527724-a581-7585-f8e3-fb7fb23f8be9?comp=properties",
      "RequestMethod": "PUT",
      "RequestHeaders": {
        "Authorization": "Sanitized",
        "traceparent": "00-2f84cdb423770443b2776409902b2dfc-5ec40804a1b14642-00",
        "User-Agent": [
          "azsdk-net-Storage.Blobs/12.7.0-alpha.20201001.1",
          "(.NET Core 4.6.29220.03; Microsoft Windows 10.0.19041 )"
        ],
        "x-ms-blob-content-length": "511",
        "x-ms-client-request-id": "1d1a4009-b682-0af4-2ce9-193568c234ff",
        "x-ms-date": "Thu, 01 Oct 2020 22:57:49 GMT",
        "x-ms-return-client-request-id": "true",
        "x-ms-version": "2020-02-10"
      },
      "RequestBody": null,
      "StatusCode": 400,
      "ResponseHeaders": {
        "Content-Length": "333",
        "Content-Type": "application/xml",
        "Date": "Thu, 01 Oct 2020 22:57:49 GMT",
        "Server": [
          "Windows-Azure-Blob/1.0",
          "Microsoft-HTTPAPI/2.0"
        ],
        "x-ms-client-request-id": "1d1a4009-b682-0af4-2ce9-193568c234ff",
        "x-ms-error-code": "InvalidHeaderValue",
<<<<<<< HEAD
        "x-ms-request-id": "ab776a04-b01e-0013-424b-0969ac000000",
=======
        "x-ms-request-id": "39415b9c-101e-0063-5f46-983a2d000000",
>>>>>>> 365f255a
        "x-ms-version": "2020-02-10"
      },
      "ResponseBody": [
        "\uFEFF\u003C?xml version=\u00221.0\u0022 encoding=\u0022utf-8\u0022?\u003E\u003CError\u003E\u003CCode\u003EInvalidHeaderValue\u003C/Code\u003E\u003CMessage\u003EThe value for one of the HTTP headers is not in the correct format.\n",
        "RequestId:39415b9c-101e-0063-5f46-983a2d000000\n",
        "Time:2020-10-01T22:57:49.6107067Z\u003C/Message\u003E\u003CHeaderName\u003Ex-ms-blob-content-length\u003C/HeaderName\u003E\u003CHeaderValue\u003E511\u003C/HeaderValue\u003E\u003C/Error\u003E"
      ]
    },
    {
      "RequestUri": "https://storagedotnettesting.blob.core.windows.net/test-container-fcae05bc-6790-d720-307c-7894bbc18a71?restype=container",
      "RequestMethod": "DELETE",
      "RequestHeaders": {
        "Authorization": "Sanitized",
        "traceparent": "00-bc854df9cec94f498458185f8c49b991-ed6ab3f7321c3045-00",
        "User-Agent": [
          "azsdk-net-Storage.Blobs/12.7.0-alpha.20201001.1",
          "(.NET Core 4.6.29220.03; Microsoft Windows 10.0.19041 )"
        ],
        "x-ms-client-request-id": "e35bce0c-a29a-c686-f2ad-b2716ba93e8c",
        "x-ms-date": "Thu, 01 Oct 2020 22:57:49 GMT",
        "x-ms-return-client-request-id": "true",
        "x-ms-version": "2020-02-10"
      },
      "RequestBody": null,
      "StatusCode": 202,
      "ResponseHeaders": {
        "Content-Length": "0",
        "Date": "Thu, 01 Oct 2020 22:57:49 GMT",
        "Server": [
          "Windows-Azure-Blob/1.0",
          "Microsoft-HTTPAPI/2.0"
        ],
        "x-ms-client-request-id": "e35bce0c-a29a-c686-f2ad-b2716ba93e8c",
<<<<<<< HEAD
        "x-ms-request-id": "ab776a45-b01e-0013-734b-0969ac000000",
=======
        "x-ms-request-id": "39415baf-101e-0063-7246-983a2d000000",
>>>>>>> 365f255a
        "x-ms-version": "2020-02-10"
      },
      "ResponseBody": []
    }
  ],
  "Variables": {
    "RandomSeed": "448397021",
    "Storage_TestConfigDefault": "ProductionTenant\nstoragedotnettesting\nU2FuaXRpemVk\nhttps://storagedotnettesting.blob.core.windows.net\nhttps://storagedotnettesting.file.core.windows.net\nhttps://storagedotnettesting.queue.core.windows.net\nhttps://storagedotnettesting.table.core.windows.net\n\n\n\n\nhttps://storagedotnettesting-secondary.blob.core.windows.net\nhttps://storagedotnettesting-secondary.file.core.windows.net\nhttps://storagedotnettesting-secondary.queue.core.windows.net\nhttps://storagedotnettesting-secondary.table.core.windows.net\n\nSanitized\n\n\nCloud\nBlobEndpoint=https://storagedotnettesting.blob.core.windows.net/;QueueEndpoint=https://storagedotnettesting.queue.core.windows.net/;FileEndpoint=https://storagedotnettesting.file.core.windows.net/;BlobSecondaryEndpoint=https://storagedotnettesting-secondary.blob.core.windows.net/;QueueSecondaryEndpoint=https://storagedotnettesting-secondary.queue.core.windows.net/;FileSecondaryEndpoint=https://storagedotnettesting-secondary.file.core.windows.net/;AccountName=storagedotnettesting;AccountKey=Kg==;\n"
  }
}<|MERGE_RESOLUTION|>--- conflicted
+++ resolved
@@ -28,11 +28,7 @@
           "Microsoft-HTTPAPI/2.0"
         ],
         "x-ms-client-request-id": "0d8093a8-1f49-7234-4807-d05bf046ac21",
-<<<<<<< HEAD
-        "x-ms-request-id": "ab77697b-b01e-0013-574b-0969ac000000",
-=======
         "x-ms-request-id": "39415b21-101e-0063-7546-983a2d000000",
->>>>>>> 365f255a
         "x-ms-version": "2020-02-10"
       },
       "ResponseBody": []
@@ -103,11 +99,7 @@
         ],
         "x-ms-client-request-id": "1d1a4009-b682-0af4-2ce9-193568c234ff",
         "x-ms-error-code": "InvalidHeaderValue",
-<<<<<<< HEAD
-        "x-ms-request-id": "ab776a04-b01e-0013-424b-0969ac000000",
-=======
         "x-ms-request-id": "39415b9c-101e-0063-5f46-983a2d000000",
->>>>>>> 365f255a
         "x-ms-version": "2020-02-10"
       },
       "ResponseBody": [
@@ -141,11 +133,7 @@
           "Microsoft-HTTPAPI/2.0"
         ],
         "x-ms-client-request-id": "e35bce0c-a29a-c686-f2ad-b2716ba93e8c",
-<<<<<<< HEAD
-        "x-ms-request-id": "ab776a45-b01e-0013-734b-0969ac000000",
-=======
         "x-ms-request-id": "39415baf-101e-0063-7246-983a2d000000",
->>>>>>> 365f255a
         "x-ms-version": "2020-02-10"
       },
       "ResponseBody": []
