--- conflicted
+++ resolved
@@ -28,11 +28,7 @@
           "Microsoft-HTTPAPI/2.0"
         ],
         "x-ms-client-request-id": "b577ebb4-addd-d796-bbd9-bb468d5e514b",
-<<<<<<< HEAD
-        "x-ms-request-id": "fb9de721-301e-002c-7379-80bf5b000000",
-=======
         "x-ms-request-id": "c39ab369-b01e-0037-1b46-98757a000000",
->>>>>>> 365f255a
         "x-ms-version": "2020-02-10"
       },
       "ResponseBody": []
@@ -830,11 +826,7 @@
           "Microsoft-HTTPAPI/2.0"
         ],
         "x-ms-client-request-id": "ec7c0db0-e1b7-8371-867b-e9ebd93d29b9",
-<<<<<<< HEAD
-        "x-ms-request-id": "fb9dea73-301e-002c-1879-80bf5b000000",
-=======
         "x-ms-request-id": "c39ab4d5-b01e-0037-6046-98757a000000",
->>>>>>> 365f255a
         "x-ms-version": "2020-02-10"
       },
       "ResponseBody": []
