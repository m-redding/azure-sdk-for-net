{
  "Entries": [
    {
      "RequestUri": "https://storagedotnettesting.blob.core.windows.net/test-container-b1c4be7a-66d1-b058-657b-f797f4ba212f?restype=container",
      "RequestMethod": "PUT",
      "RequestHeaders": {
        "Authorization": "Sanitized",
        "traceparent": "00-61a41255f369164dbf723b4e858348ca-76c6c272e7d0d04e-00",
        "User-Agent": [
          "azsdk-net-Storage.Blobs/12.7.0-alpha.20201001.1",
          "(.NET Core 4.6.29220.03; Microsoft Windows 10.0.19041 )"
        ],
        "x-ms-blob-public-access": "container",
        "x-ms-client-request-id": "30602392-40b0-171f-c5b8-e0a7d9bbc079",
        "x-ms-date": "Thu, 01 Oct 2020 23:01:32 GMT",
        "x-ms-return-client-request-id": "true",
        "x-ms-version": "2020-02-10"
      },
      "RequestBody": null,
      "StatusCode": 201,
      "ResponseHeaders": {
        "Content-Length": "0",
        "Date": "Thu, 01 Oct 2020 23:01:32 GMT",
        "ETag": "\u00220x8D8665DF099EA35\u0022",
        "Last-Modified": "Thu, 01 Oct 2020 23:01:32 GMT",
        "Server": [
          "Windows-Azure-Blob/1.0",
          "Microsoft-HTTPAPI/2.0"
        ],
        "x-ms-client-request-id": "30602392-40b0-171f-c5b8-e0a7d9bbc079",
<<<<<<< HEAD
        "x-ms-request-id": "d07bbe7b-301e-009b-604b-098ca5000000",
=======
        "x-ms-request-id": "cefaf7b0-c01e-002d-4546-9814a5000000",
>>>>>>> 365f255a
        "x-ms-version": "2020-02-10"
      },
      "ResponseBody": []
    },
    {
      "RequestUri": "https://storagedotnettesting.blob.core.windows.net/test-container-b1c4be7a-66d1-b058-657b-f797f4ba212f?restype=container\u0026comp=acl",
      "RequestMethod": "PUT",
      "RequestHeaders": {
        "Authorization": "Sanitized",
        "Content-Length": "21",
        "Content-Type": "application/xml",
        "traceparent": "00-e632ab1e8b57e1418ab320731539030b-bed0e41890f30947-00",
        "User-Agent": [
          "azsdk-net-Storage.Blobs/12.7.0-alpha.20201001.1",
          "(.NET Core 4.6.29220.03; Microsoft Windows 10.0.19041 )"
        ],
        "x-ms-blob-public-access": "container",
        "x-ms-client-request-id": "d1050852-f15a-977e-e80c-567550a448f7",
        "x-ms-date": "Thu, 01 Oct 2020 23:01:32 GMT",
        "x-ms-return-client-request-id": "true",
        "x-ms-version": "2020-02-10"
      },
      "RequestBody": "\u003CSignedIdentifiers /\u003E",
      "StatusCode": 200,
      "ResponseHeaders": {
        "Content-Length": "0",
        "Date": "Thu, 01 Oct 2020 23:01:32 GMT",
        "ETag": "\u00220x8D8665DF09E4BF1\u0022",
        "Last-Modified": "Thu, 01 Oct 2020 23:01:32 GMT",
        "Server": [
          "Windows-Azure-Blob/1.0",
          "Microsoft-HTTPAPI/2.0"
        ],
        "x-ms-client-request-id": "d1050852-f15a-977e-e80c-567550a448f7",
<<<<<<< HEAD
        "x-ms-request-id": "d07bbeb2-301e-009b-0e4b-098ca5000000",
=======
        "x-ms-request-id": "cefaf7b7-c01e-002d-4a46-9814a5000000",
>>>>>>> 365f255a
        "x-ms-version": "2020-02-10"
      },
      "ResponseBody": []
    },
    {
      "RequestUri": "https://storagedotnettesting.blob.core.windows.net/test-container-b1c4be7a-66d1-b058-657b-f797f4ba212f/test-blob-24fe5fc8-c2c0-06b3-f13b-cab36f830b0c",
      "RequestMethod": "PUT",
      "RequestHeaders": {
        "Authorization": "Sanitized",
        "Content-Length": "0",
        "If-None-Match": "*",
        "traceparent": "00-e2caf31a8445744e802ae5bd8bd6473d-792e4e30eeba5447-00",
        "User-Agent": [
          "azsdk-net-Storage.Blobs/12.7.0-alpha.20201001.1",
          "(.NET Core 4.6.29220.03; Microsoft Windows 10.0.19041 )"
        ],
        "x-ms-blob-content-length": "4096",
        "x-ms-blob-sequence-number": "0",
        "x-ms-blob-type": "PageBlob",
        "x-ms-client-request-id": "bd10eae3-b98c-d934-126e-9bd01cffcbb6",
        "x-ms-date": "Thu, 01 Oct 2020 23:01:32 GMT",
        "x-ms-return-client-request-id": "true",
        "x-ms-version": "2020-02-10"
      },
      "RequestBody": null,
      "StatusCode": 201,
      "ResponseHeaders": {
        "Content-Length": "0",
        "Date": "Thu, 01 Oct 2020 23:01:32 GMT",
        "ETag": "\u00220x8D8665DF0A2A531\u0022",
        "Last-Modified": "Thu, 01 Oct 2020 23:01:32 GMT",
        "Server": [
          "Windows-Azure-Blob/1.0",
          "Microsoft-HTTPAPI/2.0"
        ],
        "x-ms-client-request-id": "bd10eae3-b98c-d934-126e-9bd01cffcbb6",
        "x-ms-request-id": "cefaf7bf-c01e-002d-4f46-9814a5000000",
        "x-ms-request-server-encrypted": "true",
        "x-ms-version": "2020-02-10"
      },
      "ResponseBody": []
    },
    {
      "RequestUri": "https://storagedotnettesting.blob.core.windows.net/test-container-b1c4be7a-66d1-b058-657b-f797f4ba212f/test-blob-24fe5fc8-c2c0-06b3-f13b-cab36f830b0c?comp=page",
      "RequestMethod": "PUT",
      "RequestHeaders": {
        "Authorization": "Sanitized",
        "Content-Length": "1024",
        "traceparent": "00-ee7bd59bdfd8d9448b92d2adaec621de-08f247aafe6ac945-00",
        "User-Agent": [
          "azsdk-net-Storage.Blobs/12.7.0-alpha.20201001.1",
          "(.NET Core 4.6.29220.03; Microsoft Windows 10.0.19041 )"
        ],
        "x-ms-client-request-id": "85cff55a-4e73-3c7f-444b-2d963706dcbb",
        "x-ms-date": "Thu, 01 Oct 2020 23:01:32 GMT",
        "x-ms-page-write": "update",
        "x-ms-range": "bytes=1024-2047",
        "x-ms-return-client-request-id": "true",
        "x-ms-version": "2020-02-10"
      },
      "RequestBody": "kzgtwC8iAqxgF70OQqJiFM7OVNC17x\u002BIh4sd4I9N\u002BM5ZB\u002Bl9gyniMAZYcEIzcFVFqkGngVB4QaQZpDikBCIdEx7utDq55ZCk7CTKXX7cVBY12DZNpnd\u002B4MZEZN7xPSzkOl0kRbsbjMSxApUsruMlPE8ibyzr0GyncNN0dIGys6735SIgtw9aGktxnKThUjLiHiePzs7/\u002BGrwfdXnphdD/07nNMjBBIVAx1XgejTIxR6hklVaI\u002BTg\u002BO23MDo6cnQzLZ1V\u002Bh1pIRmhTgd5H342KLe2RhTC6dtpBjvbCdRLBVTgrUyWc8oAN3E7uNTdZ9lugQiCgyxfcUPB6/PhjhdFVkmzmHExn7Xstg6ihjEHjJ9ibIjMyIEngTsJ1YfXHqlZ9mGKKc5nPeFTlc0dveoSuV9UfyGPeI7Hixc2J8otFZdkSJDPfGPQ\u002By6neTK0CcNQ9xwngp\u002BIyn3Tw563MBUXJYA1uHRaQjz8g4Py6P5bE4FT5TCtBZL43H4S/LnFGMoZj1SyflBP9rXfK/4bleJ/d7AcZEvlaR/tPdz1SEWDN2u52ViqqZQwA\u002B57zdqU3Eebk4UIqLR\u002BMyY1xEB0Wa5vXPSTYruK1M0b62BcaptEWWGUWbTAeo63OqYydORTvKpAC3HlAHmLEb637L1TIsmK8Gvf4P/5r\u002BJm3CgVV2DoyC\u002B2HF4qX1jnCEj2CY3QYxjcp4R5dNuqRlyPfyRRdrpeziSOnAVqYJET\u002BNe3A6VUlXgPOLDbb1NTDNUCmuA0lZKOlzpoQscSckfzZXwE8kO2OumrQT0Jgl7ROpAwaMWw3mJFKWtr7FKx/cZp6AnXTxmRTGD2iVNVhBXclwg24QqBQocZvsnYS06W\u002BUN2oJlU\u002Bep2nhtlulUO8KVVjlRKehy856aCvZBQuQARX48P3uN7h50dwELuHIcxC84jgrz5TH4nurnz0jxaJeUbU1rG/hHB2ge2LLrZzsseUbLCLDZEFxIQ6CQqh7Vhw5pc08gtawy9Yae0Qx/ETezt1YGJmPmv1jtHtRbtl1JSVGkfffsC8eWlBMqOj9TzS5o3PLIz1yuhrfyM5bX2z8pVYu62pdDx6uSb5JMuIEdmVGp7tVugHn0\u002Bfs/\u002BdQswrjUAOSzmPabJRlHOmPOYc420JpFLehputENwdycB8nXYazZeLeYafxfEsm4J0oaKpQpCSU965TMbkYTodsV\u002ByFTc9S28OkWmmqZ5h8irZOK95tIcvqglXYUCQ5tiMQlSRekZLdxYzWvFnK\u002BpAF1qby2iK4/zYgmst5enuvepQ2mcJ0HfkTcGZRlmViL5fF0nl9NuwAZ6X\u002BLgbXZEsRN0G1hGDNkci931m8Z1jAvnsjs6fyIjO4NiIg==",
      "StatusCode": 201,
      "ResponseHeaders": {
        "Content-Length": "0",
        "Date": "Thu, 01 Oct 2020 23:01:32 GMT",
        "ETag": "\u00220x8D8665DF0A84BEC\u0022",
        "Last-Modified": "Thu, 01 Oct 2020 23:01:32 GMT",
        "Server": [
          "Windows-Azure-Blob/1.0",
          "Microsoft-HTTPAPI/2.0"
        ],
        "x-ms-blob-sequence-number": "0",
        "x-ms-client-request-id": "85cff55a-4e73-3c7f-444b-2d963706dcbb",
        "x-ms-content-crc64": "930lT2Ndzhc=",
        "x-ms-request-id": "cefaf7c5-c01e-002d-5346-9814a5000000",
        "x-ms-request-server-encrypted": "true",
        "x-ms-version": "2020-02-10"
      },
      "ResponseBody": []
    },
    {
      "RequestUri": "https://storagedotnettesting.blob.core.windows.net/test-container-b1c4be7a-66d1-b058-657b-f797f4ba212f/test-blob-24fe5fc8-c2c0-06b3-f13b-cab36f830b0c?comp=snapshot",
      "RequestMethod": "PUT",
      "RequestHeaders": {
        "Authorization": "Sanitized",
        "traceparent": "00-e76119bea7a127468d4322952a063bdf-70648b195e11074a-00",
        "User-Agent": [
          "azsdk-net-Storage.Blobs/12.7.0-alpha.20201001.1",
          "(.NET Core 4.6.29220.03; Microsoft Windows 10.0.19041 )"
        ],
        "x-ms-client-request-id": "2776fa59-452f-2443-96f1-7d13f487bf81",
        "x-ms-date": "Thu, 01 Oct 2020 23:01:32 GMT",
        "x-ms-return-client-request-id": "true",
        "x-ms-version": "2020-02-10"
      },
      "RequestBody": null,
      "StatusCode": 201,
      "ResponseHeaders": {
        "Content-Length": "0",
        "Date": "Thu, 01 Oct 2020 23:01:32 GMT",
        "ETag": "\u00220x8D8665DF0A84BEC\u0022",
        "Last-Modified": "Thu, 01 Oct 2020 23:01:32 GMT",
        "Server": [
          "Windows-Azure-Blob/1.0",
          "Microsoft-HTTPAPI/2.0"
        ],
        "x-ms-client-request-id": "2776fa59-452f-2443-96f1-7d13f487bf81",
        "x-ms-request-id": "cefaf7ca-c01e-002d-5846-9814a5000000",
        "x-ms-request-server-encrypted": "false",
<<<<<<< HEAD
        "x-ms-snapshot": "2020-04-03T00:08:07.3383158Z",
=======
        "x-ms-snapshot": "2020-10-01T23:01:32.8858536Z",
>>>>>>> 365f255a
        "x-ms-version": "2020-02-10"
      },
      "ResponseBody": []
    },
    {
      "RequestUri": "https://storagedotnettesting.blob.core.windows.net/test-container-b1c4be7a-66d1-b058-657b-f797f4ba212f/test-blob-6615ad29-3ac3-3b7d-800f-b85819f8eb95?comp=incrementalcopy",
      "RequestMethod": "PUT",
      "RequestHeaders": {
        "Authorization": "Sanitized",
        "traceparent": "00-aed124e45f60ee46a5a85a67f73044f1-cbdf26614213fd45-00",
        "User-Agent": [
          "azsdk-net-Storage.Blobs/12.7.0-alpha.20201001.1",
          "(.NET Core 4.6.29220.03; Microsoft Windows 10.0.19041 )"
        ],
        "x-ms-client-request-id": "a25db45b-b999-1ecd-7d3a-a6208deb0b9e",
        "x-ms-copy-source": "https://storagedotnettesting.blob.core.windows.net/test-container-b1c4be7a-66d1-b058-657b-f797f4ba212f/test-blob-24fe5fc8-c2c0-06b3-f13b-cab36f830b0c?snapshot=2020-10-01T23:01:32.8858536Z",
        "x-ms-date": "Thu, 01 Oct 2020 23:01:32 GMT",
        "x-ms-return-client-request-id": "true",
        "x-ms-version": "2020-02-10"
      },
      "RequestBody": null,
      "StatusCode": 202,
      "ResponseHeaders": {
        "Content-Length": "0",
        "Date": "Thu, 01 Oct 2020 23:01:32 GMT",
        "ETag": "\u00220x8D8665DF0C63B66\u0022",
        "Last-Modified": "Thu, 01 Oct 2020 23:01:33 GMT",
        "Server": [
          "Windows-Azure-Blob/1.0",
          "Microsoft-HTTPAPI/2.0"
        ],
        "x-ms-client-request-id": "a25db45b-b999-1ecd-7d3a-a6208deb0b9e",
        "x-ms-copy-id": "979df62c-1c20-473f-a6a2-56d5e06888df",
        "x-ms-copy-status": "pending",
<<<<<<< HEAD
        "x-ms-request-id": "d07bbf4e-301e-009b-124b-098ca5000000",
=======
        "x-ms-request-id": "cefaf7dd-c01e-002d-6346-9814a5000000",
>>>>>>> 365f255a
        "x-ms-version": "2020-02-10"
      },
      "ResponseBody": []
    },
    {
      "RequestUri": "https://storagedotnettesting.blob.core.windows.net/test-container-b1c4be7a-66d1-b058-657b-f797f4ba212f/test-blob-6615ad29-3ac3-3b7d-800f-b85819f8eb95",
      "RequestMethod": "HEAD",
      "RequestHeaders": {
        "Authorization": "Sanitized",
        "User-Agent": [
          "azsdk-net-Storage.Blobs/12.7.0-alpha.20201001.1",
          "(.NET Core 4.6.29220.03; Microsoft Windows 10.0.19041 )"
        ],
        "x-ms-client-request-id": "65fd7243-499b-71fb-cf1e-bf550d6b9c23",
        "x-ms-date": "Thu, 01 Oct 2020 23:01:33 GMT",
        "x-ms-return-client-request-id": "true",
        "x-ms-version": "2020-02-10"
      },
      "RequestBody": null,
      "StatusCode": 200,
      "ResponseHeaders": {
        "Accept-Ranges": "bytes",
        "Content-Length": "4096",
        "Content-Type": "application/octet-stream",
        "Date": "Thu, 01 Oct 2020 23:01:32 GMT",
        "ETag": "\u00220x8D8665DF0C63B66\u0022",
        "Last-Modified": "Thu, 01 Oct 2020 23:01:33 GMT",
        "Server": [
          "Windows-Azure-Blob/1.0",
          "Microsoft-HTTPAPI/2.0"
        ],
        "Vary": "Origin",
        "x-ms-blob-sequence-number": "0",
        "x-ms-blob-type": "PageBlob",
        "x-ms-client-request-id": "65fd7243-499b-71fb-cf1e-bf550d6b9c23",
        "x-ms-copy-id": "979df62c-1c20-473f-a6a2-56d5e06888df",
        "x-ms-copy-progress": "0/4096",
        "x-ms-copy-source": "https://storagedotnettesting.blob.core.windows.net/test-container-b1c4be7a-66d1-b058-657b-f797f4ba212f/test-blob-24fe5fc8-c2c0-06b3-f13b-cab36f830b0c?snapshot=2020-10-01T23:01:32.8858536Z",
        "x-ms-copy-status": "pending",
        "x-ms-creation-time": "Thu, 01 Oct 2020 23:01:33 GMT",
        "x-ms-incremental-copy": "true",
        "x-ms-lease-state": "available",
        "x-ms-lease-status": "unlocked",
        "x-ms-request-id": "cefaf80e-c01e-002d-0646-9814a5000000",
        "x-ms-server-encrypted": "true",
        "x-ms-version": "2020-02-10"
      },
      "ResponseBody": []
    },
    {
      "RequestUri": "https://storagedotnettesting.blob.core.windows.net/test-container-b1c4be7a-66d1-b058-657b-f797f4ba212f/test-blob-6615ad29-3ac3-3b7d-800f-b85819f8eb95",
      "RequestMethod": "HEAD",
      "RequestHeaders": {
        "Authorization": "Sanitized",
        "User-Agent": [
          "azsdk-net-Storage.Blobs/12.7.0-alpha.20201001.1",
          "(.NET Core 4.6.29220.03; Microsoft Windows 10.0.19041 )"
        ],
        "x-ms-client-request-id": "1bdc88a0-a5ee-bc03-ec76-882bc39b66b7",
        "x-ms-date": "Thu, 01 Oct 2020 23:01:34 GMT",
        "x-ms-return-client-request-id": "true",
        "x-ms-version": "2020-02-10"
      },
      "RequestBody": null,
      "StatusCode": 200,
      "ResponseHeaders": {
        "Accept-Ranges": "bytes",
        "Content-Length": "4096",
        "Content-Type": "application/octet-stream",
        "Date": "Thu, 01 Oct 2020 23:01:33 GMT",
        "ETag": "\u00220x8D8665DF0DDC0BA\u0022",
        "Last-Modified": "Thu, 01 Oct 2020 23:01:33 GMT",
        "Server": [
          "Windows-Azure-Blob/1.0",
          "Microsoft-HTTPAPI/2.0"
        ],
        "Vary": "Origin",
        "x-ms-blob-sequence-number": "0",
        "x-ms-blob-type": "PageBlob",
        "x-ms-client-request-id": "1bdc88a0-a5ee-bc03-ec76-882bc39b66b7",
        "x-ms-copy-completion-time": "Thu, 01 Oct 2020 23:01:33 GMT",
        "x-ms-copy-destination-snapshot": "2020-10-01T23:01:33.2061565Z",
        "x-ms-copy-id": "979df62c-1c20-473f-a6a2-56d5e06888df",
        "x-ms-copy-progress": "4096/4096",
        "x-ms-copy-source": "https://storagedotnettesting.blob.core.windows.net/test-container-b1c4be7a-66d1-b058-657b-f797f4ba212f/test-blob-24fe5fc8-c2c0-06b3-f13b-cab36f830b0c?snapshot=2020-10-01T23:01:32.8858536Z",
        "x-ms-copy-status": "success",
        "x-ms-creation-time": "Thu, 01 Oct 2020 23:01:33 GMT",
        "x-ms-incremental-copy": "true",
        "x-ms-lease-state": "available",
        "x-ms-lease-status": "unlocked",
        "x-ms-request-id": "cefaf8d5-c01e-002d-1146-9814a5000000",
        "x-ms-server-encrypted": "true",
        "x-ms-version": "2020-02-10"
      },
      "ResponseBody": []
    },
    {
      "RequestUri": "https://storagedotnettesting.blob.core.windows.net/test-container-b1c4be7a-66d1-b058-657b-f797f4ba212f/test-blob-6615ad29-3ac3-3b7d-800f-b85819f8eb95",
      "RequestMethod": "HEAD",
      "RequestHeaders": {
        "Authorization": "Sanitized",
        "traceparent": "00-455509774b5602469af402bf2a8f48c2-f2d4e394eaf3c442-00",
        "User-Agent": [
          "azsdk-net-Storage.Blobs/12.7.0-alpha.20201001.1",
          "(.NET Core 4.6.29220.03; Microsoft Windows 10.0.19041 )"
        ],
        "x-ms-client-request-id": "85b58cf7-808e-e834-a270-cb02ebd01528",
        "x-ms-date": "Thu, 01 Oct 2020 23:01:34 GMT",
        "x-ms-return-client-request-id": "true",
        "x-ms-version": "2020-02-10"
      },
      "RequestBody": null,
      "StatusCode": 200,
      "ResponseHeaders": {
        "Accept-Ranges": "bytes",
        "Content-Length": "4096",
        "Content-Type": "application/octet-stream",
        "Date": "Thu, 01 Oct 2020 23:01:33 GMT",
        "ETag": "\u00220x8D8665DF0DDC0BA\u0022",
        "Last-Modified": "Thu, 01 Oct 2020 23:01:33 GMT",
        "Server": [
          "Windows-Azure-Blob/1.0",
          "Microsoft-HTTPAPI/2.0"
        ],
        "Vary": "Origin",
        "x-ms-blob-sequence-number": "0",
        "x-ms-blob-type": "PageBlob",
        "x-ms-client-request-id": "85b58cf7-808e-e834-a270-cb02ebd01528",
        "x-ms-copy-completion-time": "Thu, 01 Oct 2020 23:01:33 GMT",
        "x-ms-copy-destination-snapshot": "2020-10-01T23:01:33.2061565Z",
        "x-ms-copy-id": "979df62c-1c20-473f-a6a2-56d5e06888df",
        "x-ms-copy-progress": "4096/4096",
        "x-ms-copy-source": "https://storagedotnettesting.blob.core.windows.net/test-container-b1c4be7a-66d1-b058-657b-f797f4ba212f/test-blob-24fe5fc8-c2c0-06b3-f13b-cab36f830b0c?snapshot=2020-10-01T23:01:32.8858536Z",
        "x-ms-copy-status": "success",
        "x-ms-creation-time": "Thu, 01 Oct 2020 23:01:33 GMT",
        "x-ms-incremental-copy": "true",
        "x-ms-lease-state": "available",
        "x-ms-lease-status": "unlocked",
        "x-ms-request-id": "cefaf8d9-c01e-002d-1446-9814a5000000",
        "x-ms-server-encrypted": "true",
        "x-ms-version": "2020-02-10"
      },
      "ResponseBody": []
    },
    {
      "RequestUri": "https://storagedotnettesting.blob.core.windows.net/test-container-b1c4be7a-66d1-b058-657b-f797f4ba212f?restype=container",
      "RequestMethod": "DELETE",
      "RequestHeaders": {
        "Authorization": "Sanitized",
        "traceparent": "00-85aabc56c7333f4683d0d453fc4062de-5d9a103b395abd44-00",
        "User-Agent": [
          "azsdk-net-Storage.Blobs/12.7.0-alpha.20201001.1",
          "(.NET Core 4.6.29220.03; Microsoft Windows 10.0.19041 )"
        ],
        "x-ms-client-request-id": "36335b67-e1e5-ce29-00b3-aeae16a2e3a5",
        "x-ms-date": "Thu, 01 Oct 2020 23:01:34 GMT",
        "x-ms-return-client-request-id": "true",
        "x-ms-version": "2020-02-10"
      },
      "RequestBody": null,
      "StatusCode": 202,
      "ResponseHeaders": {
        "Content-Length": "0",
        "Date": "Thu, 01 Oct 2020 23:01:33 GMT",
        "Server": [
          "Windows-Azure-Blob/1.0",
          "Microsoft-HTTPAPI/2.0"
        ],
<<<<<<< HEAD
        "x-ms-client-request-id": "85b58cf7-808e-e834-a270-cb02ebd01528",
        "x-ms-request-id": "d07bbfe3-301e-009b-104b-098ca5000000",
=======
        "x-ms-client-request-id": "36335b67-e1e5-ce29-00b3-aeae16a2e3a5",
        "x-ms-request-id": "cefaf8dd-c01e-002d-1846-9814a5000000",
>>>>>>> 365f255a
        "x-ms-version": "2020-02-10"
      },
      "ResponseBody": []
    }
  ],
  "Variables": {
    "RandomSeed": "210026233",
    "Storage_TestConfigDefault": "ProductionTenant\nstoragedotnettesting\nU2FuaXRpemVk\nhttps://storagedotnettesting.blob.core.windows.net\nhttps://storagedotnettesting.file.core.windows.net\nhttps://storagedotnettesting.queue.core.windows.net\nhttps://storagedotnettesting.table.core.windows.net\n\n\n\n\nhttps://storagedotnettesting-secondary.blob.core.windows.net\nhttps://storagedotnettesting-secondary.file.core.windows.net\nhttps://storagedotnettesting-secondary.queue.core.windows.net\nhttps://storagedotnettesting-secondary.table.core.windows.net\n\nSanitized\n\n\nCloud\nBlobEndpoint=https://storagedotnettesting.blob.core.windows.net/;QueueEndpoint=https://storagedotnettesting.queue.core.windows.net/;FileEndpoint=https://storagedotnettesting.file.core.windows.net/;BlobSecondaryEndpoint=https://storagedotnettesting-secondary.blob.core.windows.net/;QueueSecondaryEndpoint=https://storagedotnettesting-secondary.queue.core.windows.net/;FileSecondaryEndpoint=https://storagedotnettesting-secondary.file.core.windows.net/;AccountName=storagedotnettesting;AccountKey=Kg==;\n"
  }
}<|MERGE_RESOLUTION|>--- conflicted
+++ resolved
@@ -28,11 +28,7 @@
           "Microsoft-HTTPAPI/2.0"
         ],
         "x-ms-client-request-id": "30602392-40b0-171f-c5b8-e0a7d9bbc079",
-<<<<<<< HEAD
-        "x-ms-request-id": "d07bbe7b-301e-009b-604b-098ca5000000",
-=======
         "x-ms-request-id": "cefaf7b0-c01e-002d-4546-9814a5000000",
->>>>>>> 365f255a
         "x-ms-version": "2020-02-10"
       },
       "ResponseBody": []
@@ -67,11 +63,7 @@
           "Microsoft-HTTPAPI/2.0"
         ],
         "x-ms-client-request-id": "d1050852-f15a-977e-e80c-567550a448f7",
-<<<<<<< HEAD
-        "x-ms-request-id": "d07bbeb2-301e-009b-0e4b-098ca5000000",
-=======
         "x-ms-request-id": "cefaf7b7-c01e-002d-4a46-9814a5000000",
->>>>>>> 365f255a
         "x-ms-version": "2020-02-10"
       },
       "ResponseBody": []
@@ -181,11 +173,7 @@
         "x-ms-client-request-id": "2776fa59-452f-2443-96f1-7d13f487bf81",
         "x-ms-request-id": "cefaf7ca-c01e-002d-5846-9814a5000000",
         "x-ms-request-server-encrypted": "false",
-<<<<<<< HEAD
-        "x-ms-snapshot": "2020-04-03T00:08:07.3383158Z",
-=======
         "x-ms-snapshot": "2020-10-01T23:01:32.8858536Z",
->>>>>>> 365f255a
         "x-ms-version": "2020-02-10"
       },
       "ResponseBody": []
@@ -220,11 +208,7 @@
         "x-ms-client-request-id": "a25db45b-b999-1ecd-7d3a-a6208deb0b9e",
         "x-ms-copy-id": "979df62c-1c20-473f-a6a2-56d5e06888df",
         "x-ms-copy-status": "pending",
-<<<<<<< HEAD
-        "x-ms-request-id": "d07bbf4e-301e-009b-124b-098ca5000000",
-=======
         "x-ms-request-id": "cefaf7dd-c01e-002d-6346-9814a5000000",
->>>>>>> 365f255a
         "x-ms-version": "2020-02-10"
       },
       "ResponseBody": []
@@ -393,13 +377,8 @@
           "Windows-Azure-Blob/1.0",
           "Microsoft-HTTPAPI/2.0"
         ],
-<<<<<<< HEAD
-        "x-ms-client-request-id": "85b58cf7-808e-e834-a270-cb02ebd01528",
-        "x-ms-request-id": "d07bbfe3-301e-009b-104b-098ca5000000",
-=======
         "x-ms-client-request-id": "36335b67-e1e5-ce29-00b3-aeae16a2e3a5",
         "x-ms-request-id": "cefaf8dd-c01e-002d-1846-9814a5000000",
->>>>>>> 365f255a
         "x-ms-version": "2020-02-10"
       },
       "ResponseBody": []
