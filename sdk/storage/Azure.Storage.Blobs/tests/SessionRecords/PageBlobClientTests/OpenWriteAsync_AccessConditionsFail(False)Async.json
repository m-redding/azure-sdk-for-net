{
  "Entries": [
    {
      "RequestUri": "https://storagedotnettesting.blob.core.windows.net/test-container-0097dfbe-c1f2-d03b-cd85-2b059fd95a26?restype=container",
      "RequestMethod": "PUT",
      "RequestHeaders": {
        "Authorization": "Sanitized",
        "traceparent": "00-eb9d89a9120b274dbab7b9cbccfc6647-5213b7d012cb0748-00",
        "User-Agent": [
          "azsdk-net-Storage.Blobs/12.7.0-alpha.20201001.1",
          "(.NET Core 4.6.29220.03; Microsoft Windows 10.0.19041 )"
        ],
        "x-ms-blob-public-access": "container",
        "x-ms-client-request-id": "32c1543f-ea84-803a-526e-f5442a93f102",
        "x-ms-date": "Thu, 01 Oct 2020 23:02:46 GMT",
        "x-ms-return-client-request-id": "true",
        "x-ms-version": "2020-02-10"
      },
      "RequestBody": null,
      "StatusCode": 201,
      "ResponseHeaders": {
        "Content-Length": "0",
        "Date": "Thu, 01 Oct 2020 23:02:46 GMT",
        "ETag": "\u00220x8D8665E1CE24956\u0022",
        "Last-Modified": "Thu, 01 Oct 2020 23:02:47 GMT",
        "Server": [
          "Windows-Azure-Blob/1.0",
          "Microsoft-HTTPAPI/2.0"
        ],
        "x-ms-client-request-id": "32c1543f-ea84-803a-526e-f5442a93f102",
<<<<<<< HEAD
        "x-ms-request-id": "e2c7aa0d-d01e-0037-5d17-6d086e000000",
=======
        "x-ms-request-id": "81b9315e-501e-005d-2646-98ad52000000",
>>>>>>> 365f255a
        "x-ms-version": "2020-02-10"
      },
      "ResponseBody": []
    },
    {
      "RequestUri": "https://storagedotnettesting.blob.core.windows.net/test-container-0097dfbe-c1f2-d03b-cd85-2b059fd95a26/test-blob-927dc468-9962-89a7-c20c-ab5d5b22fef9",
      "RequestMethod": "PUT",
      "RequestHeaders": {
        "Authorization": "Sanitized",
        "Content-Length": "0",
        "If-None-Match": "*",
        "traceparent": "00-e1700a9bb67f86458fef2611ad67872b-506ab32d69f51746-00",
        "User-Agent": [
          "azsdk-net-Storage.Blobs/12.7.0-alpha.20201001.1",
          "(.NET Core 4.6.29220.03; Microsoft Windows 10.0.19041 )"
        ],
        "x-ms-blob-content-length": "1024",
        "x-ms-blob-sequence-number": "0",
        "x-ms-blob-type": "PageBlob",
        "x-ms-client-request-id": "0db062a3-b957-a5ca-ad38-6f783edd2530",
        "x-ms-date": "Thu, 01 Oct 2020 23:02:47 GMT",
        "x-ms-return-client-request-id": "true",
        "x-ms-version": "2020-02-10"
      },
      "RequestBody": null,
      "StatusCode": 201,
      "ResponseHeaders": {
        "Content-Length": "0",
        "Date": "Thu, 01 Oct 2020 23:02:46 GMT",
        "ETag": "\u00220x8D8665E1CE67686\u0022",
        "Last-Modified": "Thu, 01 Oct 2020 23:02:47 GMT",
        "Server": [
          "Windows-Azure-Blob/1.0",
          "Microsoft-HTTPAPI/2.0"
        ],
        "x-ms-client-request-id": "0db062a3-b957-a5ca-ad38-6f783edd2530",
        "x-ms-request-id": "81b931a4-501e-005d-5146-98ad52000000",
        "x-ms-request-server-encrypted": "true",
        "x-ms-version": "2020-02-10"
      },
      "ResponseBody": []
    },
    {
      "RequestUri": "https://storagedotnettesting.blob.core.windows.net/test-container-0097dfbe-c1f2-d03b-cd85-2b059fd95a26/test-blob-927dc468-9962-89a7-c20c-ab5d5b22fef9",
      "RequestMethod": "HEAD",
      "RequestHeaders": {
        "Authorization": "Sanitized",
        "If-Modified-Since": "Fri, 02 Oct 2020 23:02:46 GMT",
        "traceparent": "00-1ba46013bd7fee47a2b914806ec98406-56ec7467a6496f49-00",
        "User-Agent": [
          "azsdk-net-Storage.Blobs/12.7.0-alpha.20201001.1",
          "(.NET Core 4.6.29220.03; Microsoft Windows 10.0.19041 )"
        ],
        "x-ms-client-request-id": "93ed2cc3-01d2-ae0b-2c23-92940d7b5911",
        "x-ms-date": "Thu, 01 Oct 2020 23:02:47 GMT",
        "x-ms-return-client-request-id": "true",
        "x-ms-version": "2020-02-10"
      },
      "RequestBody": null,
      "StatusCode": 304,
      "ResponseHeaders": {
        "Content-Length": "0",
        "Date": "Thu, 01 Oct 2020 23:02:46 GMT",
        "Server": [
          "Windows-Azure-Blob/1.0",
          "Microsoft-HTTPAPI/2.0"
        ],
        "Vary": "Origin",
        "x-ms-client-request-id": "93ed2cc3-01d2-ae0b-2c23-92940d7b5911",
        "x-ms-error-code": "ConditionNotMet",
<<<<<<< HEAD
        "x-ms-request-id": "e2c7aa2d-d01e-0037-7817-6d086e000000",
=======
        "x-ms-request-id": "81b931da-501e-005d-7846-98ad52000000",
>>>>>>> 365f255a
        "x-ms-version": "2020-02-10"
      },
      "ResponseBody": []
    },
    {
      "RequestUri": "https://storagedotnettesting.blob.core.windows.net/test-container-0097dfbe-c1f2-d03b-cd85-2b059fd95a26?restype=container",
      "RequestMethod": "DELETE",
      "RequestHeaders": {
        "Authorization": "Sanitized",
        "traceparent": "00-b5cee9adbf076e4ca56d0d6f077a7062-0c90f7e7f5258f44-00",
        "User-Agent": [
          "azsdk-net-Storage.Blobs/12.7.0-alpha.20201001.1",
          "(.NET Core 4.6.29220.03; Microsoft Windows 10.0.19041 )"
        ],
        "x-ms-client-request-id": "fa9f277a-6f33-1f5c-3454-de98faa355da",
        "x-ms-date": "Thu, 01 Oct 2020 23:02:47 GMT",
        "x-ms-return-client-request-id": "true",
        "x-ms-version": "2020-02-10"
      },
      "RequestBody": null,
      "StatusCode": 202,
      "ResponseHeaders": {
        "Content-Length": "0",
        "Date": "Thu, 01 Oct 2020 23:02:46 GMT",
        "Server": [
          "Windows-Azure-Blob/1.0",
          "Microsoft-HTTPAPI/2.0"
        ],
        "x-ms-client-request-id": "fa9f277a-6f33-1f5c-3454-de98faa355da",
<<<<<<< HEAD
        "x-ms-request-id": "e2c7aa30-d01e-0037-7b17-6d086e000000",
=======
        "x-ms-request-id": "81b931f3-501e-005d-0d46-98ad52000000",
>>>>>>> 365f255a
        "x-ms-version": "2020-02-10"
      },
      "ResponseBody": []
    },
    {
      "RequestUri": "https://storagedotnettesting.blob.core.windows.net/test-container-52eba127-2d99-e17e-6e1d-44f82b88242e?restype=container",
      "RequestMethod": "PUT",
      "RequestHeaders": {
        "Authorization": "Sanitized",
        "traceparent": "00-2ee8ea54b68851458e9ff72f7d543894-b68d0f1eb8bec44d-00",
        "User-Agent": [
          "azsdk-net-Storage.Blobs/12.7.0-alpha.20201001.1",
          "(.NET Core 4.6.29220.03; Microsoft Windows 10.0.19041 )"
        ],
        "x-ms-blob-public-access": "container",
        "x-ms-client-request-id": "e85bfb83-f711-4d93-a8be-8b162b63f4ac",
        "x-ms-date": "Thu, 01 Oct 2020 23:02:47 GMT",
        "x-ms-return-client-request-id": "true",
        "x-ms-version": "2020-02-10"
      },
      "RequestBody": null,
      "StatusCode": 201,
      "ResponseHeaders": {
        "Content-Length": "0",
        "Date": "Thu, 01 Oct 2020 23:02:46 GMT",
        "ETag": "\u00220x8D8665E1D05F071\u0022",
        "Last-Modified": "Thu, 01 Oct 2020 23:02:47 GMT",
        "Server": [
          "Windows-Azure-Blob/1.0",
          "Microsoft-HTTPAPI/2.0"
        ],
        "x-ms-client-request-id": "e85bfb83-f711-4d93-a8be-8b162b63f4ac",
<<<<<<< HEAD
        "x-ms-request-id": "0775a274-f01e-006d-1617-6d6e89000000",
=======
        "x-ms-request-id": "71e227a5-001e-007f-0c46-98684d000000",
>>>>>>> 365f255a
        "x-ms-version": "2020-02-10"
      },
      "ResponseBody": []
    },
    {
      "RequestUri": "https://storagedotnettesting.blob.core.windows.net/test-container-52eba127-2d99-e17e-6e1d-44f82b88242e/test-blob-94bfaf2f-6f89-c7fe-c24a-d91c17e8dd49",
      "RequestMethod": "PUT",
      "RequestHeaders": {
        "Authorization": "Sanitized",
        "Content-Length": "0",
        "If-None-Match": "*",
        "traceparent": "00-6e43bfb5fc60de4e9e69c6403628e47c-e869096a2caaf24f-00",
        "User-Agent": [
          "azsdk-net-Storage.Blobs/12.7.0-alpha.20201001.1",
          "(.NET Core 4.6.29220.03; Microsoft Windows 10.0.19041 )"
        ],
        "x-ms-blob-content-length": "1024",
        "x-ms-blob-sequence-number": "0",
        "x-ms-blob-type": "PageBlob",
        "x-ms-client-request-id": "54656989-4165-1321-fc93-26c71d7635bf",
        "x-ms-date": "Thu, 01 Oct 2020 23:02:47 GMT",
        "x-ms-return-client-request-id": "true",
        "x-ms-version": "2020-02-10"
      },
      "RequestBody": null,
      "StatusCode": 201,
      "ResponseHeaders": {
        "Content-Length": "0",
        "Date": "Thu, 01 Oct 2020 23:02:46 GMT",
        "ETag": "\u00220x8D8665E1D0C3014\u0022",
        "Last-Modified": "Thu, 01 Oct 2020 23:02:47 GMT",
        "Server": [
          "Windows-Azure-Blob/1.0",
          "Microsoft-HTTPAPI/2.0"
        ],
        "x-ms-client-request-id": "54656989-4165-1321-fc93-26c71d7635bf",
        "x-ms-request-id": "71e227c2-001e-007f-1f46-98684d000000",
        "x-ms-request-server-encrypted": "true",
        "x-ms-version": "2020-02-10"
      },
      "ResponseBody": []
    },
    {
      "RequestUri": "https://storagedotnettesting.blob.core.windows.net/test-container-52eba127-2d99-e17e-6e1d-44f82b88242e/test-blob-94bfaf2f-6f89-c7fe-c24a-d91c17e8dd49",
      "RequestMethod": "HEAD",
      "RequestHeaders": {
        "Authorization": "Sanitized",
        "If-Unmodified-Since": "Wed, 30 Sep 2020 23:02:46 GMT",
        "traceparent": "00-ece5668974bf0c4ca54c691770f58422-fe0b284a3562734f-00",
        "User-Agent": [
          "azsdk-net-Storage.Blobs/12.7.0-alpha.20201001.1",
          "(.NET Core 4.6.29220.03; Microsoft Windows 10.0.19041 )"
        ],
        "x-ms-client-request-id": "7cdbfc35-eff6-977d-da7c-1a47eb166402",
        "x-ms-date": "Thu, 01 Oct 2020 23:02:47 GMT",
        "x-ms-return-client-request-id": "true",
        "x-ms-version": "2020-02-10"
      },
      "RequestBody": null,
      "StatusCode": 412,
      "ResponseHeaders": {
        "Date": "Thu, 01 Oct 2020 23:02:46 GMT",
        "Server": [
          "Windows-Azure-Blob/1.0",
          "Microsoft-HTTPAPI/2.0"
        ],
        "Transfer-Encoding": "chunked",
        "Vary": "Origin",
        "x-ms-client-request-id": "7cdbfc35-eff6-977d-da7c-1a47eb166402",
        "x-ms-error-code": "ConditionNotMet",
<<<<<<< HEAD
        "x-ms-request-id": "0775a2b3-f01e-006d-4517-6d6e89000000",
=======
        "x-ms-request-id": "71e227d4-001e-007f-3046-98684d000000",
>>>>>>> 365f255a
        "x-ms-version": "2020-02-10"
      },
      "ResponseBody": []
    },
    {
      "RequestUri": "https://storagedotnettesting.blob.core.windows.net/test-container-52eba127-2d99-e17e-6e1d-44f82b88242e?restype=container",
      "RequestMethod": "DELETE",
      "RequestHeaders": {
        "Authorization": "Sanitized",
        "traceparent": "00-186ea44bbbe5e940ad302d5bc504bbf9-3394d15545ec1642-00",
        "User-Agent": [
          "azsdk-net-Storage.Blobs/12.7.0-alpha.20201001.1",
          "(.NET Core 4.6.29220.03; Microsoft Windows 10.0.19041 )"
        ],
        "x-ms-client-request-id": "a833c515-3cde-c421-b0f0-11585100270c",
        "x-ms-date": "Thu, 01 Oct 2020 23:02:47 GMT",
        "x-ms-return-client-request-id": "true",
        "x-ms-version": "2020-02-10"
      },
      "RequestBody": null,
      "StatusCode": 202,
      "ResponseHeaders": {
        "Content-Length": "0",
        "Date": "Thu, 01 Oct 2020 23:02:46 GMT",
        "Server": [
          "Windows-Azure-Blob/1.0",
          "Microsoft-HTTPAPI/2.0"
        ],
        "x-ms-client-request-id": "a833c515-3cde-c421-b0f0-11585100270c",
<<<<<<< HEAD
        "x-ms-request-id": "0775a2c7-f01e-006d-5417-6d6e89000000",
=======
        "x-ms-request-id": "71e227e4-001e-007f-3f46-98684d000000",
>>>>>>> 365f255a
        "x-ms-version": "2020-02-10"
      },
      "ResponseBody": []
    },
    {
      "RequestUri": "https://storagedotnettesting.blob.core.windows.net/test-container-4fb73dd3-c44a-4a1c-de2e-3cbe57ce4003?restype=container",
      "RequestMethod": "PUT",
      "RequestHeaders": {
        "Authorization": "Sanitized",
        "traceparent": "00-5412cb0ed1fb31418ee5d678bd27de21-dde61753c8df7b4b-00",
        "User-Agent": [
          "azsdk-net-Storage.Blobs/12.7.0-alpha.20201001.1",
          "(.NET Core 4.6.29220.03; Microsoft Windows 10.0.19041 )"
        ],
        "x-ms-blob-public-access": "container",
        "x-ms-client-request-id": "18db8a10-f41f-501a-a8e8-caafff636ce2",
        "x-ms-date": "Thu, 01 Oct 2020 23:02:47 GMT",
        "x-ms-return-client-request-id": "true",
        "x-ms-version": "2020-02-10"
      },
      "RequestBody": null,
      "StatusCode": 201,
      "ResponseHeaders": {
        "Content-Length": "0",
        "Date": "Thu, 01 Oct 2020 23:02:47 GMT",
        "ETag": "\u00220x8D8665E1D28649D\u0022",
        "Last-Modified": "Thu, 01 Oct 2020 23:02:47 GMT",
        "Server": [
          "Windows-Azure-Blob/1.0",
          "Microsoft-HTTPAPI/2.0"
        ],
        "x-ms-client-request-id": "18db8a10-f41f-501a-a8e8-caafff636ce2",
<<<<<<< HEAD
        "x-ms-request-id": "574a8ad6-701e-0001-1d17-6d851e000000",
=======
        "x-ms-request-id": "252e8eee-401e-0033-5046-98f87d000000",
>>>>>>> 365f255a
        "x-ms-version": "2020-02-10"
      },
      "ResponseBody": []
    },
    {
      "RequestUri": "https://storagedotnettesting.blob.core.windows.net/test-container-4fb73dd3-c44a-4a1c-de2e-3cbe57ce4003/test-blob-9b1f0eaf-02ce-182a-1948-a8af4e337119",
      "RequestMethod": "PUT",
      "RequestHeaders": {
        "Authorization": "Sanitized",
        "Content-Length": "0",
        "If-None-Match": "*",
        "traceparent": "00-0d1750c5c6d58b46aa5af8e3777c03f3-c79f23e548e12b48-00",
        "User-Agent": [
          "azsdk-net-Storage.Blobs/12.7.0-alpha.20201001.1",
          "(.NET Core 4.6.29220.03; Microsoft Windows 10.0.19041 )"
        ],
        "x-ms-blob-content-length": "1024",
        "x-ms-blob-sequence-number": "0",
        "x-ms-blob-type": "PageBlob",
        "x-ms-client-request-id": "ca39942e-c0a5-0d71-60c3-fed64b6a0275",
        "x-ms-date": "Thu, 01 Oct 2020 23:02:47 GMT",
        "x-ms-return-client-request-id": "true",
        "x-ms-version": "2020-02-10"
      },
      "RequestBody": null,
      "StatusCode": 201,
      "ResponseHeaders": {
        "Content-Length": "0",
        "Date": "Thu, 01 Oct 2020 23:02:47 GMT",
        "ETag": "\u00220x8D8665E1D2D7BC6\u0022",
        "Last-Modified": "Thu, 01 Oct 2020 23:02:47 GMT",
        "Server": [
          "Windows-Azure-Blob/1.0",
          "Microsoft-HTTPAPI/2.0"
        ],
        "x-ms-client-request-id": "ca39942e-c0a5-0d71-60c3-fed64b6a0275",
        "x-ms-request-id": "252e8ef9-401e-0033-5846-98f87d000000",
        "x-ms-request-server-encrypted": "true",
        "x-ms-version": "2020-02-10"
      },
      "ResponseBody": []
    },
    {
      "RequestUri": "https://storagedotnettesting.blob.core.windows.net/test-container-4fb73dd3-c44a-4a1c-de2e-3cbe57ce4003/test-blob-9b1f0eaf-02ce-182a-1948-a8af4e337119",
      "RequestMethod": "HEAD",
      "RequestHeaders": {
        "Authorization": "Sanitized",
        "If-Match": "\u0022garbage\u0022",
        "traceparent": "00-2199a94ad544f1449bf7dbac1031a841-7537cf3fa1a27444-00",
        "User-Agent": [
          "azsdk-net-Storage.Blobs/12.7.0-alpha.20201001.1",
          "(.NET Core 4.6.29220.03; Microsoft Windows 10.0.19041 )"
        ],
        "x-ms-client-request-id": "5f98a0e3-c005-d65b-094b-87ddc6de9f70",
        "x-ms-date": "Thu, 01 Oct 2020 23:02:47 GMT",
        "x-ms-return-client-request-id": "true",
        "x-ms-version": "2020-02-10"
      },
      "RequestBody": null,
      "StatusCode": 412,
      "ResponseHeaders": {
        "Date": "Thu, 01 Oct 2020 23:02:47 GMT",
        "Server": [
          "Windows-Azure-Blob/1.0",
          "Microsoft-HTTPAPI/2.0"
        ],
        "Transfer-Encoding": "chunked",
        "Vary": "Origin",
        "x-ms-client-request-id": "5f98a0e3-c005-d65b-094b-87ddc6de9f70",
        "x-ms-error-code": "ConditionNotMet",
<<<<<<< HEAD
        "x-ms-request-id": "574a8ae4-701e-0001-2817-6d851e000000",
=======
        "x-ms-request-id": "252e8f06-401e-0033-6246-98f87d000000",
>>>>>>> 365f255a
        "x-ms-version": "2020-02-10"
      },
      "ResponseBody": []
    },
    {
      "RequestUri": "https://storagedotnettesting.blob.core.windows.net/test-container-4fb73dd3-c44a-4a1c-de2e-3cbe57ce4003?restype=container",
      "RequestMethod": "DELETE",
      "RequestHeaders": {
        "Authorization": "Sanitized",
        "traceparent": "00-f8762be270c9964dab6ccd9d51007329-df3e9cb3d62ee447-00",
        "User-Agent": [
          "azsdk-net-Storage.Blobs/12.7.0-alpha.20201001.1",
          "(.NET Core 4.6.29220.03; Microsoft Windows 10.0.19041 )"
        ],
        "x-ms-client-request-id": "2c92df8e-d082-8fda-3b05-9c891f7e4ab4",
        "x-ms-date": "Thu, 01 Oct 2020 23:02:47 GMT",
        "x-ms-return-client-request-id": "true",
        "x-ms-version": "2020-02-10"
      },
      "RequestBody": null,
      "StatusCode": 202,
      "ResponseHeaders": {
        "Content-Length": "0",
        "Date": "Thu, 01 Oct 2020 23:02:47 GMT",
        "Server": [
          "Windows-Azure-Blob/1.0",
          "Microsoft-HTTPAPI/2.0"
        ],
        "x-ms-client-request-id": "2c92df8e-d082-8fda-3b05-9c891f7e4ab4",
<<<<<<< HEAD
        "x-ms-request-id": "574a8aec-701e-0001-2e17-6d851e000000",
=======
        "x-ms-request-id": "252e8f09-401e-0033-6546-98f87d000000",
>>>>>>> 365f255a
        "x-ms-version": "2020-02-10"
      },
      "ResponseBody": []
    },
    {
      "RequestUri": "https://storagedotnettesting.blob.core.windows.net/test-container-c8b9fba6-e919-99fb-5183-aea55f4835be?restype=container",
      "RequestMethod": "PUT",
      "RequestHeaders": {
        "Authorization": "Sanitized",
        "traceparent": "00-7f429a313d07c441ab1b0d6715357e64-1937e7e4e1fe6845-00",
        "User-Agent": [
          "azsdk-net-Storage.Blobs/12.7.0-alpha.20201001.1",
          "(.NET Core 4.6.29220.03; Microsoft Windows 10.0.19041 )"
        ],
        "x-ms-blob-public-access": "container",
        "x-ms-client-request-id": "a66dac14-3890-a473-e4f8-dbff22342ff3",
        "x-ms-date": "Thu, 01 Oct 2020 23:02:47 GMT",
        "x-ms-return-client-request-id": "true",
        "x-ms-version": "2020-02-10"
      },
      "RequestBody": null,
      "StatusCode": 201,
      "ResponseHeaders": {
        "Content-Length": "0",
        "Date": "Thu, 01 Oct 2020 23:02:46 GMT",
        "ETag": "\u00220x8D8665E1D472D89\u0022",
        "Last-Modified": "Thu, 01 Oct 2020 23:02:47 GMT",
        "Server": [
          "Windows-Azure-Blob/1.0",
          "Microsoft-HTTPAPI/2.0"
        ],
        "x-ms-client-request-id": "a66dac14-3890-a473-e4f8-dbff22342ff3",
<<<<<<< HEAD
        "x-ms-request-id": "604495cc-e01e-005e-7917-6d3122000000",
=======
        "x-ms-request-id": "3b0896b7-301e-0039-5f46-985cca000000",
>>>>>>> 365f255a
        "x-ms-version": "2020-02-10"
      },
      "ResponseBody": []
    },
    {
      "RequestUri": "https://storagedotnettesting.blob.core.windows.net/test-container-c8b9fba6-e919-99fb-5183-aea55f4835be/test-blob-243eddd0-632f-3368-0d17-dcf7dca9eb8b",
      "RequestMethod": "PUT",
      "RequestHeaders": {
        "Authorization": "Sanitized",
        "Content-Length": "0",
        "If-None-Match": "*",
        "traceparent": "00-8733e48676ac104dbb260de7e31ebbd1-f647a44a9c40e74b-00",
        "User-Agent": [
          "azsdk-net-Storage.Blobs/12.7.0-alpha.20201001.1",
          "(.NET Core 4.6.29220.03; Microsoft Windows 10.0.19041 )"
        ],
        "x-ms-blob-content-length": "1024",
        "x-ms-blob-sequence-number": "0",
        "x-ms-blob-type": "PageBlob",
        "x-ms-client-request-id": "d0811af2-d086-b003-4339-98785b7bc83b",
        "x-ms-date": "Thu, 01 Oct 2020 23:02:47 GMT",
        "x-ms-return-client-request-id": "true",
        "x-ms-version": "2020-02-10"
      },
      "RequestBody": null,
      "StatusCode": 201,
      "ResponseHeaders": {
        "Content-Length": "0",
        "Date": "Thu, 01 Oct 2020 23:02:46 GMT",
        "ETag": "\u00220x8D8665E1D4BB971\u0022",
        "Last-Modified": "Thu, 01 Oct 2020 23:02:47 GMT",
        "Server": [
          "Windows-Azure-Blob/1.0",
          "Microsoft-HTTPAPI/2.0"
        ],
        "x-ms-client-request-id": "d0811af2-d086-b003-4339-98785b7bc83b",
        "x-ms-request-id": "3b0896c7-301e-0039-6a46-985cca000000",
        "x-ms-request-server-encrypted": "true",
        "x-ms-version": "2020-02-10"
      },
      "ResponseBody": []
    },
    {
      "RequestUri": "https://storagedotnettesting.blob.core.windows.net/test-container-c8b9fba6-e919-99fb-5183-aea55f4835be/test-blob-243eddd0-632f-3368-0d17-dcf7dca9eb8b",
      "RequestMethod": "HEAD",
      "RequestHeaders": {
        "Authorization": "Sanitized",
        "traceparent": "00-5e810d77129d8044ac08a6d37b19abee-69c287afe12dac4d-00",
        "User-Agent": [
          "azsdk-net-Storage.Blobs/12.7.0-alpha.20201001.1",
          "(.NET Core 4.6.29220.03; Microsoft Windows 10.0.19041 )"
        ],
        "x-ms-client-request-id": "c1042497-1a27-be05-78e0-6fa1f6b5b60b",
        "x-ms-date": "Thu, 01 Oct 2020 23:02:47 GMT",
        "x-ms-return-client-request-id": "true",
        "x-ms-version": "2020-02-10"
      },
      "RequestBody": null,
      "StatusCode": 200,
      "ResponseHeaders": {
        "Accept-Ranges": "bytes",
        "Content-Length": "1024",
        "Content-Type": "application/octet-stream",
        "Date": "Thu, 01 Oct 2020 23:02:46 GMT",
        "ETag": "\u00220x8D8665E1D4BB971\u0022",
        "Last-Modified": "Thu, 01 Oct 2020 23:02:47 GMT",
        "Server": [
          "Windows-Azure-Blob/1.0",
          "Microsoft-HTTPAPI/2.0"
        ],
        "Vary": "Origin",
        "x-ms-blob-sequence-number": "0",
        "x-ms-blob-type": "PageBlob",
        "x-ms-client-request-id": "c1042497-1a27-be05-78e0-6fa1f6b5b60b",
        "x-ms-creation-time": "Thu, 01 Oct 2020 23:02:47 GMT",
        "x-ms-lease-state": "available",
        "x-ms-lease-status": "unlocked",
        "x-ms-request-id": "3b0896d4-301e-0039-7546-985cca000000",
        "x-ms-server-encrypted": "true",
        "x-ms-version": "2020-02-10"
      },
      "ResponseBody": []
    },
    {
      "RequestUri": "https://storagedotnettesting.blob.core.windows.net/test-container-c8b9fba6-e919-99fb-5183-aea55f4835be/test-blob-243eddd0-632f-3368-0d17-dcf7dca9eb8b",
      "RequestMethod": "HEAD",
      "RequestHeaders": {
        "Authorization": "Sanitized",
        "If-None-Match": "\u00220x8D8665E1D4BB971\u0022",
        "traceparent": "00-f35e6872fbf3b449b4d74227b5c0f518-4fad14b5a957594b-00",
        "User-Agent": [
          "azsdk-net-Storage.Blobs/12.7.0-alpha.20201001.1",
          "(.NET Core 4.6.29220.03; Microsoft Windows 10.0.19041 )"
        ],
        "x-ms-client-request-id": "c87234b9-1e5f-c317-45ae-79e5bb2446b5",
        "x-ms-date": "Thu, 01 Oct 2020 23:02:47 GMT",
        "x-ms-return-client-request-id": "true",
        "x-ms-version": "2020-02-10"
      },
      "RequestBody": null,
      "StatusCode": 304,
      "ResponseHeaders": {
        "Content-Length": "0",
        "Date": "Thu, 01 Oct 2020 23:02:46 GMT",
        "Server": [
          "Windows-Azure-Blob/1.0",
          "Microsoft-HTTPAPI/2.0"
        ],
        "Vary": "Origin",
        "x-ms-client-request-id": "c87234b9-1e5f-c317-45ae-79e5bb2446b5",
        "x-ms-error-code": "ConditionNotMet",
<<<<<<< HEAD
        "x-ms-request-id": "604495df-e01e-005e-0417-6d3122000000",
=======
        "x-ms-request-id": "3b0896e3-301e-0039-0246-985cca000000",
>>>>>>> 365f255a
        "x-ms-version": "2020-02-10"
      },
      "ResponseBody": []
    },
    {
      "RequestUri": "https://storagedotnettesting.blob.core.windows.net/test-container-c8b9fba6-e919-99fb-5183-aea55f4835be?restype=container",
      "RequestMethod": "DELETE",
      "RequestHeaders": {
        "Authorization": "Sanitized",
        "traceparent": "00-84030bcdab88864f8b6b40283e3cb069-f6d96f9e0ba3f847-00",
        "User-Agent": [
          "azsdk-net-Storage.Blobs/12.7.0-alpha.20201001.1",
          "(.NET Core 4.6.29220.03; Microsoft Windows 10.0.19041 )"
        ],
        "x-ms-client-request-id": "f0ce404a-b06f-96e6-a0c7-367b0b5ea800",
        "x-ms-date": "Thu, 01 Oct 2020 23:02:47 GMT",
        "x-ms-return-client-request-id": "true",
        "x-ms-version": "2020-02-10"
      },
      "RequestBody": null,
      "StatusCode": 202,
      "ResponseHeaders": {
        "Content-Length": "0",
        "Date": "Thu, 01 Oct 2020 23:02:46 GMT",
        "Server": [
          "Windows-Azure-Blob/1.0",
          "Microsoft-HTTPAPI/2.0"
        ],
        "x-ms-client-request-id": "f0ce404a-b06f-96e6-a0c7-367b0b5ea800",
<<<<<<< HEAD
        "x-ms-request-id": "604495e3-e01e-005e-0817-6d3122000000",
=======
        "x-ms-request-id": "3b0896ea-301e-0039-0746-985cca000000",
>>>>>>> 365f255a
        "x-ms-version": "2020-02-10"
      },
      "ResponseBody": []
    },
    {
      "RequestUri": "https://storagedotnettesting.blob.core.windows.net/test-container-2528d888-497c-f6e7-fa42-4a9e908c1e99?restype=container",
      "RequestMethod": "PUT",
      "RequestHeaders": {
        "Authorization": "Sanitized",
        "traceparent": "00-c225e710c0615d44a54defecda9ec3df-12fc80fcfc9a7143-00",
        "User-Agent": [
          "azsdk-net-Storage.Blobs/12.7.0-alpha.20201001.1",
          "(.NET Core 4.6.29220.03; Microsoft Windows 10.0.19041 )"
        ],
        "x-ms-blob-public-access": "container",
        "x-ms-client-request-id": "cc028e18-fe83-006e-59d7-f62d65480613",
        "x-ms-date": "Thu, 01 Oct 2020 23:02:47 GMT",
        "x-ms-return-client-request-id": "true",
        "x-ms-version": "2020-02-10"
      },
      "RequestBody": null,
      "StatusCode": 201,
      "ResponseHeaders": {
        "Content-Length": "0",
        "Date": "Thu, 01 Oct 2020 23:02:47 GMT",
        "ETag": "\u00220x8D8665E1D6FDED1\u0022",
        "Last-Modified": "Thu, 01 Oct 2020 23:02:47 GMT",
        "Server": [
          "Windows-Azure-Blob/1.0",
          "Microsoft-HTTPAPI/2.0"
        ],
        "x-ms-client-request-id": "cc028e18-fe83-006e-59d7-f62d65480613",
<<<<<<< HEAD
        "x-ms-request-id": "a236295a-d01e-0008-3a17-6dc0cd000000",
=======
        "x-ms-request-id": "1c0cbe2c-801e-002c-1a46-984b79000000",
>>>>>>> 365f255a
        "x-ms-version": "2020-02-10"
      },
      "ResponseBody": []
    },
    {
      "RequestUri": "https://storagedotnettesting.blob.core.windows.net/test-container-2528d888-497c-f6e7-fa42-4a9e908c1e99/test-blob-7df19ca8-2dc3-32a9-927f-f5456d3c6b3b",
      "RequestMethod": "PUT",
      "RequestHeaders": {
        "Authorization": "Sanitized",
        "Content-Length": "0",
        "If-None-Match": "*",
        "traceparent": "00-04359f7cca9a7b43986b92ad8b95d1d4-dd92ac5d05df634b-00",
        "User-Agent": [
          "azsdk-net-Storage.Blobs/12.7.0-alpha.20201001.1",
          "(.NET Core 4.6.29220.03; Microsoft Windows 10.0.19041 )"
        ],
        "x-ms-blob-content-length": "1024",
        "x-ms-blob-sequence-number": "0",
        "x-ms-blob-type": "PageBlob",
        "x-ms-client-request-id": "ef02c730-a6cd-eb5c-e4cf-39040828931c",
        "x-ms-date": "Thu, 01 Oct 2020 23:02:48 GMT",
        "x-ms-return-client-request-id": "true",
        "x-ms-version": "2020-02-10"
      },
      "RequestBody": null,
      "StatusCode": 201,
      "ResponseHeaders": {
        "Content-Length": "0",
        "Date": "Thu, 01 Oct 2020 23:02:47 GMT",
        "ETag": "\u00220x8D8665E1D74CF37\u0022",
        "Last-Modified": "Thu, 01 Oct 2020 23:02:48 GMT",
        "Server": [
          "Windows-Azure-Blob/1.0",
          "Microsoft-HTTPAPI/2.0"
        ],
        "x-ms-client-request-id": "ef02c730-a6cd-eb5c-e4cf-39040828931c",
        "x-ms-request-id": "1c0cbe39-801e-002c-2546-984b79000000",
        "x-ms-request-server-encrypted": "true",
        "x-ms-version": "2020-02-10"
      },
      "ResponseBody": []
    },
    {
      "RequestUri": "https://storagedotnettesting.blob.core.windows.net/test-container-2528d888-497c-f6e7-fa42-4a9e908c1e99/test-blob-7df19ca8-2dc3-32a9-927f-f5456d3c6b3b?comp=lease",
      "RequestMethod": "PUT",
      "RequestHeaders": {
        "Authorization": "Sanitized",
        "traceparent": "00-30c62d4be7cf1740868dccee9e0c7e23-6f69de932bc7464c-00",
        "User-Agent": [
          "azsdk-net-Storage.Blobs/12.7.0-alpha.20201001.1",
          "(.NET Core 4.6.29220.03; Microsoft Windows 10.0.19041 )"
        ],
        "x-ms-client-request-id": "a3120407-0a08-2c25-3eab-69684733dfb9",
        "x-ms-date": "Thu, 01 Oct 2020 23:02:48 GMT",
        "x-ms-lease-action": "acquire",
        "x-ms-lease-duration": "-1",
        "x-ms-proposed-lease-id": "390fbb6c-04c2-5689-8665-5e280b2ad379",
        "x-ms-return-client-request-id": "true",
        "x-ms-version": "2020-02-10"
      },
      "RequestBody": null,
      "StatusCode": 201,
      "ResponseHeaders": {
        "Content-Length": "0",
        "Date": "Thu, 01 Oct 2020 23:02:48 GMT",
        "ETag": "\u00220x8D8665E1D74CF37\u0022",
        "Last-Modified": "Thu, 01 Oct 2020 23:02:48 GMT",
        "Server": [
          "Windows-Azure-Blob/1.0",
          "Microsoft-HTTPAPI/2.0"
        ],
        "x-ms-client-request-id": "a3120407-0a08-2c25-3eab-69684733dfb9",
        "x-ms-lease-id": "390fbb6c-04c2-5689-8665-5e280b2ad379",
<<<<<<< HEAD
        "x-ms-request-id": "a2362966-d01e-0008-4217-6dc0cd000000",
=======
        "x-ms-request-id": "1c0cbe4c-801e-002c-3646-984b79000000",
>>>>>>> 365f255a
        "x-ms-version": "2020-02-10"
      },
      "ResponseBody": []
    },
    {
      "RequestUri": "https://storagedotnettesting.blob.core.windows.net/test-container-2528d888-497c-f6e7-fa42-4a9e908c1e99/test-blob-7df19ca8-2dc3-32a9-927f-f5456d3c6b3b",
      "RequestMethod": "HEAD",
      "RequestHeaders": {
        "Authorization": "Sanitized",
        "traceparent": "00-f59aa624b103134fb45e782b918a5352-f22338d64b576947-00",
        "User-Agent": [
          "azsdk-net-Storage.Blobs/12.7.0-alpha.20201001.1",
          "(.NET Core 4.6.29220.03; Microsoft Windows 10.0.19041 )"
        ],
        "x-ms-client-request-id": "885b8a85-5f94-59d5-ad17-fbd77079ced5",
        "x-ms-date": "Thu, 01 Oct 2020 23:02:48 GMT",
        "x-ms-lease-id": "c33e8e41-56ca-9198-dcc2-eb8242c7c397",
        "x-ms-return-client-request-id": "true",
        "x-ms-version": "2020-02-10"
      },
      "RequestBody": null,
      "StatusCode": 412,
      "ResponseHeaders": {
        "Date": "Thu, 01 Oct 2020 23:02:48 GMT",
        "Server": [
          "Windows-Azure-Blob/1.0",
          "Microsoft-HTTPAPI/2.0"
        ],
        "Transfer-Encoding": "chunked",
        "Vary": "Origin",
        "x-ms-client-request-id": "885b8a85-5f94-59d5-ad17-fbd77079ced5",
        "x-ms-error-code": "LeaseIdMismatchWithBlobOperation",
<<<<<<< HEAD
        "x-ms-request-id": "a236296c-d01e-0008-4617-6dc0cd000000",
=======
        "x-ms-request-id": "1c0cbe8f-801e-002c-6546-984b79000000",
>>>>>>> 365f255a
        "x-ms-version": "2020-02-10"
      },
      "ResponseBody": []
    },
    {
      "RequestUri": "https://storagedotnettesting.blob.core.windows.net/test-container-2528d888-497c-f6e7-fa42-4a9e908c1e99?restype=container",
      "RequestMethod": "DELETE",
      "RequestHeaders": {
        "Authorization": "Sanitized",
        "traceparent": "00-de98033b1bbf8947b4621b259d168728-cf3014158b90e748-00",
        "User-Agent": [
          "azsdk-net-Storage.Blobs/12.7.0-alpha.20201001.1",
          "(.NET Core 4.6.29220.03; Microsoft Windows 10.0.19041 )"
        ],
        "x-ms-client-request-id": "740cabce-2757-4795-f87a-f043420417c1",
        "x-ms-date": "Thu, 01 Oct 2020 23:02:48 GMT",
        "x-ms-return-client-request-id": "true",
        "x-ms-version": "2020-02-10"
      },
      "RequestBody": null,
      "StatusCode": 202,
      "ResponseHeaders": {
        "Content-Length": "0",
        "Date": "Thu, 01 Oct 2020 23:02:48 GMT",
        "Server": [
          "Windows-Azure-Blob/1.0",
          "Microsoft-HTTPAPI/2.0"
        ],
        "x-ms-client-request-id": "740cabce-2757-4795-f87a-f043420417c1",
<<<<<<< HEAD
        "x-ms-request-id": "a2362987-d01e-0008-5b17-6dc0cd000000",
=======
        "x-ms-request-id": "1c0cbea8-801e-002c-7946-984b79000000",
>>>>>>> 365f255a
        "x-ms-version": "2020-02-10"
      },
      "ResponseBody": []
    }
  ],
  "Variables": {
    "DateTimeOffsetNow": "2020-10-01T16:02:46.9483361-07:00",
    "RandomSeed": "1021136906",
    "Storage_TestConfigDefault": "ProductionTenant\nstoragedotnettesting\nU2FuaXRpemVk\nhttps://storagedotnettesting.blob.core.windows.net\nhttps://storagedotnettesting.file.core.windows.net\nhttps://storagedotnettesting.queue.core.windows.net\nhttps://storagedotnettesting.table.core.windows.net\n\n\n\n\nhttps://storagedotnettesting-secondary.blob.core.windows.net\nhttps://storagedotnettesting-secondary.file.core.windows.net\nhttps://storagedotnettesting-secondary.queue.core.windows.net\nhttps://storagedotnettesting-secondary.table.core.windows.net\n\nSanitized\n\n\nCloud\nBlobEndpoint=https://storagedotnettesting.blob.core.windows.net/;QueueEndpoint=https://storagedotnettesting.queue.core.windows.net/;FileEndpoint=https://storagedotnettesting.file.core.windows.net/;BlobSecondaryEndpoint=https://storagedotnettesting-secondary.blob.core.windows.net/;QueueSecondaryEndpoint=https://storagedotnettesting-secondary.queue.core.windows.net/;FileSecondaryEndpoint=https://storagedotnettesting-secondary.file.core.windows.net/;AccountName=storagedotnettesting;AccountKey=Kg==;\n"
  }
}<|MERGE_RESOLUTION|>--- conflicted
+++ resolved
@@ -28,11 +28,7 @@
           "Microsoft-HTTPAPI/2.0"
         ],
         "x-ms-client-request-id": "32c1543f-ea84-803a-526e-f5442a93f102",
-<<<<<<< HEAD
-        "x-ms-request-id": "e2c7aa0d-d01e-0037-5d17-6d086e000000",
-=======
         "x-ms-request-id": "81b9315e-501e-005d-2646-98ad52000000",
->>>>>>> 365f255a
         "x-ms-version": "2020-02-10"
       },
       "ResponseBody": []
@@ -103,11 +99,7 @@
         "Vary": "Origin",
         "x-ms-client-request-id": "93ed2cc3-01d2-ae0b-2c23-92940d7b5911",
         "x-ms-error-code": "ConditionNotMet",
-<<<<<<< HEAD
-        "x-ms-request-id": "e2c7aa2d-d01e-0037-7817-6d086e000000",
-=======
         "x-ms-request-id": "81b931da-501e-005d-7846-98ad52000000",
->>>>>>> 365f255a
         "x-ms-version": "2020-02-10"
       },
       "ResponseBody": []
@@ -137,11 +129,7 @@
           "Microsoft-HTTPAPI/2.0"
         ],
         "x-ms-client-request-id": "fa9f277a-6f33-1f5c-3454-de98faa355da",
-<<<<<<< HEAD
-        "x-ms-request-id": "e2c7aa30-d01e-0037-7b17-6d086e000000",
-=======
         "x-ms-request-id": "81b931f3-501e-005d-0d46-98ad52000000",
->>>>>>> 365f255a
         "x-ms-version": "2020-02-10"
       },
       "ResponseBody": []
@@ -174,11 +162,7 @@
           "Microsoft-HTTPAPI/2.0"
         ],
         "x-ms-client-request-id": "e85bfb83-f711-4d93-a8be-8b162b63f4ac",
-<<<<<<< HEAD
-        "x-ms-request-id": "0775a274-f01e-006d-1617-6d6e89000000",
-=======
         "x-ms-request-id": "71e227a5-001e-007f-0c46-98684d000000",
->>>>>>> 365f255a
         "x-ms-version": "2020-02-10"
       },
       "ResponseBody": []
@@ -249,11 +233,7 @@
         "Vary": "Origin",
         "x-ms-client-request-id": "7cdbfc35-eff6-977d-da7c-1a47eb166402",
         "x-ms-error-code": "ConditionNotMet",
-<<<<<<< HEAD
-        "x-ms-request-id": "0775a2b3-f01e-006d-4517-6d6e89000000",
-=======
         "x-ms-request-id": "71e227d4-001e-007f-3046-98684d000000",
->>>>>>> 365f255a
         "x-ms-version": "2020-02-10"
       },
       "ResponseBody": []
@@ -283,11 +263,7 @@
           "Microsoft-HTTPAPI/2.0"
         ],
         "x-ms-client-request-id": "a833c515-3cde-c421-b0f0-11585100270c",
-<<<<<<< HEAD
-        "x-ms-request-id": "0775a2c7-f01e-006d-5417-6d6e89000000",
-=======
         "x-ms-request-id": "71e227e4-001e-007f-3f46-98684d000000",
->>>>>>> 365f255a
         "x-ms-version": "2020-02-10"
       },
       "ResponseBody": []
@@ -320,11 +296,7 @@
           "Microsoft-HTTPAPI/2.0"
         ],
         "x-ms-client-request-id": "18db8a10-f41f-501a-a8e8-caafff636ce2",
-<<<<<<< HEAD
-        "x-ms-request-id": "574a8ad6-701e-0001-1d17-6d851e000000",
-=======
         "x-ms-request-id": "252e8eee-401e-0033-5046-98f87d000000",
->>>>>>> 365f255a
         "x-ms-version": "2020-02-10"
       },
       "ResponseBody": []
@@ -395,11 +367,7 @@
         "Vary": "Origin",
         "x-ms-client-request-id": "5f98a0e3-c005-d65b-094b-87ddc6de9f70",
         "x-ms-error-code": "ConditionNotMet",
-<<<<<<< HEAD
-        "x-ms-request-id": "574a8ae4-701e-0001-2817-6d851e000000",
-=======
         "x-ms-request-id": "252e8f06-401e-0033-6246-98f87d000000",
->>>>>>> 365f255a
         "x-ms-version": "2020-02-10"
       },
       "ResponseBody": []
@@ -429,11 +397,7 @@
           "Microsoft-HTTPAPI/2.0"
         ],
         "x-ms-client-request-id": "2c92df8e-d082-8fda-3b05-9c891f7e4ab4",
-<<<<<<< HEAD
-        "x-ms-request-id": "574a8aec-701e-0001-2e17-6d851e000000",
-=======
         "x-ms-request-id": "252e8f09-401e-0033-6546-98f87d000000",
->>>>>>> 365f255a
         "x-ms-version": "2020-02-10"
       },
       "ResponseBody": []
@@ -466,11 +430,7 @@
           "Microsoft-HTTPAPI/2.0"
         ],
         "x-ms-client-request-id": "a66dac14-3890-a473-e4f8-dbff22342ff3",
-<<<<<<< HEAD
-        "x-ms-request-id": "604495cc-e01e-005e-7917-6d3122000000",
-=======
         "x-ms-request-id": "3b0896b7-301e-0039-5f46-985cca000000",
->>>>>>> 365f255a
         "x-ms-version": "2020-02-10"
       },
       "ResponseBody": []
@@ -582,11 +542,7 @@
         "Vary": "Origin",
         "x-ms-client-request-id": "c87234b9-1e5f-c317-45ae-79e5bb2446b5",
         "x-ms-error-code": "ConditionNotMet",
-<<<<<<< HEAD
-        "x-ms-request-id": "604495df-e01e-005e-0417-6d3122000000",
-=======
         "x-ms-request-id": "3b0896e3-301e-0039-0246-985cca000000",
->>>>>>> 365f255a
         "x-ms-version": "2020-02-10"
       },
       "ResponseBody": []
@@ -616,11 +572,7 @@
           "Microsoft-HTTPAPI/2.0"
         ],
         "x-ms-client-request-id": "f0ce404a-b06f-96e6-a0c7-367b0b5ea800",
-<<<<<<< HEAD
-        "x-ms-request-id": "604495e3-e01e-005e-0817-6d3122000000",
-=======
         "x-ms-request-id": "3b0896ea-301e-0039-0746-985cca000000",
->>>>>>> 365f255a
         "x-ms-version": "2020-02-10"
       },
       "ResponseBody": []
@@ -653,11 +605,7 @@
           "Microsoft-HTTPAPI/2.0"
         ],
         "x-ms-client-request-id": "cc028e18-fe83-006e-59d7-f62d65480613",
-<<<<<<< HEAD
-        "x-ms-request-id": "a236295a-d01e-0008-3a17-6dc0cd000000",
-=======
         "x-ms-request-id": "1c0cbe2c-801e-002c-1a46-984b79000000",
->>>>>>> 365f255a
         "x-ms-version": "2020-02-10"
       },
       "ResponseBody": []
@@ -731,11 +679,7 @@
         ],
         "x-ms-client-request-id": "a3120407-0a08-2c25-3eab-69684733dfb9",
         "x-ms-lease-id": "390fbb6c-04c2-5689-8665-5e280b2ad379",
-<<<<<<< HEAD
-        "x-ms-request-id": "a2362966-d01e-0008-4217-6dc0cd000000",
-=======
         "x-ms-request-id": "1c0cbe4c-801e-002c-3646-984b79000000",
->>>>>>> 365f255a
         "x-ms-version": "2020-02-10"
       },
       "ResponseBody": []
@@ -768,11 +712,7 @@
         "Vary": "Origin",
         "x-ms-client-request-id": "885b8a85-5f94-59d5-ad17-fbd77079ced5",
         "x-ms-error-code": "LeaseIdMismatchWithBlobOperation",
-<<<<<<< HEAD
-        "x-ms-request-id": "a236296c-d01e-0008-4617-6dc0cd000000",
-=======
         "x-ms-request-id": "1c0cbe8f-801e-002c-6546-984b79000000",
->>>>>>> 365f255a
         "x-ms-version": "2020-02-10"
       },
       "ResponseBody": []
@@ -802,11 +742,7 @@
           "Microsoft-HTTPAPI/2.0"
         ],
         "x-ms-client-request-id": "740cabce-2757-4795-f87a-f043420417c1",
-<<<<<<< HEAD
-        "x-ms-request-id": "a2362987-d01e-0008-5b17-6dc0cd000000",
-=======
         "x-ms-request-id": "1c0cbea8-801e-002c-7946-984b79000000",
->>>>>>> 365f255a
         "x-ms-version": "2020-02-10"
       },
       "ResponseBody": []
