--- conflicted
+++ resolved
@@ -28,11 +28,7 @@
           "Microsoft-HTTPAPI/2.0"
         ],
         "x-ms-client-request-id": "f3619c95-0cea-3360-caa7-29c08c528682",
-<<<<<<< HEAD
-        "x-ms-request-id": "2c4914f0-c01e-0019-1633-f31280000000",
-=======
         "x-ms-request-id": "782ac7be-901e-0066-694b-090280000000",
->>>>>>> 8d420312
         "x-ms-version": "2019-12-12"
       },
       "ResponseBody": []
@@ -140,11 +136,7 @@
           "Microsoft-HTTPAPI/2.0"
         ],
         "x-ms-client-request-id": "5f9e84e4-bc48-7072-884c-964828c49276",
-<<<<<<< HEAD
-        "x-ms-request-id": "2c4914f7-c01e-0019-1a33-f31280000000",
-=======
         "x-ms-request-id": "782ac849-901e-0066-634b-090280000000",
->>>>>>> 8d420312
         "x-ms-version": "2019-12-12"
       },
       "ResponseBody": []
