{
  "Entries": [
    {
      "RequestUri": "https://seanmcccanary.blob.core.windows.net/test-container-c92d8d3b-ca81-8831-15c4-273c26f7ae42?restype=container",
      "RequestMethod": "PUT",
      "RequestHeaders": {
        "Authorization": "Sanitized",
        "traceparent": "00-b949b36d89b18f489002d29dbcd37b65-5b3e3d7cc1ab2b43-00",
        "User-Agent": [
          "azsdk-net-Storage.Blobs/12.5.0-dev.20200402.1",
          "(.NET Core 4.6.28325.01; Microsoft Windows 10.0.18362 )"
        ],
        "x-ms-blob-public-access": "container",
        "x-ms-client-request-id": "a0be9b13-9bdc-586b-4d45-83ca976ea06d",
        "x-ms-date": "Fri, 03 Apr 2020 00:03:02 GMT",
        "x-ms-return-client-request-id": "true",
        "x-ms-version": "2019-12-12"
      },
      "RequestBody": null,
      "StatusCode": 201,
      "ResponseHeaders": {
        "Content-Length": "0",
        "Date": "Fri, 03 Apr 2020 00:03:01 GMT",
        "ETag": "\u00220x8D7D76260A93510\u0022",
        "Last-Modified": "Fri, 03 Apr 2020 00:03:02 GMT",
        "Server": [
          "Windows-Azure-Blob/1.0",
          "Microsoft-HTTPAPI/2.0"
        ],
        "x-ms-client-request-id": "a0be9b13-9bdc-586b-4d45-83ca976ea06d",
<<<<<<< HEAD
        "x-ms-request-id": "8307974c-a01e-001f-3433-f3213f000000",
=======
        "x-ms-request-id": "ff882aa5-801e-006a-7f4b-099588000000",
>>>>>>> 8d420312
        "x-ms-version": "2019-12-12"
      },
      "ResponseBody": []
    },
    {
      "RequestUri": "https://seanmcccanary.blob.core.windows.net/test-container-c92d8d3b-ca81-8831-15c4-273c26f7ae42/test-blob-bb36e05e-3951-370f-c791-c5ad5abe828e",
      "RequestMethod": "PUT",
      "RequestHeaders": {
        "Authorization": "Sanitized",
        "Content-Length": "0",
        "traceparent": "00-4365f827a6308f4abd417fe9d67fa937-c9186c4d02590741-00",
        "User-Agent": [
          "azsdk-net-Storage.Blobs/12.5.0-dev.20200402.1",
          "(.NET Core 4.6.28325.01; Microsoft Windows 10.0.18362 )"
        ],
        "x-ms-blob-content-length": "1024",
        "x-ms-blob-sequence-number": "0",
        "x-ms-blob-type": "PageBlob",
        "x-ms-client-request-id": "25140233-ec4f-dacd-8b87-d84bd5bdfe8e",
        "x-ms-date": "Fri, 03 Apr 2020 00:03:03 GMT",
        "x-ms-return-client-request-id": "true",
        "x-ms-version": "2019-12-12"
      },
      "RequestBody": null,
      "StatusCode": 201,
      "ResponseHeaders": {
        "Content-Length": "0",
        "Date": "Fri, 03 Apr 2020 00:03:01 GMT",
        "ETag": "\u00220x8D7D76260BFD0CC\u0022",
        "Last-Modified": "Fri, 03 Apr 2020 00:03:02 GMT",
        "Server": [
          "Windows-Azure-Blob/1.0",
          "Microsoft-HTTPAPI/2.0"
        ],
        "x-ms-client-request-id": "25140233-ec4f-dacd-8b87-d84bd5bdfe8e",
        "x-ms-request-id": "ff882ac4-801e-006a-1b4b-099588000000",
        "x-ms-request-server-encrypted": "true",
        "x-ms-version": "2019-12-12"
      },
      "ResponseBody": []
    },
    {
      "RequestUri": "https://seanmcccanary.blob.core.windows.net/test-container-c92d8d3b-ca81-8831-15c4-273c26f7ae42/test-blob-bb36e05e-3951-370f-c791-c5ad5abe828e?comp=page",
      "RequestMethod": "PUT",
      "RequestHeaders": {
        "Authorization": "Sanitized",
        "Content-Length": "0",
        "If-Modified-Since": "Sat, 04 Apr 2020 00:03:02 GMT",
        "traceparent": "00-2dfa651a6b147740a8444c6b2e5737c2-720c88042aaf714c-00",
        "User-Agent": [
          "azsdk-net-Storage.Blobs/12.5.0-dev.20200402.1",
          "(.NET Core 4.6.28325.01; Microsoft Windows 10.0.18362 )"
        ],
        "x-ms-client-request-id": "577a308c-5daa-303f-3a4e-ffb1341b916f",
        "x-ms-date": "Fri, 03 Apr 2020 00:03:03 GMT",
        "x-ms-page-write": "clear",
        "x-ms-range": "bytes=0-1023",
        "x-ms-return-client-request-id": "true",
        "x-ms-version": "2019-12-12"
      },
      "RequestBody": null,
      "StatusCode": 412,
      "ResponseHeaders": {
        "Content-Length": "253",
        "Content-Type": "application/xml",
        "Date": "Fri, 03 Apr 2020 00:03:02 GMT",
        "Server": [
          "Windows-Azure-Blob/1.0",
          "Microsoft-HTTPAPI/2.0"
        ],
        "x-ms-client-request-id": "577a308c-5daa-303f-3a4e-ffb1341b916f",
        "x-ms-error-code": "ConditionNotMet",
<<<<<<< HEAD
        "x-ms-request-id": "83079754-a01e-001f-3a33-f3213f000000",
=======
        "x-ms-request-id": "ff882ae7-801e-006a-3c4b-099588000000",
>>>>>>> 8d420312
        "x-ms-version": "2019-12-12"
      },
      "ResponseBody": [
        "\uFEFF\u003C?xml version=\u00221.0\u0022 encoding=\u0022utf-8\u0022?\u003E\n",
        "\u003CError\u003E\u003CCode\u003EConditionNotMet\u003C/Code\u003E\u003CMessage\u003EThe condition specified using HTTP conditional header(s) is not met.\n",
        "RequestId:ff882ae7-801e-006a-3c4b-099588000000\n",
        "Time:2020-04-03T00:03:02.7225085Z\u003C/Message\u003E\u003C/Error\u003E"
      ]
    },
    {
      "RequestUri": "https://seanmcccanary.blob.core.windows.net/test-container-c92d8d3b-ca81-8831-15c4-273c26f7ae42?restype=container",
      "RequestMethod": "DELETE",
      "RequestHeaders": {
        "Authorization": "Sanitized",
        "traceparent": "00-7232fa17231b4e48b8bbd913411cde0f-706458ee1048ee40-00",
        "User-Agent": [
          "azsdk-net-Storage.Blobs/12.5.0-dev.20200402.1",
          "(.NET Core 4.6.28325.01; Microsoft Windows 10.0.18362 )"
        ],
        "x-ms-client-request-id": "a5be0bd1-a743-65e3-b57c-54f616831c5e",
        "x-ms-date": "Fri, 03 Apr 2020 00:03:03 GMT",
        "x-ms-return-client-request-id": "true",
        "x-ms-version": "2019-12-12"
      },
      "RequestBody": null,
      "StatusCode": 202,
      "ResponseHeaders": {
        "Content-Length": "0",
        "Date": "Fri, 03 Apr 2020 00:03:02 GMT",
        "Server": [
          "Windows-Azure-Blob/1.0",
          "Microsoft-HTTPAPI/2.0"
        ],
        "x-ms-client-request-id": "a5be0bd1-a743-65e3-b57c-54f616831c5e",
<<<<<<< HEAD
        "x-ms-request-id": "83079757-a01e-001f-3d33-f3213f000000",
=======
        "x-ms-request-id": "ff882b02-801e-006a-544b-099588000000",
>>>>>>> 8d420312
        "x-ms-version": "2019-12-12"
      },
      "ResponseBody": []
    },
    {
      "RequestUri": "https://seanmcccanary.blob.core.windows.net/test-container-a7cc1e3d-29f3-1680-df5d-88e7b1bed27c?restype=container",
      "RequestMethod": "PUT",
      "RequestHeaders": {
        "Authorization": "Sanitized",
        "traceparent": "00-c33b79fd2749834eb9fffed769f888fb-0bc21cb352c3eb41-00",
        "User-Agent": [
          "azsdk-net-Storage.Blobs/12.5.0-dev.20200402.1",
          "(.NET Core 4.6.28325.01; Microsoft Windows 10.0.18362 )"
        ],
        "x-ms-blob-public-access": "container",
        "x-ms-client-request-id": "3f424ca6-89f1-a8f8-8ba7-c5e61efcb4f6",
        "x-ms-date": "Fri, 03 Apr 2020 00:03:03 GMT",
        "x-ms-return-client-request-id": "true",
        "x-ms-version": "2019-12-12"
      },
      "RequestBody": null,
      "StatusCode": 201,
      "ResponseHeaders": {
        "Content-Length": "0",
        "Date": "Fri, 03 Apr 2020 00:03:02 GMT",
        "ETag": "\u00220x8D7D762610F9EEB\u0022",
        "Last-Modified": "Fri, 03 Apr 2020 00:03:03 GMT",
        "Server": [
          "Windows-Azure-Blob/1.0",
          "Microsoft-HTTPAPI/2.0"
        ],
        "x-ms-client-request-id": "3f424ca6-89f1-a8f8-8ba7-c5e61efcb4f6",
<<<<<<< HEAD
        "x-ms-request-id": "815e4365-d01e-002a-7833-f34d2b000000",
=======
        "x-ms-request-id": "89bcc0e3-a01e-001f-544b-09fea4000000",
>>>>>>> 8d420312
        "x-ms-version": "2019-12-12"
      },
      "ResponseBody": []
    },
    {
      "RequestUri": "https://seanmcccanary.blob.core.windows.net/test-container-a7cc1e3d-29f3-1680-df5d-88e7b1bed27c/test-blob-03d8d7aa-f3a3-5102-f22f-89ad51aff585",
      "RequestMethod": "PUT",
      "RequestHeaders": {
        "Authorization": "Sanitized",
        "Content-Length": "0",
        "traceparent": "00-476f13ffd9337541b56d10a296c12c1d-67b1e8532df7bd4a-00",
        "User-Agent": [
          "azsdk-net-Storage.Blobs/12.5.0-dev.20200402.1",
          "(.NET Core 4.6.28325.01; Microsoft Windows 10.0.18362 )"
        ],
        "x-ms-blob-content-length": "1024",
        "x-ms-blob-sequence-number": "0",
        "x-ms-blob-type": "PageBlob",
        "x-ms-client-request-id": "4926e091-0281-b2a8-4af0-4dc1ff4a56db",
        "x-ms-date": "Fri, 03 Apr 2020 00:03:04 GMT",
        "x-ms-return-client-request-id": "true",
        "x-ms-version": "2019-12-12"
      },
      "RequestBody": null,
      "StatusCode": 201,
      "ResponseHeaders": {
        "Content-Length": "0",
        "Date": "Fri, 03 Apr 2020 00:03:02 GMT",
        "ETag": "\u00220x8D7D762611C3254\u0022",
        "Last-Modified": "Fri, 03 Apr 2020 00:03:03 GMT",
        "Server": [
          "Windows-Azure-Blob/1.0",
          "Microsoft-HTTPAPI/2.0"
        ],
        "x-ms-client-request-id": "4926e091-0281-b2a8-4af0-4dc1ff4a56db",
        "x-ms-request-id": "89bcc10c-a01e-001f-774b-09fea4000000",
        "x-ms-request-server-encrypted": "true",
        "x-ms-version": "2019-12-12"
      },
      "ResponseBody": []
    },
    {
      "RequestUri": "https://seanmcccanary.blob.core.windows.net/test-container-a7cc1e3d-29f3-1680-df5d-88e7b1bed27c/test-blob-03d8d7aa-f3a3-5102-f22f-89ad51aff585?comp=page",
      "RequestMethod": "PUT",
      "RequestHeaders": {
        "Authorization": "Sanitized",
        "Content-Length": "0",
        "If-Unmodified-Since": "Thu, 02 Apr 2020 00:03:02 GMT",
        "traceparent": "00-90a68acfdb2449438d188006206b0af6-e1c4257190904140-00",
        "User-Agent": [
          "azsdk-net-Storage.Blobs/12.5.0-dev.20200402.1",
          "(.NET Core 4.6.28325.01; Microsoft Windows 10.0.18362 )"
        ],
        "x-ms-client-request-id": "701b67b1-ac89-5403-958e-198b45c994d0",
        "x-ms-date": "Fri, 03 Apr 2020 00:03:04 GMT",
        "x-ms-page-write": "clear",
        "x-ms-range": "bytes=0-1023",
        "x-ms-return-client-request-id": "true",
        "x-ms-version": "2019-12-12"
      },
      "RequestBody": null,
      "StatusCode": 412,
      "ResponseHeaders": {
        "Content-Length": "253",
        "Content-Type": "application/xml",
        "Date": "Fri, 03 Apr 2020 00:03:03 GMT",
        "Server": [
          "Windows-Azure-Blob/1.0",
          "Microsoft-HTTPAPI/2.0"
        ],
        "x-ms-client-request-id": "701b67b1-ac89-5403-958e-198b45c994d0",
        "x-ms-error-code": "ConditionNotMet",
<<<<<<< HEAD
        "x-ms-request-id": "815e436d-d01e-002a-7e33-f34d2b000000",
=======
        "x-ms-request-id": "89bcc121-a01e-001f-0b4b-09fea4000000",
>>>>>>> 8d420312
        "x-ms-version": "2019-12-12"
      },
      "ResponseBody": [
        "\uFEFF\u003C?xml version=\u00221.0\u0022 encoding=\u0022utf-8\u0022?\u003E\n",
        "\u003CError\u003E\u003CCode\u003EConditionNotMet\u003C/Code\u003E\u003CMessage\u003EThe condition specified using HTTP conditional header(s) is not met.\n",
        "RequestId:89bcc121-a01e-001f-0b4b-09fea4000000\n",
        "Time:2020-04-03T00:03:03.3146297Z\u003C/Message\u003E\u003C/Error\u003E"
      ]
    },
    {
      "RequestUri": "https://seanmcccanary.blob.core.windows.net/test-container-a7cc1e3d-29f3-1680-df5d-88e7b1bed27c?restype=container",
      "RequestMethod": "DELETE",
      "RequestHeaders": {
        "Authorization": "Sanitized",
        "traceparent": "00-499770d9c8161f4ea42cd92bfb7a583a-d74c8191eb6ffe4f-00",
        "User-Agent": [
          "azsdk-net-Storage.Blobs/12.5.0-dev.20200402.1",
          "(.NET Core 4.6.28325.01; Microsoft Windows 10.0.18362 )"
        ],
        "x-ms-client-request-id": "9710a0c5-e52f-0552-3c3a-4b2c36eed183",
        "x-ms-date": "Fri, 03 Apr 2020 00:03:04 GMT",
        "x-ms-return-client-request-id": "true",
        "x-ms-version": "2019-12-12"
      },
      "RequestBody": null,
      "StatusCode": 202,
      "ResponseHeaders": {
        "Content-Length": "0",
        "Date": "Fri, 03 Apr 2020 00:03:03 GMT",
        "Server": [
          "Windows-Azure-Blob/1.0",
          "Microsoft-HTTPAPI/2.0"
        ],
        "x-ms-client-request-id": "9710a0c5-e52f-0552-3c3a-4b2c36eed183",
<<<<<<< HEAD
        "x-ms-request-id": "815e4371-d01e-002a-0233-f34d2b000000",
=======
        "x-ms-request-id": "89bcc13c-a01e-001f-254b-09fea4000000",
>>>>>>> 8d420312
        "x-ms-version": "2019-12-12"
      },
      "ResponseBody": []
    },
    {
      "RequestUri": "https://seanmcccanary.blob.core.windows.net/test-container-938a17af-454a-15f5-01d9-0a7aafc53a59?restype=container",
      "RequestMethod": "PUT",
      "RequestHeaders": {
        "Authorization": "Sanitized",
        "traceparent": "00-bf3b391fafcb2747be3a181e9c87adb6-9c4864d71751194b-00",
        "User-Agent": [
          "azsdk-net-Storage.Blobs/12.5.0-dev.20200402.1",
          "(.NET Core 4.6.28325.01; Microsoft Windows 10.0.18362 )"
        ],
        "x-ms-blob-public-access": "container",
        "x-ms-client-request-id": "028e793d-c9b1-80b1-abfa-9655dbd85677",
        "x-ms-date": "Fri, 03 Apr 2020 00:03:04 GMT",
        "x-ms-return-client-request-id": "true",
        "x-ms-version": "2019-12-12"
      },
      "RequestBody": null,
      "StatusCode": 201,
      "ResponseHeaders": {
        "Content-Length": "0",
        "Date": "Fri, 03 Apr 2020 00:03:02 GMT",
        "ETag": "\u00220x8D7D762616AD320\u0022",
        "Last-Modified": "Fri, 03 Apr 2020 00:03:03 GMT",
        "Server": [
          "Windows-Azure-Blob/1.0",
          "Microsoft-HTTPAPI/2.0"
        ],
        "x-ms-client-request-id": "028e793d-c9b1-80b1-abfa-9655dbd85677",
<<<<<<< HEAD
        "x-ms-request-id": "1b75ee8f-e01e-001e-2533-f37ee3000000",
=======
        "x-ms-request-id": "a4cd6580-601e-0010-6a4b-0988c8000000",
>>>>>>> 8d420312
        "x-ms-version": "2019-12-12"
      },
      "ResponseBody": []
    },
    {
      "RequestUri": "https://seanmcccanary.blob.core.windows.net/test-container-938a17af-454a-15f5-01d9-0a7aafc53a59/test-blob-19faf200-2d28-b2ca-768f-234d9c79c3c6",
      "RequestMethod": "PUT",
      "RequestHeaders": {
        "Authorization": "Sanitized",
        "Content-Length": "0",
        "traceparent": "00-fecad7b59acfc146948baddb399303ba-640d95bb28a06546-00",
        "User-Agent": [
          "azsdk-net-Storage.Blobs/12.5.0-dev.20200402.1",
          "(.NET Core 4.6.28325.01; Microsoft Windows 10.0.18362 )"
        ],
        "x-ms-blob-content-length": "1024",
        "x-ms-blob-sequence-number": "0",
        "x-ms-blob-type": "PageBlob",
        "x-ms-client-request-id": "5e7b31a7-f13f-0f4f-afdc-8b22a663e331",
        "x-ms-date": "Fri, 03 Apr 2020 00:03:04 GMT",
        "x-ms-return-client-request-id": "true",
        "x-ms-version": "2019-12-12"
      },
      "RequestBody": null,
      "StatusCode": 201,
      "ResponseHeaders": {
        "Content-Length": "0",
        "Date": "Fri, 03 Apr 2020 00:03:03 GMT",
        "ETag": "\u00220x8D7D7626177F77A\u0022",
        "Last-Modified": "Fri, 03 Apr 2020 00:03:03 GMT",
        "Server": [
          "Windows-Azure-Blob/1.0",
          "Microsoft-HTTPAPI/2.0"
        ],
        "x-ms-client-request-id": "5e7b31a7-f13f-0f4f-afdc-8b22a663e331",
        "x-ms-request-id": "a4cd6594-601e-0010-7b4b-0988c8000000",
        "x-ms-request-server-encrypted": "true",
        "x-ms-version": "2019-12-12"
      },
      "ResponseBody": []
    },
    {
      "RequestUri": "https://seanmcccanary.blob.core.windows.net/test-container-938a17af-454a-15f5-01d9-0a7aafc53a59/test-blob-19faf200-2d28-b2ca-768f-234d9c79c3c6?comp=page",
      "RequestMethod": "PUT",
      "RequestHeaders": {
        "Authorization": "Sanitized",
        "Content-Length": "0",
        "If-Match": "\u0022garbage\u0022",
        "traceparent": "00-c284ac249c9b324fb3c7c340717e080e-65ef454d6a080c46-00",
        "User-Agent": [
          "azsdk-net-Storage.Blobs/12.5.0-dev.20200402.1",
          "(.NET Core 4.6.28325.01; Microsoft Windows 10.0.18362 )"
        ],
        "x-ms-client-request-id": "6aa68b6e-65fe-dc87-422c-865aac85c207",
        "x-ms-date": "Fri, 03 Apr 2020 00:03:04 GMT",
        "x-ms-page-write": "clear",
        "x-ms-range": "bytes=0-1023",
        "x-ms-return-client-request-id": "true",
        "x-ms-version": "2019-12-12"
      },
      "RequestBody": null,
      "StatusCode": 412,
      "ResponseHeaders": {
        "Content-Length": "253",
        "Content-Type": "application/xml",
        "Date": "Fri, 03 Apr 2020 00:03:03 GMT",
        "Server": [
          "Windows-Azure-Blob/1.0",
          "Microsoft-HTTPAPI/2.0"
        ],
        "x-ms-client-request-id": "6aa68b6e-65fe-dc87-422c-865aac85c207",
        "x-ms-error-code": "ConditionNotMet",
<<<<<<< HEAD
        "x-ms-request-id": "1b75ee93-e01e-001e-2733-f37ee3000000",
=======
        "x-ms-request-id": "a4cd65a2-601e-0010-074b-0988c8000000",
>>>>>>> 8d420312
        "x-ms-version": "2019-12-12"
      },
      "ResponseBody": [
        "\uFEFF\u003C?xml version=\u00221.0\u0022 encoding=\u0022utf-8\u0022?\u003E\n",
        "\u003CError\u003E\u003CCode\u003EConditionNotMet\u003C/Code\u003E\u003CMessage\u003EThe condition specified using HTTP conditional header(s) is not met.\n",
        "RequestId:a4cd65a2-601e-0010-074b-0988c8000000\n",
        "Time:2020-04-03T00:03:03.9383613Z\u003C/Message\u003E\u003C/Error\u003E"
      ]
    },
    {
      "RequestUri": "https://seanmcccanary.blob.core.windows.net/test-container-938a17af-454a-15f5-01d9-0a7aafc53a59?restype=container",
      "RequestMethod": "DELETE",
      "RequestHeaders": {
        "Authorization": "Sanitized",
        "traceparent": "00-cbc78c180b510946a1bef509bbc888d0-4454e77e9aea7647-00",
        "User-Agent": [
          "azsdk-net-Storage.Blobs/12.5.0-dev.20200402.1",
          "(.NET Core 4.6.28325.01; Microsoft Windows 10.0.18362 )"
        ],
        "x-ms-client-request-id": "1ab35f90-79bd-d133-49aa-066e99e51cc5",
        "x-ms-date": "Fri, 03 Apr 2020 00:03:04 GMT",
        "x-ms-return-client-request-id": "true",
        "x-ms-version": "2019-12-12"
      },
      "RequestBody": null,
      "StatusCode": 202,
      "ResponseHeaders": {
        "Content-Length": "0",
        "Date": "Fri, 03 Apr 2020 00:03:03 GMT",
        "Server": [
          "Windows-Azure-Blob/1.0",
          "Microsoft-HTTPAPI/2.0"
        ],
        "x-ms-client-request-id": "1ab35f90-79bd-d133-49aa-066e99e51cc5",
<<<<<<< HEAD
        "x-ms-request-id": "1b75ee94-e01e-001e-2833-f37ee3000000",
=======
        "x-ms-request-id": "a4cd65b5-601e-0010-1a4b-0988c8000000",
>>>>>>> 8d420312
        "x-ms-version": "2019-12-12"
      },
      "ResponseBody": []
    },
    {
      "RequestUri": "https://seanmcccanary.blob.core.windows.net/test-container-6b82a6d0-b684-9767-8f1f-784c52da99d6?restype=container",
      "RequestMethod": "PUT",
      "RequestHeaders": {
        "Authorization": "Sanitized",
        "traceparent": "00-41e595be1cb8ec4fad3b0f28eae2ddad-28ca4583298e7745-00",
        "User-Agent": [
          "azsdk-net-Storage.Blobs/12.5.0-dev.20200402.1",
          "(.NET Core 4.6.28325.01; Microsoft Windows 10.0.18362 )"
        ],
        "x-ms-blob-public-access": "container",
        "x-ms-client-request-id": "9cdc4d95-70e9-d91f-f71b-8b9d00e67f6e",
        "x-ms-date": "Fri, 03 Apr 2020 00:03:04 GMT",
        "x-ms-return-client-request-id": "true",
        "x-ms-version": "2019-12-12"
      },
      "RequestBody": null,
      "StatusCode": 201,
      "ResponseHeaders": {
        "Content-Length": "0",
        "Date": "Fri, 03 Apr 2020 00:03:03 GMT",
        "ETag": "\u00220x8D7D76261C6DCF7\u0022",
        "Last-Modified": "Fri, 03 Apr 2020 00:03:04 GMT",
        "Server": [
          "Windows-Azure-Blob/1.0",
          "Microsoft-HTTPAPI/2.0"
        ],
        "x-ms-client-request-id": "9cdc4d95-70e9-d91f-f71b-8b9d00e67f6e",
<<<<<<< HEAD
        "x-ms-request-id": "f7bbc983-001e-0029-4633-f3ac4f000000",
=======
        "x-ms-request-id": "2ac6c112-f01e-003d-124b-093bbb000000",
>>>>>>> 8d420312
        "x-ms-version": "2019-12-12"
      },
      "ResponseBody": []
    },
    {
      "RequestUri": "https://seanmcccanary.blob.core.windows.net/test-container-6b82a6d0-b684-9767-8f1f-784c52da99d6/test-blob-b71e3010-cf1b-29f3-5c99-d6ce694ec701",
      "RequestMethod": "PUT",
      "RequestHeaders": {
        "Authorization": "Sanitized",
        "Content-Length": "0",
        "traceparent": "00-d9c337781c5e694d9ed41da9111eec87-3ef6420d282f5f4d-00",
        "User-Agent": [
          "azsdk-net-Storage.Blobs/12.5.0-dev.20200402.1",
          "(.NET Core 4.6.28325.01; Microsoft Windows 10.0.18362 )"
        ],
        "x-ms-blob-content-length": "1024",
        "x-ms-blob-sequence-number": "0",
        "x-ms-blob-type": "PageBlob",
        "x-ms-client-request-id": "a008dd36-356f-c5f1-59b2-404f9a5070a9",
        "x-ms-date": "Fri, 03 Apr 2020 00:03:05 GMT",
        "x-ms-return-client-request-id": "true",
        "x-ms-version": "2019-12-12"
      },
      "RequestBody": null,
      "StatusCode": 201,
      "ResponseHeaders": {
        "Content-Length": "0",
        "Date": "Fri, 03 Apr 2020 00:03:03 GMT",
        "ETag": "\u00220x8D7D76261D36E77\u0022",
        "Last-Modified": "Fri, 03 Apr 2020 00:03:04 GMT",
        "Server": [
          "Windows-Azure-Blob/1.0",
          "Microsoft-HTTPAPI/2.0"
        ],
        "x-ms-client-request-id": "a008dd36-356f-c5f1-59b2-404f9a5070a9",
        "x-ms-request-id": "2ac6c122-f01e-003d-1f4b-093bbb000000",
        "x-ms-request-server-encrypted": "true",
        "x-ms-version": "2019-12-12"
      },
      "ResponseBody": []
    },
    {
      "RequestUri": "https://seanmcccanary.blob.core.windows.net/test-container-6b82a6d0-b684-9767-8f1f-784c52da99d6/test-blob-b71e3010-cf1b-29f3-5c99-d6ce694ec701",
      "RequestMethod": "HEAD",
      "RequestHeaders": {
        "Authorization": "Sanitized",
        "traceparent": "00-b1d40320876948439855f7882c0be86a-924347d8606bb74b-00",
        "User-Agent": [
          "azsdk-net-Storage.Blobs/12.5.0-dev.20200402.1",
          "(.NET Core 4.6.28325.01; Microsoft Windows 10.0.18362 )"
        ],
        "x-ms-client-request-id": "8b9828b1-2745-fc91-7af1-aa4bbc9d4573",
        "x-ms-date": "Fri, 03 Apr 2020 00:03:05 GMT",
        "x-ms-return-client-request-id": "true",
        "x-ms-version": "2019-12-12"
      },
      "RequestBody": null,
      "StatusCode": 200,
      "ResponseHeaders": {
        "Accept-Ranges": "bytes",
        "Content-Length": "1024",
        "Content-Type": "application/octet-stream",
        "Date": "Fri, 03 Apr 2020 00:03:03 GMT",
        "ETag": "\u00220x8D7D76261D36E77\u0022",
        "Last-Modified": "Fri, 03 Apr 2020 00:03:04 GMT",
        "Server": [
          "Windows-Azure-Blob/1.0",
          "Microsoft-HTTPAPI/2.0"
        ],
        "x-ms-blob-sequence-number": "0",
        "x-ms-blob-type": "PageBlob",
        "x-ms-client-request-id": "8b9828b1-2745-fc91-7af1-aa4bbc9d4573",
        "x-ms-creation-time": "Fri, 03 Apr 2020 00:03:04 GMT",
        "x-ms-lease-state": "available",
        "x-ms-lease-status": "unlocked",
        "x-ms-request-id": "2ac6c133-f01e-003d-2d4b-093bbb000000",
        "x-ms-server-encrypted": "true",
        "x-ms-version": "2019-12-12"
      },
      "ResponseBody": []
    },
    {
      "RequestUri": "https://seanmcccanary.blob.core.windows.net/test-container-6b82a6d0-b684-9767-8f1f-784c52da99d6/test-blob-b71e3010-cf1b-29f3-5c99-d6ce694ec701?comp=page",
      "RequestMethod": "PUT",
      "RequestHeaders": {
        "Authorization": "Sanitized",
        "Content-Length": "0",
        "If-None-Match": "\u00220x8D7D76261D36E77\u0022",
        "traceparent": "00-35ab28755bbdeb42be29b1e1e4e89f93-94c80a0f1a4dff4e-00",
        "User-Agent": [
          "azsdk-net-Storage.Blobs/12.5.0-dev.20200402.1",
          "(.NET Core 4.6.28325.01; Microsoft Windows 10.0.18362 )"
        ],
        "x-ms-client-request-id": "719d90a5-e4b7-2d63-f86d-193ecf2557a5",
        "x-ms-date": "Fri, 03 Apr 2020 00:03:05 GMT",
        "x-ms-page-write": "clear",
        "x-ms-range": "bytes=0-1023",
        "x-ms-return-client-request-id": "true",
        "x-ms-version": "2019-12-12"
      },
      "RequestBody": null,
      "StatusCode": 412,
      "ResponseHeaders": {
        "Content-Length": "253",
        "Content-Type": "application/xml",
        "Date": "Fri, 03 Apr 2020 00:03:03 GMT",
        "Server": [
          "Windows-Azure-Blob/1.0",
          "Microsoft-HTTPAPI/2.0"
        ],
        "x-ms-client-request-id": "719d90a5-e4b7-2d63-f86d-193ecf2557a5",
        "x-ms-error-code": "ConditionNotMet",
<<<<<<< HEAD
        "x-ms-request-id": "f7bbc996-001e-0029-5733-f3ac4f000000",
=======
        "x-ms-request-id": "2ac6c143-f01e-003d-3b4b-093bbb000000",
>>>>>>> 8d420312
        "x-ms-version": "2019-12-12"
      },
      "ResponseBody": [
        "\uFEFF\u003C?xml version=\u00221.0\u0022 encoding=\u0022utf-8\u0022?\u003E\n",
        "\u003CError\u003E\u003CCode\u003EConditionNotMet\u003C/Code\u003E\u003CMessage\u003EThe condition specified using HTTP conditional header(s) is not met.\n",
        "RequestId:2ac6c143-f01e-003d-3b4b-093bbb000000\n",
        "Time:2020-04-03T00:03:04.6156016Z\u003C/Message\u003E\u003C/Error\u003E"
      ]
    },
    {
      "RequestUri": "https://seanmcccanary.blob.core.windows.net/test-container-6b82a6d0-b684-9767-8f1f-784c52da99d6?restype=container",
      "RequestMethod": "DELETE",
      "RequestHeaders": {
        "Authorization": "Sanitized",
        "traceparent": "00-c4576b1a22dea34586d4ebe0aad97080-5c378655238d5049-00",
        "User-Agent": [
          "azsdk-net-Storage.Blobs/12.5.0-dev.20200402.1",
          "(.NET Core 4.6.28325.01; Microsoft Windows 10.0.18362 )"
        ],
        "x-ms-client-request-id": "2ba58fa6-d3ff-9bbb-4834-99d53a3fec47",
        "x-ms-date": "Fri, 03 Apr 2020 00:03:05 GMT",
        "x-ms-return-client-request-id": "true",
        "x-ms-version": "2019-12-12"
      },
      "RequestBody": null,
      "StatusCode": 202,
      "ResponseHeaders": {
        "Content-Length": "0",
        "Date": "Fri, 03 Apr 2020 00:03:03 GMT",
        "Server": [
          "Windows-Azure-Blob/1.0",
          "Microsoft-HTTPAPI/2.0"
        ],
        "x-ms-client-request-id": "2ba58fa6-d3ff-9bbb-4834-99d53a3fec47",
<<<<<<< HEAD
        "x-ms-request-id": "f7bbc99d-001e-0029-5e33-f3ac4f000000",
=======
        "x-ms-request-id": "2ac6c15d-f01e-003d-524b-093bbb000000",
>>>>>>> 8d420312
        "x-ms-version": "2019-12-12"
      },
      "ResponseBody": []
    },
    {
      "RequestUri": "https://seanmcccanary.blob.core.windows.net/test-container-c237b79d-7d1c-2a3e-243f-c7dbc5136397?restype=container",
      "RequestMethod": "PUT",
      "RequestHeaders": {
        "Authorization": "Sanitized",
        "traceparent": "00-b14d72d06b8c884cba42833d85b1ac44-d68fc54a94cca94a-00",
        "User-Agent": [
          "azsdk-net-Storage.Blobs/12.5.0-dev.20200402.1",
          "(.NET Core 4.6.28325.01; Microsoft Windows 10.0.18362 )"
        ],
        "x-ms-blob-public-access": "container",
        "x-ms-client-request-id": "12b3d6f0-f828-2997-507a-06bf0be0d534",
        "x-ms-date": "Fri, 03 Apr 2020 00:03:05 GMT",
        "x-ms-return-client-request-id": "true",
        "x-ms-version": "2019-12-12"
      },
      "RequestBody": null,
      "StatusCode": 201,
      "ResponseHeaders": {
        "Content-Length": "0",
        "Date": "Fri, 03 Apr 2020 00:03:04 GMT",
        "ETag": "\u00220x8D7D762622DFF56\u0022",
        "Last-Modified": "Fri, 03 Apr 2020 00:03:05 GMT",
        "Server": [
          "Windows-Azure-Blob/1.0",
          "Microsoft-HTTPAPI/2.0"
        ],
        "x-ms-client-request-id": "12b3d6f0-f828-2997-507a-06bf0be0d534",
<<<<<<< HEAD
        "x-ms-request-id": "c8d7333e-701e-000c-4b33-f30533000000",
=======
        "x-ms-request-id": "10a20e31-e01e-0043-784b-09abfc000000",
>>>>>>> 8d420312
        "x-ms-version": "2019-12-12"
      },
      "ResponseBody": []
    },
    {
      "RequestUri": "https://seanmcccanary.blob.core.windows.net/test-container-c237b79d-7d1c-2a3e-243f-c7dbc5136397/test-blob-d52201d1-aba7-70c7-1112-fd0df796488d",
      "RequestMethod": "PUT",
      "RequestHeaders": {
        "Authorization": "Sanitized",
        "Content-Length": "0",
        "traceparent": "00-72d0b7337ca3c746ab7c448dc1e269a5-aaf4ce5ffc715a4f-00",
        "User-Agent": [
          "azsdk-net-Storage.Blobs/12.5.0-dev.20200402.1",
          "(.NET Core 4.6.28325.01; Microsoft Windows 10.0.18362 )"
        ],
        "x-ms-blob-content-length": "1024",
        "x-ms-blob-sequence-number": "0",
        "x-ms-blob-type": "PageBlob",
        "x-ms-client-request-id": "dfd75039-4d73-44c2-0e42-0016fa8a31ba",
        "x-ms-date": "Fri, 03 Apr 2020 00:03:05 GMT",
        "x-ms-return-client-request-id": "true",
        "x-ms-version": "2019-12-12"
      },
      "RequestBody": null,
      "StatusCode": 201,
      "ResponseHeaders": {
        "Content-Length": "0",
        "Date": "Fri, 03 Apr 2020 00:03:04 GMT",
        "ETag": "\u00220x8D7D762623AA765\u0022",
        "Last-Modified": "Fri, 03 Apr 2020 00:03:05 GMT",
        "Server": [
          "Windows-Azure-Blob/1.0",
          "Microsoft-HTTPAPI/2.0"
        ],
        "x-ms-client-request-id": "dfd75039-4d73-44c2-0e42-0016fa8a31ba",
        "x-ms-request-id": "10a20e46-e01e-0043-084b-09abfc000000",
        "x-ms-request-server-encrypted": "true",
        "x-ms-version": "2019-12-12"
      },
      "ResponseBody": []
    },
    {
      "RequestUri": "https://seanmcccanary.blob.core.windows.net/test-container-c237b79d-7d1c-2a3e-243f-c7dbc5136397/test-blob-d52201d1-aba7-70c7-1112-fd0df796488d?comp=lease",
      "RequestMethod": "PUT",
      "RequestHeaders": {
        "Authorization": "Sanitized",
        "traceparent": "00-9092874572d7fa4cb51f85a29fe5a914-edab0cb2956fd942-00",
        "User-Agent": [
          "azsdk-net-Storage.Blobs/12.5.0-dev.20200402.1",
          "(.NET Core 4.6.28325.01; Microsoft Windows 10.0.18362 )"
        ],
        "x-ms-client-request-id": "acd3353d-6c43-53ef-7c57-4c0b4489884b",
        "x-ms-date": "Fri, 03 Apr 2020 00:03:06 GMT",
        "x-ms-lease-action": "acquire",
        "x-ms-lease-duration": "-1",
        "x-ms-proposed-lease-id": "ada27932-e6f5-80d4-9368-0838bcc24b2b",
        "x-ms-return-client-request-id": "true",
        "x-ms-version": "2019-12-12"
      },
      "RequestBody": null,
      "StatusCode": 201,
      "ResponseHeaders": {
        "Content-Length": "0",
        "Date": "Fri, 03 Apr 2020 00:03:04 GMT",
        "ETag": "\u00220x8D7D762623AA765\u0022",
        "Last-Modified": "Fri, 03 Apr 2020 00:03:05 GMT",
        "Server": [
          "Windows-Azure-Blob/1.0",
          "Microsoft-HTTPAPI/2.0"
        ],
        "x-ms-client-request-id": "acd3353d-6c43-53ef-7c57-4c0b4489884b",
        "x-ms-lease-id": "ada27932-e6f5-80d4-9368-0838bcc24b2b",
<<<<<<< HEAD
        "x-ms-request-id": "c8d73347-701e-000c-5233-f30533000000",
=======
        "x-ms-request-id": "10a20e68-e01e-0043-234b-09abfc000000",
>>>>>>> 8d420312
        "x-ms-version": "2019-12-12"
      },
      "ResponseBody": []
    },
    {
      "RequestUri": "https://seanmcccanary.blob.core.windows.net/test-container-c237b79d-7d1c-2a3e-243f-c7dbc5136397/test-blob-d52201d1-aba7-70c7-1112-fd0df796488d?comp=page",
      "RequestMethod": "PUT",
      "RequestHeaders": {
        "Authorization": "Sanitized",
        "Content-Length": "0",
        "traceparent": "00-42c8df3a4c415543a2e6d3ace9c6ec42-da04f6b0d40e8f41-00",
        "User-Agent": [
          "azsdk-net-Storage.Blobs/12.5.0-dev.20200402.1",
          "(.NET Core 4.6.28325.01; Microsoft Windows 10.0.18362 )"
        ],
        "x-ms-client-request-id": "87fbc5a8-9eef-8ce7-2980-2a681c0e8a11",
        "x-ms-date": "Fri, 03 Apr 2020 00:03:06 GMT",
        "x-ms-lease-id": "98ce7f23-bf8f-c7aa-640c-223953ed16c4",
        "x-ms-page-write": "clear",
        "x-ms-range": "bytes=0-1023",
        "x-ms-return-client-request-id": "true",
        "x-ms-version": "2019-12-12"
      },
      "RequestBody": null,
      "StatusCode": 412,
      "ResponseHeaders": {
        "Content-Length": "265",
        "Content-Type": "application/xml",
        "Date": "Fri, 03 Apr 2020 00:03:04 GMT",
        "Server": [
          "Windows-Azure-Blob/1.0",
          "Microsoft-HTTPAPI/2.0"
        ],
        "x-ms-client-request-id": "87fbc5a8-9eef-8ce7-2980-2a681c0e8a11",
        "x-ms-error-code": "LeaseIdMismatchWithBlobOperation",
<<<<<<< HEAD
        "x-ms-request-id": "c8d7334d-701e-000c-5733-f30533000000",
=======
        "x-ms-request-id": "10a20e85-e01e-0043-3e4b-09abfc000000",
>>>>>>> 8d420312
        "x-ms-version": "2019-12-12"
      },
      "ResponseBody": [
        "\uFEFF\u003C?xml version=\u00221.0\u0022 encoding=\u0022utf-8\u0022?\u003E\n",
        "\u003CError\u003E\u003CCode\u003ELeaseIdMismatchWithBlobOperation\u003C/Code\u003E\u003CMessage\u003EThe lease ID specified did not match the lease ID for the blob.\n",
        "RequestId:10a20e85-e01e-0043-3e4b-09abfc000000\n",
        "Time:2020-04-03T00:03:05.3075122Z\u003C/Message\u003E\u003C/Error\u003E"
      ]
    },
    {
      "RequestUri": "https://seanmcccanary.blob.core.windows.net/test-container-c237b79d-7d1c-2a3e-243f-c7dbc5136397?restype=container",
      "RequestMethod": "DELETE",
      "RequestHeaders": {
        "Authorization": "Sanitized",
        "traceparent": "00-9f9e3e8abf23a140bcd96f49b85941ca-18d2703bdd66164d-00",
        "User-Agent": [
          "azsdk-net-Storage.Blobs/12.5.0-dev.20200402.1",
          "(.NET Core 4.6.28325.01; Microsoft Windows 10.0.18362 )"
        ],
        "x-ms-client-request-id": "7e631127-008e-585c-ed92-b7366193ac50",
        "x-ms-date": "Fri, 03 Apr 2020 00:03:06 GMT",
        "x-ms-return-client-request-id": "true",
        "x-ms-version": "2019-12-12"
      },
      "RequestBody": null,
      "StatusCode": 202,
      "ResponseHeaders": {
        "Content-Length": "0",
        "Date": "Fri, 03 Apr 2020 00:03:04 GMT",
        "Server": [
          "Windows-Azure-Blob/1.0",
          "Microsoft-HTTPAPI/2.0"
        ],
        "x-ms-client-request-id": "7e631127-008e-585c-ed92-b7366193ac50",
<<<<<<< HEAD
        "x-ms-request-id": "c8d73351-701e-000c-5b33-f30533000000",
=======
        "x-ms-request-id": "10a20eb3-e01e-0043-614b-09abfc000000",
>>>>>>> 8d420312
        "x-ms-version": "2019-12-12"
      },
      "ResponseBody": []
    },
    {
      "RequestUri": "https://seanmcccanary.blob.core.windows.net/test-container-70300149-b490-c801-3a49-4de551783289?restype=container",
      "RequestMethod": "PUT",
      "RequestHeaders": {
        "Authorization": "Sanitized",
        "traceparent": "00-c8a659fc0db1a64c8aa65e4eb001a415-4cc18b205a544d45-00",
        "User-Agent": [
          "azsdk-net-Storage.Blobs/12.5.0-dev.20200402.1",
          "(.NET Core 4.6.28325.01; Microsoft Windows 10.0.18362 )"
        ],
        "x-ms-blob-public-access": "container",
        "x-ms-client-request-id": "5826fc5d-dd70-7334-0f9a-4445b3760674",
        "x-ms-date": "Fri, 03 Apr 2020 00:03:06 GMT",
        "x-ms-return-client-request-id": "true",
        "x-ms-version": "2019-12-12"
      },
      "RequestBody": null,
      "StatusCode": 201,
      "ResponseHeaders": {
        "Content-Length": "0",
        "Date": "Fri, 03 Apr 2020 00:03:05 GMT",
        "ETag": "\u00220x8D7D7626299AEA1\u0022",
        "Last-Modified": "Fri, 03 Apr 2020 00:03:05 GMT",
        "Server": [
          "Windows-Azure-Blob/1.0",
          "Microsoft-HTTPAPI/2.0"
        ],
        "x-ms-client-request-id": "5826fc5d-dd70-7334-0f9a-4445b3760674",
<<<<<<< HEAD
        "x-ms-request-id": "27a9bf13-e01e-000e-5d33-f3bb8b000000",
=======
        "x-ms-request-id": "4d4daae5-201e-0097-494b-091bad000000",
>>>>>>> 8d420312
        "x-ms-version": "2019-12-12"
      },
      "ResponseBody": []
    },
    {
      "RequestUri": "https://seanmcccanary.blob.core.windows.net/test-container-70300149-b490-c801-3a49-4de551783289/test-blob-fc042e5f-a052-3ea5-7e12-37c3255aa1e5",
      "RequestMethod": "PUT",
      "RequestHeaders": {
        "Authorization": "Sanitized",
        "Content-Length": "0",
        "traceparent": "00-bde029ac2c1a86419b37fc94b334e44c-a9dff1f564b02240-00",
        "User-Agent": [
          "azsdk-net-Storage.Blobs/12.5.0-dev.20200402.1",
          "(.NET Core 4.6.28325.01; Microsoft Windows 10.0.18362 )"
        ],
        "x-ms-blob-content-length": "1024",
        "x-ms-blob-sequence-number": "0",
        "x-ms-blob-type": "PageBlob",
        "x-ms-client-request-id": "f94719c6-5450-bd54-57e7-d95ea6714db4",
        "x-ms-date": "Fri, 03 Apr 2020 00:03:06 GMT",
        "x-ms-return-client-request-id": "true",
        "x-ms-version": "2019-12-12"
      },
      "RequestBody": null,
      "StatusCode": 201,
      "ResponseHeaders": {
        "Content-Length": "0",
        "Date": "Fri, 03 Apr 2020 00:03:05 GMT",
        "ETag": "\u00220x8D7D76262A6C335\u0022",
        "Last-Modified": "Fri, 03 Apr 2020 00:03:05 GMT",
        "Server": [
          "Windows-Azure-Blob/1.0",
          "Microsoft-HTTPAPI/2.0"
        ],
        "x-ms-client-request-id": "f94719c6-5450-bd54-57e7-d95ea6714db4",
        "x-ms-request-id": "4d4daafb-201e-0097-5d4b-091bad000000",
        "x-ms-request-server-encrypted": "true",
        "x-ms-version": "2019-12-12"
      },
      "ResponseBody": []
    },
    {
      "RequestUri": "https://seanmcccanary.blob.core.windows.net/test-container-70300149-b490-c801-3a49-4de551783289/test-blob-fc042e5f-a052-3ea5-7e12-37c3255aa1e5?comp=page",
      "RequestMethod": "PUT",
      "RequestHeaders": {
        "Authorization": "Sanitized",
        "Content-Length": "0",
        "traceparent": "00-963fd04f1c312d42bd5a46069411539c-93b68157407d9e40-00",
        "User-Agent": [
          "azsdk-net-Storage.Blobs/12.5.0-dev.20200402.1",
          "(.NET Core 4.6.28325.01; Microsoft Windows 10.0.18362 )"
        ],
        "x-ms-client-request-id": "0bfc75a8-a713-a394-52ca-fd6a01baaebe",
        "x-ms-date": "Fri, 03 Apr 2020 00:03:06 GMT",
        "x-ms-if-sequence-number-lt": "-1",
        "x-ms-page-write": "clear",
        "x-ms-range": "bytes=0-1023",
        "x-ms-return-client-request-id": "true",
        "x-ms-version": "2019-12-12"
      },
      "RequestBody": null,
      "StatusCode": 400,
      "ResponseHeaders": {
        "Content-Length": "335",
        "Content-Type": "application/xml",
        "Date": "Fri, 03 Apr 2020 00:03:05 GMT",
        "Server": [
          "Windows-Azure-Blob/1.0",
          "Microsoft-HTTPAPI/2.0"
        ],
        "x-ms-client-request-id": "0bfc75a8-a713-a394-52ca-fd6a01baaebe",
        "x-ms-error-code": "InvalidHeaderValue",
<<<<<<< HEAD
        "x-ms-request-id": "27a9bf18-e01e-000e-6033-f3bb8b000000",
=======
        "x-ms-request-id": "4d4dab15-201e-0097-764b-091bad000000",
>>>>>>> 8d420312
        "x-ms-version": "2019-12-12"
      },
      "ResponseBody": [
        "\uFEFF\u003C?xml version=\u00221.0\u0022 encoding=\u0022utf-8\u0022?\u003E\n",
        "\u003CError\u003E\u003CCode\u003EInvalidHeaderValue\u003C/Code\u003E\u003CMessage\u003EThe value for one of the HTTP headers is not in the correct format.\n",
        "RequestId:4d4dab15-201e-0097-764b-091bad000000\n",
        "Time:2020-04-03T00:03:05.8861414Z\u003C/Message\u003E\u003CHeaderName\u003Ex-ms-if-sequence-number-lt\u003C/HeaderName\u003E\u003CHeaderValue\u003E-1\u003C/HeaderValue\u003E\u003C/Error\u003E"
      ]
    },
    {
      "RequestUri": "https://seanmcccanary.blob.core.windows.net/test-container-70300149-b490-c801-3a49-4de551783289?restype=container",
      "RequestMethod": "DELETE",
      "RequestHeaders": {
        "Authorization": "Sanitized",
        "traceparent": "00-b2d90e6b39eba743bb2138cad93a4266-1039ae4776433241-00",
        "User-Agent": [
          "azsdk-net-Storage.Blobs/12.5.0-dev.20200402.1",
          "(.NET Core 4.6.28325.01; Microsoft Windows 10.0.18362 )"
        ],
        "x-ms-client-request-id": "30b59770-4175-51a0-caaa-ba24b3b8835b",
        "x-ms-date": "Fri, 03 Apr 2020 00:03:06 GMT",
        "x-ms-return-client-request-id": "true",
        "x-ms-version": "2019-12-12"
      },
      "RequestBody": null,
      "StatusCode": 202,
      "ResponseHeaders": {
        "Content-Length": "0",
        "Date": "Fri, 03 Apr 2020 00:03:05 GMT",
        "Server": [
          "Windows-Azure-Blob/1.0",
          "Microsoft-HTTPAPI/2.0"
        ],
        "x-ms-client-request-id": "30b59770-4175-51a0-caaa-ba24b3b8835b",
<<<<<<< HEAD
        "x-ms-request-id": "27a9bf1a-e01e-000e-6233-f3bb8b000000",
=======
        "x-ms-request-id": "4d4dab29-201e-0097-084b-091bad000000",
>>>>>>> 8d420312
        "x-ms-version": "2019-12-12"
      },
      "ResponseBody": []
    },
    {
      "RequestUri": "https://seanmcccanary.blob.core.windows.net/test-container-5c050c01-0f7d-4a52-a2e7-1452c4f41a83?restype=container",
      "RequestMethod": "PUT",
      "RequestHeaders": {
        "Authorization": "Sanitized",
        "traceparent": "00-f658148172c365468a9de2ad4cb98c7b-951082530aac2443-00",
        "User-Agent": [
          "azsdk-net-Storage.Blobs/12.5.0-dev.20200402.1",
          "(.NET Core 4.6.28325.01; Microsoft Windows 10.0.18362 )"
        ],
        "x-ms-blob-public-access": "container",
        "x-ms-client-request-id": "7c9f883d-bcc9-6044-456a-8d8e2c4e8dd6",
        "x-ms-date": "Fri, 03 Apr 2020 00:03:06 GMT",
        "x-ms-return-client-request-id": "true",
        "x-ms-version": "2019-12-12"
      },
      "RequestBody": null,
      "StatusCode": 201,
      "ResponseHeaders": {
        "Content-Length": "0",
        "Date": "Fri, 03 Apr 2020 00:03:05 GMT",
        "ETag": "\u00220x8D7D76262F23469\u0022",
        "Last-Modified": "Fri, 03 Apr 2020 00:03:06 GMT",
        "Server": [
          "Windows-Azure-Blob/1.0",
          "Microsoft-HTTPAPI/2.0"
        ],
        "x-ms-client-request-id": "7c9f883d-bcc9-6044-456a-8d8e2c4e8dd6",
<<<<<<< HEAD
        "x-ms-request-id": "1982f2cb-201e-0011-3333-f3088f000000",
=======
        "x-ms-request-id": "e649d89d-401e-0075-124b-09268c000000",
>>>>>>> 8d420312
        "x-ms-version": "2019-12-12"
      },
      "ResponseBody": []
    },
    {
      "RequestUri": "https://seanmcccanary.blob.core.windows.net/test-container-5c050c01-0f7d-4a52-a2e7-1452c4f41a83/test-blob-77723790-1abe-8356-c3c7-b4b8720da8f4",
      "RequestMethod": "PUT",
      "RequestHeaders": {
        "Authorization": "Sanitized",
        "Content-Length": "0",
        "traceparent": "00-1c7037a3babfbb4e9a77ecb25ec17654-be93537d510bbc42-00",
        "User-Agent": [
          "azsdk-net-Storage.Blobs/12.5.0-dev.20200402.1",
          "(.NET Core 4.6.28325.01; Microsoft Windows 10.0.18362 )"
        ],
        "x-ms-blob-content-length": "1024",
        "x-ms-blob-sequence-number": "0",
        "x-ms-blob-type": "PageBlob",
        "x-ms-client-request-id": "6bb4c737-e93b-237f-311c-b902078cee38",
        "x-ms-date": "Fri, 03 Apr 2020 00:03:07 GMT",
        "x-ms-return-client-request-id": "true",
        "x-ms-version": "2019-12-12"
      },
      "RequestBody": null,
      "StatusCode": 201,
      "ResponseHeaders": {
        "Content-Length": "0",
        "Date": "Fri, 03 Apr 2020 00:03:05 GMT",
        "ETag": "\u00220x8D7D76262FFC8C5\u0022",
        "Last-Modified": "Fri, 03 Apr 2020 00:03:06 GMT",
        "Server": [
          "Windows-Azure-Blob/1.0",
          "Microsoft-HTTPAPI/2.0"
        ],
        "x-ms-client-request-id": "6bb4c737-e93b-237f-311c-b902078cee38",
        "x-ms-request-id": "e649d8ba-401e-0075-284b-09268c000000",
        "x-ms-request-server-encrypted": "true",
        "x-ms-version": "2019-12-12"
      },
      "ResponseBody": []
    },
    {
      "RequestUri": "https://seanmcccanary.blob.core.windows.net/test-container-5c050c01-0f7d-4a52-a2e7-1452c4f41a83/test-blob-77723790-1abe-8356-c3c7-b4b8720da8f4?comp=page",
      "RequestMethod": "PUT",
      "RequestHeaders": {
        "Authorization": "Sanitized",
        "Content-Length": "0",
        "traceparent": "00-fd1aef90c80c254e8c4fa2c55d822207-26d8b57b13914744-00",
        "User-Agent": [
          "azsdk-net-Storage.Blobs/12.5.0-dev.20200402.1",
          "(.NET Core 4.6.28325.01; Microsoft Windows 10.0.18362 )"
        ],
        "x-ms-client-request-id": "aa805ab5-3c58-9cb9-56f0-0a37e4b6ed6b",
        "x-ms-date": "Fri, 03 Apr 2020 00:03:07 GMT",
        "x-ms-if-sequence-number-le": "-1",
        "x-ms-page-write": "clear",
        "x-ms-range": "bytes=0-1023",
        "x-ms-return-client-request-id": "true",
        "x-ms-version": "2019-12-12"
      },
      "RequestBody": null,
      "StatusCode": 400,
      "ResponseHeaders": {
        "Content-Length": "335",
        "Content-Type": "application/xml",
        "Date": "Fri, 03 Apr 2020 00:03:05 GMT",
        "Server": [
          "Windows-Azure-Blob/1.0",
          "Microsoft-HTTPAPI/2.0"
        ],
        "x-ms-client-request-id": "aa805ab5-3c58-9cb9-56f0-0a37e4b6ed6b",
        "x-ms-error-code": "InvalidHeaderValue",
<<<<<<< HEAD
        "x-ms-request-id": "1982f2d6-201e-0011-3c33-f3088f000000",
=======
        "x-ms-request-id": "e649d8e2-401e-0075-4a4b-09268c000000",
>>>>>>> 8d420312
        "x-ms-version": "2019-12-12"
      },
      "ResponseBody": [
        "\uFEFF\u003C?xml version=\u00221.0\u0022 encoding=\u0022utf-8\u0022?\u003E\n",
        "\u003CError\u003E\u003CCode\u003EInvalidHeaderValue\u003C/Code\u003E\u003CMessage\u003EThe value for one of the HTTP headers is not in the correct format.\n",
        "RequestId:e649d8e2-401e-0075-4a4b-09268c000000\n",
        "Time:2020-04-03T00:03:06.4752906Z\u003C/Message\u003E\u003CHeaderName\u003Ex-ms-if-sequence-number-le\u003C/HeaderName\u003E\u003CHeaderValue\u003E-1\u003C/HeaderValue\u003E\u003C/Error\u003E"
      ]
    },
    {
      "RequestUri": "https://seanmcccanary.blob.core.windows.net/test-container-5c050c01-0f7d-4a52-a2e7-1452c4f41a83?restype=container",
      "RequestMethod": "DELETE",
      "RequestHeaders": {
        "Authorization": "Sanitized",
        "traceparent": "00-66525869bb57ed45bdb9f05850a0feba-a33e6299a727454d-00",
        "User-Agent": [
          "azsdk-net-Storage.Blobs/12.5.0-dev.20200402.1",
          "(.NET Core 4.6.28325.01; Microsoft Windows 10.0.18362 )"
        ],
        "x-ms-client-request-id": "ac4db189-440b-86df-e06b-004947490dc7",
        "x-ms-date": "Fri, 03 Apr 2020 00:03:07 GMT",
        "x-ms-return-client-request-id": "true",
        "x-ms-version": "2019-12-12"
      },
      "RequestBody": null,
      "StatusCode": 202,
      "ResponseHeaders": {
        "Content-Length": "0",
        "Date": "Fri, 03 Apr 2020 00:03:06 GMT",
        "Server": [
          "Windows-Azure-Blob/1.0",
          "Microsoft-HTTPAPI/2.0"
        ],
        "x-ms-client-request-id": "ac4db189-440b-86df-e06b-004947490dc7",
<<<<<<< HEAD
        "x-ms-request-id": "1982f2d8-201e-0011-3e33-f3088f000000",
=======
        "x-ms-request-id": "e649d904-401e-0075-664b-09268c000000",
>>>>>>> 8d420312
        "x-ms-version": "2019-12-12"
      },
      "ResponseBody": []
    },
    {
      "RequestUri": "https://seanmcccanary.blob.core.windows.net/test-container-097c158f-3ce6-fa54-3b9b-65954ffb33fc?restype=container",
      "RequestMethod": "PUT",
      "RequestHeaders": {
        "Authorization": "Sanitized",
        "traceparent": "00-89e4989ba31dc142b5d6ef44b560926d-cf8231f9f1c69443-00",
        "User-Agent": [
          "azsdk-net-Storage.Blobs/12.5.0-dev.20200402.1",
          "(.NET Core 4.6.28325.01; Microsoft Windows 10.0.18362 )"
        ],
        "x-ms-blob-public-access": "container",
        "x-ms-client-request-id": "532e26b5-24dd-4c8d-5d52-7170de4a37e4",
        "x-ms-date": "Fri, 03 Apr 2020 00:03:07 GMT",
        "x-ms-return-client-request-id": "true",
        "x-ms-version": "2019-12-12"
      },
      "RequestBody": null,
      "StatusCode": 201,
      "ResponseHeaders": {
        "Content-Length": "0",
        "Date": "Fri, 03 Apr 2020 00:03:06 GMT",
        "ETag": "\u00220x8D7D762634A458C\u0022",
        "Last-Modified": "Fri, 03 Apr 2020 00:03:06 GMT",
        "Server": [
          "Windows-Azure-Blob/1.0",
          "Microsoft-HTTPAPI/2.0"
        ],
        "x-ms-client-request-id": "532e26b5-24dd-4c8d-5d52-7170de4a37e4",
<<<<<<< HEAD
        "x-ms-request-id": "830797b5-a01e-001f-0b33-f3213f000000",
=======
        "x-ms-request-id": "782a15c2-901e-0066-0e4b-090280000000",
>>>>>>> 8d420312
        "x-ms-version": "2019-12-12"
      },
      "ResponseBody": []
    },
    {
      "RequestUri": "https://seanmcccanary.blob.core.windows.net/test-container-097c158f-3ce6-fa54-3b9b-65954ffb33fc/test-blob-b0870338-da9b-4e5d-b516-fd96c60c3f65",
      "RequestMethod": "PUT",
      "RequestHeaders": {
        "Authorization": "Sanitized",
        "Content-Length": "0",
        "traceparent": "00-812511b2ce36604ebfd1f6668a07b5b1-475849e788e5ab4b-00",
        "User-Agent": [
          "azsdk-net-Storage.Blobs/12.5.0-dev.20200402.1",
          "(.NET Core 4.6.28325.01; Microsoft Windows 10.0.18362 )"
        ],
        "x-ms-blob-content-length": "1024",
        "x-ms-blob-sequence-number": "0",
        "x-ms-blob-type": "PageBlob",
        "x-ms-client-request-id": "b70f9119-ed4e-db60-c8df-9dc726f68550",
        "x-ms-date": "Fri, 03 Apr 2020 00:03:07 GMT",
        "x-ms-return-client-request-id": "true",
        "x-ms-version": "2019-12-12"
      },
      "RequestBody": null,
      "StatusCode": 201,
      "ResponseHeaders": {
        "Content-Length": "0",
        "Date": "Fri, 03 Apr 2020 00:03:06 GMT",
        "ETag": "\u00220x8D7D7626356D220\u0022",
        "Last-Modified": "Fri, 03 Apr 2020 00:03:06 GMT",
        "Server": [
          "Windows-Azure-Blob/1.0",
          "Microsoft-HTTPAPI/2.0"
        ],
        "x-ms-client-request-id": "b70f9119-ed4e-db60-c8df-9dc726f68550",
        "x-ms-request-id": "782a15e0-901e-0066-254b-090280000000",
        "x-ms-request-server-encrypted": "true",
        "x-ms-version": "2019-12-12"
      },
      "ResponseBody": []
    },
    {
      "RequestUri": "https://seanmcccanary.blob.core.windows.net/test-container-097c158f-3ce6-fa54-3b9b-65954ffb33fc/test-blob-b0870338-da9b-4e5d-b516-fd96c60c3f65?comp=page",
      "RequestMethod": "PUT",
      "RequestHeaders": {
        "Authorization": "Sanitized",
        "Content-Length": "0",
        "traceparent": "00-751836db8106b640bc7dd421451f0988-8ee02512ba6d9e4d-00",
        "User-Agent": [
          "azsdk-net-Storage.Blobs/12.5.0-dev.20200402.1",
          "(.NET Core 4.6.28325.01; Microsoft Windows 10.0.18362 )"
        ],
        "x-ms-client-request-id": "347d3b8f-87fd-0f17-0904-60ed42577712",
        "x-ms-date": "Fri, 03 Apr 2020 00:03:07 GMT",
        "x-ms-if-sequence-number-eq": "100",
        "x-ms-page-write": "clear",
        "x-ms-range": "bytes=0-1023",
        "x-ms-return-client-request-id": "true",
        "x-ms-version": "2019-12-12"
      },
      "RequestBody": null,
      "StatusCode": 412,
      "ResponseHeaders": {
        "Content-Length": "251",
        "Content-Type": "application/xml",
        "Date": "Fri, 03 Apr 2020 00:03:06 GMT",
        "Server": [
          "Windows-Azure-Blob/1.0",
          "Microsoft-HTTPAPI/2.0"
        ],
        "x-ms-client-request-id": "347d3b8f-87fd-0f17-0904-60ed42577712",
        "x-ms-error-code": "SequenceNumberConditionNotMet",
<<<<<<< HEAD
        "x-ms-request-id": "830797b9-a01e-001f-0d33-f3213f000000",
=======
        "x-ms-request-id": "782a15f6-901e-0066-394b-090280000000",
>>>>>>> 8d420312
        "x-ms-version": "2019-12-12"
      },
      "ResponseBody": [
        "\uFEFF\u003C?xml version=\u00221.0\u0022 encoding=\u0022utf-8\u0022?\u003E\n",
        "\u003CError\u003E\u003CCode\u003ESequenceNumberConditionNotMet\u003C/Code\u003E\u003CMessage\u003EThe sequence number condition specified was not met.\n",
        "RequestId:782a15f6-901e-0066-394b-090280000000\n",
        "Time:2020-04-03T00:03:07.2095577Z\u003C/Message\u003E\u003C/Error\u003E"
      ]
    },
    {
      "RequestUri": "https://seanmcccanary.blob.core.windows.net/test-container-097c158f-3ce6-fa54-3b9b-65954ffb33fc?restype=container",
      "RequestMethod": "DELETE",
      "RequestHeaders": {
        "Authorization": "Sanitized",
        "traceparent": "00-7d2dee7d81ce0d4b8a9636ca32f47a99-e8404c6fc43ed04c-00",
        "User-Agent": [
          "azsdk-net-Storage.Blobs/12.5.0-dev.20200402.1",
          "(.NET Core 4.6.28325.01; Microsoft Windows 10.0.18362 )"
        ],
        "x-ms-client-request-id": "eb37d760-5179-8b52-f463-6c65ad2b148c",
        "x-ms-date": "Fri, 03 Apr 2020 00:03:08 GMT",
        "x-ms-return-client-request-id": "true",
        "x-ms-version": "2019-12-12"
      },
      "RequestBody": null,
      "StatusCode": 202,
      "ResponseHeaders": {
        "Content-Length": "0",
        "Date": "Fri, 03 Apr 2020 00:03:06 GMT",
        "Server": [
          "Windows-Azure-Blob/1.0",
          "Microsoft-HTTPAPI/2.0"
        ],
        "x-ms-client-request-id": "eb37d760-5179-8b52-f463-6c65ad2b148c",
<<<<<<< HEAD
        "x-ms-request-id": "830797bb-a01e-001f-0f33-f3213f000000",
=======
        "x-ms-request-id": "782a1653-901e-0066-0b4b-090280000000",
>>>>>>> 8d420312
        "x-ms-version": "2019-12-12"
      },
      "ResponseBody": []
    }
  ],
  "Variables": {
    "DateTimeOffsetNow": "2020-04-02T17:03:02.8087678-07:00",
    "RandomSeed": "1528807337",
    "Storage_TestConfigDefault": "ProductionTenant\nseanmcccanary\nU2FuaXRpemVk\nhttps://seanmcccanary.blob.core.windows.net\nhttps://seanmcccanary.file.core.windows.net\nhttps://seanmcccanary.queue.core.windows.net\nhttps://seanmcccanary.table.core.windows.net\n\n\n\n\nhttps://seanmcccanary-secondary.blob.core.windows.net\nhttps://seanmcccanary-secondary.file.core.windows.net\nhttps://seanmcccanary-secondary.queue.core.windows.net\nhttps://seanmcccanary-secondary.table.core.windows.net\n\nSanitized\n\n\nCloud\nBlobEndpoint=https://seanmcccanary.blob.core.windows.net/;QueueEndpoint=https://seanmcccanary.queue.core.windows.net/;FileEndpoint=https://seanmcccanary.file.core.windows.net/;BlobSecondaryEndpoint=https://seanmcccanary-secondary.blob.core.windows.net/;QueueSecondaryEndpoint=https://seanmcccanary-secondary.queue.core.windows.net/;FileSecondaryEndpoint=https://seanmcccanary-secondary.file.core.windows.net/;AccountName=seanmcccanary;AccountKey=Sanitized\nseanscope1"
  }
}<|MERGE_RESOLUTION|>--- conflicted
+++ resolved
@@ -28,11 +28,7 @@
           "Microsoft-HTTPAPI/2.0"
         ],
         "x-ms-client-request-id": "a0be9b13-9bdc-586b-4d45-83ca976ea06d",
-<<<<<<< HEAD
-        "x-ms-request-id": "8307974c-a01e-001f-3433-f3213f000000",
-=======
         "x-ms-request-id": "ff882aa5-801e-006a-7f4b-099588000000",
->>>>>>> 8d420312
         "x-ms-version": "2019-12-12"
       },
       "ResponseBody": []
@@ -105,11 +101,7 @@
         ],
         "x-ms-client-request-id": "577a308c-5daa-303f-3a4e-ffb1341b916f",
         "x-ms-error-code": "ConditionNotMet",
-<<<<<<< HEAD
-        "x-ms-request-id": "83079754-a01e-001f-3a33-f3213f000000",
-=======
         "x-ms-request-id": "ff882ae7-801e-006a-3c4b-099588000000",
->>>>>>> 8d420312
         "x-ms-version": "2019-12-12"
       },
       "ResponseBody": [
@@ -144,11 +136,7 @@
           "Microsoft-HTTPAPI/2.0"
         ],
         "x-ms-client-request-id": "a5be0bd1-a743-65e3-b57c-54f616831c5e",
-<<<<<<< HEAD
-        "x-ms-request-id": "83079757-a01e-001f-3d33-f3213f000000",
-=======
         "x-ms-request-id": "ff882b02-801e-006a-544b-099588000000",
->>>>>>> 8d420312
         "x-ms-version": "2019-12-12"
       },
       "ResponseBody": []
@@ -181,11 +169,7 @@
           "Microsoft-HTTPAPI/2.0"
         ],
         "x-ms-client-request-id": "3f424ca6-89f1-a8f8-8ba7-c5e61efcb4f6",
-<<<<<<< HEAD
-        "x-ms-request-id": "815e4365-d01e-002a-7833-f34d2b000000",
-=======
         "x-ms-request-id": "89bcc0e3-a01e-001f-544b-09fea4000000",
->>>>>>> 8d420312
         "x-ms-version": "2019-12-12"
       },
       "ResponseBody": []
@@ -258,11 +242,7 @@
         ],
         "x-ms-client-request-id": "701b67b1-ac89-5403-958e-198b45c994d0",
         "x-ms-error-code": "ConditionNotMet",
-<<<<<<< HEAD
-        "x-ms-request-id": "815e436d-d01e-002a-7e33-f34d2b000000",
-=======
         "x-ms-request-id": "89bcc121-a01e-001f-0b4b-09fea4000000",
->>>>>>> 8d420312
         "x-ms-version": "2019-12-12"
       },
       "ResponseBody": [
@@ -297,11 +277,7 @@
           "Microsoft-HTTPAPI/2.0"
         ],
         "x-ms-client-request-id": "9710a0c5-e52f-0552-3c3a-4b2c36eed183",
-<<<<<<< HEAD
-        "x-ms-request-id": "815e4371-d01e-002a-0233-f34d2b000000",
-=======
         "x-ms-request-id": "89bcc13c-a01e-001f-254b-09fea4000000",
->>>>>>> 8d420312
         "x-ms-version": "2019-12-12"
       },
       "ResponseBody": []
@@ -334,11 +310,7 @@
           "Microsoft-HTTPAPI/2.0"
         ],
         "x-ms-client-request-id": "028e793d-c9b1-80b1-abfa-9655dbd85677",
-<<<<<<< HEAD
-        "x-ms-request-id": "1b75ee8f-e01e-001e-2533-f37ee3000000",
-=======
         "x-ms-request-id": "a4cd6580-601e-0010-6a4b-0988c8000000",
->>>>>>> 8d420312
         "x-ms-version": "2019-12-12"
       },
       "ResponseBody": []
@@ -411,11 +383,7 @@
         ],
         "x-ms-client-request-id": "6aa68b6e-65fe-dc87-422c-865aac85c207",
         "x-ms-error-code": "ConditionNotMet",
-<<<<<<< HEAD
-        "x-ms-request-id": "1b75ee93-e01e-001e-2733-f37ee3000000",
-=======
         "x-ms-request-id": "a4cd65a2-601e-0010-074b-0988c8000000",
->>>>>>> 8d420312
         "x-ms-version": "2019-12-12"
       },
       "ResponseBody": [
@@ -450,11 +418,7 @@
           "Microsoft-HTTPAPI/2.0"
         ],
         "x-ms-client-request-id": "1ab35f90-79bd-d133-49aa-066e99e51cc5",
-<<<<<<< HEAD
-        "x-ms-request-id": "1b75ee94-e01e-001e-2833-f37ee3000000",
-=======
         "x-ms-request-id": "a4cd65b5-601e-0010-1a4b-0988c8000000",
->>>>>>> 8d420312
         "x-ms-version": "2019-12-12"
       },
       "ResponseBody": []
@@ -487,11 +451,7 @@
           "Microsoft-HTTPAPI/2.0"
         ],
         "x-ms-client-request-id": "9cdc4d95-70e9-d91f-f71b-8b9d00e67f6e",
-<<<<<<< HEAD
-        "x-ms-request-id": "f7bbc983-001e-0029-4633-f3ac4f000000",
-=======
         "x-ms-request-id": "2ac6c112-f01e-003d-124b-093bbb000000",
->>>>>>> 8d420312
         "x-ms-version": "2019-12-12"
       },
       "ResponseBody": []
@@ -604,11 +564,7 @@
         ],
         "x-ms-client-request-id": "719d90a5-e4b7-2d63-f86d-193ecf2557a5",
         "x-ms-error-code": "ConditionNotMet",
-<<<<<<< HEAD
-        "x-ms-request-id": "f7bbc996-001e-0029-5733-f3ac4f000000",
-=======
         "x-ms-request-id": "2ac6c143-f01e-003d-3b4b-093bbb000000",
->>>>>>> 8d420312
         "x-ms-version": "2019-12-12"
       },
       "ResponseBody": [
@@ -643,11 +599,7 @@
           "Microsoft-HTTPAPI/2.0"
         ],
         "x-ms-client-request-id": "2ba58fa6-d3ff-9bbb-4834-99d53a3fec47",
-<<<<<<< HEAD
-        "x-ms-request-id": "f7bbc99d-001e-0029-5e33-f3ac4f000000",
-=======
         "x-ms-request-id": "2ac6c15d-f01e-003d-524b-093bbb000000",
->>>>>>> 8d420312
         "x-ms-version": "2019-12-12"
       },
       "ResponseBody": []
@@ -680,11 +632,7 @@
           "Microsoft-HTTPAPI/2.0"
         ],
         "x-ms-client-request-id": "12b3d6f0-f828-2997-507a-06bf0be0d534",
-<<<<<<< HEAD
-        "x-ms-request-id": "c8d7333e-701e-000c-4b33-f30533000000",
-=======
         "x-ms-request-id": "10a20e31-e01e-0043-784b-09abfc000000",
->>>>>>> 8d420312
         "x-ms-version": "2019-12-12"
       },
       "ResponseBody": []
@@ -757,11 +705,7 @@
         ],
         "x-ms-client-request-id": "acd3353d-6c43-53ef-7c57-4c0b4489884b",
         "x-ms-lease-id": "ada27932-e6f5-80d4-9368-0838bcc24b2b",
-<<<<<<< HEAD
-        "x-ms-request-id": "c8d73347-701e-000c-5233-f30533000000",
-=======
         "x-ms-request-id": "10a20e68-e01e-0043-234b-09abfc000000",
->>>>>>> 8d420312
         "x-ms-version": "2019-12-12"
       },
       "ResponseBody": []
@@ -797,11 +741,7 @@
         ],
         "x-ms-client-request-id": "87fbc5a8-9eef-8ce7-2980-2a681c0e8a11",
         "x-ms-error-code": "LeaseIdMismatchWithBlobOperation",
-<<<<<<< HEAD
-        "x-ms-request-id": "c8d7334d-701e-000c-5733-f30533000000",
-=======
         "x-ms-request-id": "10a20e85-e01e-0043-3e4b-09abfc000000",
->>>>>>> 8d420312
         "x-ms-version": "2019-12-12"
       },
       "ResponseBody": [
@@ -836,11 +776,7 @@
           "Microsoft-HTTPAPI/2.0"
         ],
         "x-ms-client-request-id": "7e631127-008e-585c-ed92-b7366193ac50",
-<<<<<<< HEAD
-        "x-ms-request-id": "c8d73351-701e-000c-5b33-f30533000000",
-=======
         "x-ms-request-id": "10a20eb3-e01e-0043-614b-09abfc000000",
->>>>>>> 8d420312
         "x-ms-version": "2019-12-12"
       },
       "ResponseBody": []
@@ -873,11 +809,7 @@
           "Microsoft-HTTPAPI/2.0"
         ],
         "x-ms-client-request-id": "5826fc5d-dd70-7334-0f9a-4445b3760674",
-<<<<<<< HEAD
-        "x-ms-request-id": "27a9bf13-e01e-000e-5d33-f3bb8b000000",
-=======
         "x-ms-request-id": "4d4daae5-201e-0097-494b-091bad000000",
->>>>>>> 8d420312
         "x-ms-version": "2019-12-12"
       },
       "ResponseBody": []
@@ -950,11 +882,7 @@
         ],
         "x-ms-client-request-id": "0bfc75a8-a713-a394-52ca-fd6a01baaebe",
         "x-ms-error-code": "InvalidHeaderValue",
-<<<<<<< HEAD
-        "x-ms-request-id": "27a9bf18-e01e-000e-6033-f3bb8b000000",
-=======
         "x-ms-request-id": "4d4dab15-201e-0097-764b-091bad000000",
->>>>>>> 8d420312
         "x-ms-version": "2019-12-12"
       },
       "ResponseBody": [
@@ -989,11 +917,7 @@
           "Microsoft-HTTPAPI/2.0"
         ],
         "x-ms-client-request-id": "30b59770-4175-51a0-caaa-ba24b3b8835b",
-<<<<<<< HEAD
-        "x-ms-request-id": "27a9bf1a-e01e-000e-6233-f3bb8b000000",
-=======
         "x-ms-request-id": "4d4dab29-201e-0097-084b-091bad000000",
->>>>>>> 8d420312
         "x-ms-version": "2019-12-12"
       },
       "ResponseBody": []
@@ -1026,11 +950,7 @@
           "Microsoft-HTTPAPI/2.0"
         ],
         "x-ms-client-request-id": "7c9f883d-bcc9-6044-456a-8d8e2c4e8dd6",
-<<<<<<< HEAD
-        "x-ms-request-id": "1982f2cb-201e-0011-3333-f3088f000000",
-=======
         "x-ms-request-id": "e649d89d-401e-0075-124b-09268c000000",
->>>>>>> 8d420312
         "x-ms-version": "2019-12-12"
       },
       "ResponseBody": []
@@ -1103,11 +1023,7 @@
         ],
         "x-ms-client-request-id": "aa805ab5-3c58-9cb9-56f0-0a37e4b6ed6b",
         "x-ms-error-code": "InvalidHeaderValue",
-<<<<<<< HEAD
-        "x-ms-request-id": "1982f2d6-201e-0011-3c33-f3088f000000",
-=======
         "x-ms-request-id": "e649d8e2-401e-0075-4a4b-09268c000000",
->>>>>>> 8d420312
         "x-ms-version": "2019-12-12"
       },
       "ResponseBody": [
@@ -1142,11 +1058,7 @@
           "Microsoft-HTTPAPI/2.0"
         ],
         "x-ms-client-request-id": "ac4db189-440b-86df-e06b-004947490dc7",
-<<<<<<< HEAD
-        "x-ms-request-id": "1982f2d8-201e-0011-3e33-f3088f000000",
-=======
         "x-ms-request-id": "e649d904-401e-0075-664b-09268c000000",
->>>>>>> 8d420312
         "x-ms-version": "2019-12-12"
       },
       "ResponseBody": []
@@ -1179,11 +1091,7 @@
           "Microsoft-HTTPAPI/2.0"
         ],
         "x-ms-client-request-id": "532e26b5-24dd-4c8d-5d52-7170de4a37e4",
-<<<<<<< HEAD
-        "x-ms-request-id": "830797b5-a01e-001f-0b33-f3213f000000",
-=======
         "x-ms-request-id": "782a15c2-901e-0066-0e4b-090280000000",
->>>>>>> 8d420312
         "x-ms-version": "2019-12-12"
       },
       "ResponseBody": []
@@ -1256,11 +1164,7 @@
         ],
         "x-ms-client-request-id": "347d3b8f-87fd-0f17-0904-60ed42577712",
         "x-ms-error-code": "SequenceNumberConditionNotMet",
-<<<<<<< HEAD
-        "x-ms-request-id": "830797b9-a01e-001f-0d33-f3213f000000",
-=======
         "x-ms-request-id": "782a15f6-901e-0066-394b-090280000000",
->>>>>>> 8d420312
         "x-ms-version": "2019-12-12"
       },
       "ResponseBody": [
@@ -1295,11 +1199,7 @@
           "Microsoft-HTTPAPI/2.0"
         ],
         "x-ms-client-request-id": "eb37d760-5179-8b52-f463-6c65ad2b148c",
-<<<<<<< HEAD
-        "x-ms-request-id": "830797bb-a01e-001f-0f33-f3213f000000",
-=======
         "x-ms-request-id": "782a1653-901e-0066-0b4b-090280000000",
->>>>>>> 8d420312
         "x-ms-version": "2019-12-12"
       },
       "ResponseBody": []
