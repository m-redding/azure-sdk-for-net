{
  "Entries": [
    {
      "RequestUri": "https://seanmcccanary.blob.core.windows.net/test-container-7064f998-28f6-720e-04f4-793dbf30aa61?restype=container",
      "RequestMethod": "PUT",
      "RequestHeaders": {
        "Authorization": "Sanitized",
        "traceparent": "00-375547896a1b244686f5cd4e698885fb-5b3aac4dfee1624a-00",
        "User-Agent": [
          "azsdk-net-Storage.Blobs/12.5.0-dev.20200402.1",
          "(.NET Core 4.6.28325.01; Microsoft Windows 10.0.18362 )"
        ],
        "x-ms-blob-public-access": "container",
        "x-ms-client-request-id": "ffe05389-e3b0-4cd7-88cb-f740768814a1",
        "x-ms-date": "Fri, 03 Apr 2020 00:07:07 GMT",
        "x-ms-return-client-request-id": "true",
        "x-ms-version": "2019-12-12"
      },
      "RequestBody": null,
      "StatusCode": 201,
      "ResponseHeaders": {
        "Content-Length": "0",
        "Date": "Fri, 03 Apr 2020 00:07:06 GMT",
        "ETag": "\u00220x8D7D762F27ACA2A\u0022",
        "Last-Modified": "Fri, 03 Apr 2020 00:07:07 GMT",
        "Server": [
          "Windows-Azure-Blob/1.0",
          "Microsoft-HTTPAPI/2.0"
        ],
        "x-ms-client-request-id": "ffe05389-e3b0-4cd7-88cb-f740768814a1",
<<<<<<< HEAD
        "x-ms-request-id": "4280c5d1-601e-003f-2534-f35a98000000",
=======
        "x-ms-request-id": "9a52db9a-e01e-001e-374b-09a178000000",
>>>>>>> 8d420312
        "x-ms-version": "2019-12-12"
      },
      "ResponseBody": []
    },
    {
      "RequestUri": "https://seanmcccanary.blob.core.windows.net/test-container-7064f998-28f6-720e-04f4-793dbf30aa61/test-blob-ffc56b80-7f93-bcbe-6679-4f3c7e2452eb",
      "RequestMethod": "PUT",
      "RequestHeaders": {
        "Authorization": "Sanitized",
        "Content-Length": "0",
        "traceparent": "00-03a7216d533d114b850d261b99e4d773-6c65943df7df154d-00",
        "User-Agent": [
          "azsdk-net-Storage.Blobs/12.5.0-dev.20200402.1",
          "(.NET Core 4.6.28325.01; Microsoft Windows 10.0.18362 )"
        ],
        "x-ms-blob-content-length": "1024",
        "x-ms-blob-type": "PageBlob",
        "x-ms-client-request-id": "b36808a4-de53-0a86-9423-9837949bcd63",
        "x-ms-date": "Fri, 03 Apr 2020 00:07:08 GMT",
        "x-ms-return-client-request-id": "true",
        "x-ms-version": "2019-12-12"
      },
      "RequestBody": null,
      "StatusCode": 201,
      "ResponseHeaders": {
        "Content-Length": "0",
        "Date": "Fri, 03 Apr 2020 00:07:06 GMT",
        "ETag": "\u00220x8D7D762F287274F\u0022",
        "Last-Modified": "Fri, 03 Apr 2020 00:07:07 GMT",
        "Server": [
          "Windows-Azure-Blob/1.0",
          "Microsoft-HTTPAPI/2.0"
        ],
        "x-ms-client-request-id": "b36808a4-de53-0a86-9423-9837949bcd63",
        "x-ms-request-id": "9a52dbb1-e01e-001e-4a4b-09a178000000",
        "x-ms-request-server-encrypted": "true",
        "x-ms-version": "2019-12-12"
      },
      "ResponseBody": []
    },
    {
      "RequestUri": "https://seanmcccanary.blob.core.windows.net/test-container-7064f998-28f6-720e-04f4-793dbf30aa61/test-blob-ffc56b80-7f93-bcbe-6679-4f3c7e2452eb",
      "RequestMethod": "PUT",
      "RequestHeaders": {
        "Authorization": "Sanitized",
        "Content-Length": "0",
        "If-None-Match": "*",
        "traceparent": "00-4ce224822dc99148ae8dd5eb30e93ffc-4d65a70df5c59949-00",
        "User-Agent": [
          "azsdk-net-Storage.Blobs/12.5.0-dev.20200402.1",
          "(.NET Core 4.6.28325.01; Microsoft Windows 10.0.18362 )"
        ],
        "x-ms-blob-content-length": "1024",
        "x-ms-blob-type": "PageBlob",
        "x-ms-client-request-id": "7597b704-9ebb-3998-d9a9-d72c137ade56",
        "x-ms-date": "Fri, 03 Apr 2020 00:07:08 GMT",
        "x-ms-return-client-request-id": "true",
        "x-ms-version": "2019-12-12"
      },
      "RequestBody": null,
      "StatusCode": 409,
      "ResponseHeaders": {
        "Content-Length": "220",
        "Content-Type": "application/xml",
        "Date": "Fri, 03 Apr 2020 00:07:06 GMT",
        "Server": [
          "Windows-Azure-Blob/1.0",
          "Microsoft-HTTPAPI/2.0"
        ],
        "x-ms-client-request-id": "7597b704-9ebb-3998-d9a9-d72c137ade56",
        "x-ms-error-code": "BlobAlreadyExists",
<<<<<<< HEAD
        "x-ms-request-id": "4280c5d8-601e-003f-2934-f35a98000000",
=======
        "x-ms-request-id": "9a52dbc5-e01e-001e-5a4b-09a178000000",
>>>>>>> 8d420312
        "x-ms-version": "2019-12-12"
      },
      "ResponseBody": [
        "\uFEFF\u003C?xml version=\u00221.0\u0022 encoding=\u0022utf-8\u0022?\u003E\u003CError\u003E\u003CCode\u003EBlobAlreadyExists\u003C/Code\u003E\u003CMessage\u003EThe specified blob already exists.\n",
        "RequestId:9a52dbc5-e01e-001e-5a4b-09a178000000\n",
        "Time:2020-04-03T00:07:07.2735931Z\u003C/Message\u003E\u003C/Error\u003E"
      ]
    },
    {
      "RequestUri": "https://seanmcccanary.blob.core.windows.net/test-container-7064f998-28f6-720e-04f4-793dbf30aa61?restype=container",
      "RequestMethod": "DELETE",
      "RequestHeaders": {
        "Authorization": "Sanitized",
        "traceparent": "00-34e0a9d4dfd1b24c8eec507e727458b1-31c6a29814c1a848-00",
        "User-Agent": [
          "azsdk-net-Storage.Blobs/12.5.0-dev.20200402.1",
          "(.NET Core 4.6.28325.01; Microsoft Windows 10.0.18362 )"
        ],
        "x-ms-client-request-id": "dc32834b-5803-daa7-73ee-3d2bd124c13f",
        "x-ms-date": "Fri, 03 Apr 2020 00:07:08 GMT",
        "x-ms-return-client-request-id": "true",
        "x-ms-version": "2019-12-12"
      },
      "RequestBody": null,
      "StatusCode": 202,
      "ResponseHeaders": {
        "Content-Length": "0",
        "Date": "Fri, 03 Apr 2020 00:07:06 GMT",
        "Server": [
          "Windows-Azure-Blob/1.0",
          "Microsoft-HTTPAPI/2.0"
        ],
        "x-ms-client-request-id": "dc32834b-5803-daa7-73ee-3d2bd124c13f",
<<<<<<< HEAD
        "x-ms-request-id": "4280c5e1-601e-003f-3134-f35a98000000",
=======
        "x-ms-request-id": "9a52dbd7-e01e-001e-674b-09a178000000",
>>>>>>> 8d420312
        "x-ms-version": "2019-12-12"
      },
      "ResponseBody": []
    }
  ],
  "Variables": {
    "RandomSeed": "1200575414",
    "Storage_TestConfigDefault": "ProductionTenant\nseanmcccanary\nU2FuaXRpemVk\nhttps://seanmcccanary.blob.core.windows.net\nhttps://seanmcccanary.file.core.windows.net\nhttps://seanmcccanary.queue.core.windows.net\nhttps://seanmcccanary.table.core.windows.net\n\n\n\n\nhttps://seanmcccanary-secondary.blob.core.windows.net\nhttps://seanmcccanary-secondary.file.core.windows.net\nhttps://seanmcccanary-secondary.queue.core.windows.net\nhttps://seanmcccanary-secondary.table.core.windows.net\n\nSanitized\n\n\nCloud\nBlobEndpoint=https://seanmcccanary.blob.core.windows.net/;QueueEndpoint=https://seanmcccanary.queue.core.windows.net/;FileEndpoint=https://seanmcccanary.file.core.windows.net/;BlobSecondaryEndpoint=https://seanmcccanary-secondary.blob.core.windows.net/;QueueSecondaryEndpoint=https://seanmcccanary-secondary.queue.core.windows.net/;FileSecondaryEndpoint=https://seanmcccanary-secondary.file.core.windows.net/;AccountName=seanmcccanary;AccountKey=Sanitized\nseanscope1"
  }
}<|MERGE_RESOLUTION|>--- conflicted
+++ resolved
@@ -28,11 +28,7 @@
           "Microsoft-HTTPAPI/2.0"
         ],
         "x-ms-client-request-id": "ffe05389-e3b0-4cd7-88cb-f740768814a1",
-<<<<<<< HEAD
-        "x-ms-request-id": "4280c5d1-601e-003f-2534-f35a98000000",
-=======
         "x-ms-request-id": "9a52db9a-e01e-001e-374b-09a178000000",
->>>>>>> 8d420312
         "x-ms-version": "2019-12-12"
       },
       "ResponseBody": []
@@ -104,11 +100,7 @@
         ],
         "x-ms-client-request-id": "7597b704-9ebb-3998-d9a9-d72c137ade56",
         "x-ms-error-code": "BlobAlreadyExists",
-<<<<<<< HEAD
-        "x-ms-request-id": "4280c5d8-601e-003f-2934-f35a98000000",
-=======
         "x-ms-request-id": "9a52dbc5-e01e-001e-5a4b-09a178000000",
->>>>>>> 8d420312
         "x-ms-version": "2019-12-12"
       },
       "ResponseBody": [
@@ -142,11 +134,7 @@
           "Microsoft-HTTPAPI/2.0"
         ],
         "x-ms-client-request-id": "dc32834b-5803-daa7-73ee-3d2bd124c13f",
-<<<<<<< HEAD
-        "x-ms-request-id": "4280c5e1-601e-003f-3134-f35a98000000",
-=======
         "x-ms-request-id": "9a52dbd7-e01e-001e-674b-09a178000000",
->>>>>>> 8d420312
         "x-ms-version": "2019-12-12"
       },
       "ResponseBody": []
