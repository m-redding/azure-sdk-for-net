--- conflicted
+++ resolved
@@ -28,11 +28,7 @@
           "Microsoft-HTTPAPI/2.0"
         ],
         "x-ms-client-request-id": "3cc66bef-4677-a19a-de91-4cfc53460f70",
-<<<<<<< HEAD
-        "x-ms-request-id": "14036242-c01e-0009-0f4b-090873000000",
-=======
         "x-ms-request-id": "eebd4ec2-f01e-008f-4f46-982ebc000000",
->>>>>>> 365f255a
         "x-ms-version": "2020-02-10"
       },
       "ResponseBody": []
@@ -67,11 +63,7 @@
           "Microsoft-HTTPAPI/2.0"
         ],
         "x-ms-client-request-id": "50848ee3-62b9-c5c7-8ee4-faa7064a1d0c",
-<<<<<<< HEAD
-        "x-ms-request-id": "1403625d-c01e-0009-254b-090873000000",
-=======
         "x-ms-request-id": "eebd4eca-f01e-008f-5446-982ebc000000",
->>>>>>> 365f255a
         "x-ms-version": "2020-02-10"
       },
       "ResponseBody": []
@@ -253,11 +245,7 @@
           "Microsoft-HTTPAPI/2.0"
         ],
         "x-ms-client-request-id": "3666a052-98ba-0b80-e061-361bed9b6cd5",
-<<<<<<< HEAD
-        "x-ms-request-id": "14036337-c01e-0009-5e4b-090873000000",
-=======
         "x-ms-request-id": "eebd4efe-f01e-008f-0146-982ebc000000",
->>>>>>> 365f255a
         "x-ms-version": "2020-02-10"
       },
       "ResponseBody": []
