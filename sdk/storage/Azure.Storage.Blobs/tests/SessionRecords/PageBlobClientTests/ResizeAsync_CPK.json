{
  "Entries": [
    {
      "RequestUri": "https://storagedotnettesting.blob.core.windows.net/test-container-ff40d19a-20a3-72d3-2f92-dc2807d44be9?restype=container",
      "RequestMethod": "PUT",
      "RequestHeaders": {
        "Authorization": "Sanitized",
        "traceparent": "00-fe14423aff96194890e1a8be27ddf953-93dbad5c207c2049-00",
        "User-Agent": [
          "azsdk-net-Storage.Blobs/12.7.0-alpha.20201001.1",
          "(.NET Core 4.6.29220.03; Microsoft Windows 10.0.19041 )"
        ],
        "x-ms-blob-public-access": "container",
        "x-ms-client-request-id": "fb4f3c3d-ae91-dd96-921b-7540e0c49a5b",
        "x-ms-date": "Thu, 01 Oct 2020 22:57:48 GMT",
        "x-ms-return-client-request-id": "true",
        "x-ms-version": "2020-02-10"
      },
      "RequestBody": null,
      "StatusCode": 201,
      "ResponseHeaders": {
        "Content-Length": "0",
        "Date": "Thu, 01 Oct 2020 22:57:48 GMT",
        "ETag": "\u00220x8D8665D6B2ECA9C\u0022",
        "Last-Modified": "Thu, 01 Oct 2020 22:57:48 GMT",
        "Server": [
          "Windows-Azure-Blob/1.0",
          "Microsoft-HTTPAPI/2.0"
        ],
        "x-ms-client-request-id": "fb4f3c3d-ae91-dd96-921b-7540e0c49a5b",
<<<<<<< HEAD
        "x-ms-request-id": "77b6144b-b01e-0095-2b4b-09a515000000",
=======
        "x-ms-request-id": "a5ef6a51-501e-003f-2f46-986f75000000",
>>>>>>> 365f255a
        "x-ms-version": "2020-02-10"
      },
      "ResponseBody": []
    },
    {
      "RequestUri": "https://storagedotnettesting.blob.core.windows.net/test-container-ff40d19a-20a3-72d3-2f92-dc2807d44be9/test-blob-76f1d0b5-8ce7-eedf-a380-9793e57f3475",
      "RequestMethod": "PUT",
      "RequestHeaders": {
        "Authorization": "Sanitized",
        "Content-Length": "0",
        "If-None-Match": "*",
        "traceparent": "00-3d0b0055c5763b4b9a0ae3c1357ec3a2-063f744e698f3e4a-00",
        "User-Agent": [
          "azsdk-net-Storage.Blobs/12.7.0-alpha.20201001.1",
          "(.NET Core 4.6.29220.03; Microsoft Windows 10.0.19041 )"
        ],
        "x-ms-blob-content-length": "1024",
        "x-ms-blob-type": "PageBlob",
        "x-ms-client-request-id": "061ef4a2-c6e0-95ac-ca3a-6d25f7487844",
        "x-ms-date": "Thu, 01 Oct 2020 22:57:48 GMT",
        "x-ms-encryption-algorithm": "AES256",
        "x-ms-encryption-key": "WF/ryoVPWI9GfDOFNu3eo3Xfn27Iw5WwXWBYEBYC\u002BBM=",
        "x-ms-encryption-key-sha256": "4n//GY9CAXIS4WWwIBiJHS0q\u002BCIRO0boizECeOTAfXE=",
        "x-ms-return-client-request-id": "true",
        "x-ms-version": "2020-02-10"
      },
      "RequestBody": null,
      "StatusCode": 201,
      "ResponseHeaders": {
        "Content-Length": "0",
        "Date": "Thu, 01 Oct 2020 22:57:48 GMT",
        "ETag": "\u00220x8D8665D6B3524A7\u0022",
        "Last-Modified": "Thu, 01 Oct 2020 22:57:48 GMT",
        "Server": [
          "Windows-Azure-Blob/1.0",
          "Microsoft-HTTPAPI/2.0"
        ],
        "x-ms-client-request-id": "061ef4a2-c6e0-95ac-ca3a-6d25f7487844",
        "x-ms-encryption-key-sha256": "4n//GY9CAXIS4WWwIBiJHS0q\u002BCIRO0boizECeOTAfXE=",
        "x-ms-request-id": "a5ef6a66-501e-003f-3e46-986f75000000",
        "x-ms-request-server-encrypted": "true",
        "x-ms-version": "2020-02-10"
      },
      "ResponseBody": []
    },
    {
      "RequestUri": "https://storagedotnettesting.blob.core.windows.net/test-container-ff40d19a-20a3-72d3-2f92-dc2807d44be9/test-blob-76f1d0b5-8ce7-eedf-a380-9793e57f3475?comp=properties",
      "RequestMethod": "PUT",
      "RequestHeaders": {
        "Authorization": "Sanitized",
        "traceparent": "00-2e903cfa118dde499bbdb78feb2f9ead-d8cdeeb4b917d748-00",
        "User-Agent": [
          "azsdk-net-Storage.Blobs/12.7.0-alpha.20201001.1",
          "(.NET Core 4.6.29220.03; Microsoft Windows 10.0.19041 )"
        ],
        "x-ms-blob-content-length": "8192",
        "x-ms-client-request-id": "226da2a7-f2e4-2133-5351-b79e61b06d2f",
        "x-ms-date": "Thu, 01 Oct 2020 22:57:48 GMT",
        "x-ms-encryption-algorithm": "AES256",
        "x-ms-encryption-key": "WF/ryoVPWI9GfDOFNu3eo3Xfn27Iw5WwXWBYEBYC\u002BBM=",
        "x-ms-encryption-key-sha256": "4n//GY9CAXIS4WWwIBiJHS0q\u002BCIRO0boizECeOTAfXE=",
        "x-ms-return-client-request-id": "true",
        "x-ms-version": "2020-02-10"
      },
      "RequestBody": null,
      "StatusCode": 200,
      "ResponseHeaders": {
        "Content-Length": "0",
        "Date": "Thu, 01 Oct 2020 22:57:48 GMT",
        "ETag": "\u00220x8D8665D6B3B1982\u0022",
        "Last-Modified": "Thu, 01 Oct 2020 22:57:48 GMT",
        "Server": [
          "Windows-Azure-Blob/1.0",
          "Microsoft-HTTPAPI/2.0"
        ],
        "x-ms-blob-sequence-number": "0",
        "x-ms-client-request-id": "226da2a7-f2e4-2133-5351-b79e61b06d2f",
<<<<<<< HEAD
        "x-ms-request-id": "77b61498-b01e-0095-714b-09a515000000",
=======
        "x-ms-request-id": "a5ef6a82-501e-003f-5746-986f75000000",
>>>>>>> 365f255a
        "x-ms-version": "2020-02-10"
      },
      "ResponseBody": []
    },
    {
      "RequestUri": "https://storagedotnettesting.blob.core.windows.net/test-container-ff40d19a-20a3-72d3-2f92-dc2807d44be9?restype=container",
      "RequestMethod": "DELETE",
      "RequestHeaders": {
        "Authorization": "Sanitized",
        "traceparent": "00-6f281004e8ec1d449dcc99cde1f087f1-c7b47b2d96747543-00",
        "User-Agent": [
          "azsdk-net-Storage.Blobs/12.7.0-alpha.20201001.1",
          "(.NET Core 4.6.29220.03; Microsoft Windows 10.0.19041 )"
        ],
        "x-ms-client-request-id": "557d6ae3-56da-9260-ed7b-e2b3a52c4458",
        "x-ms-date": "Thu, 01 Oct 2020 22:57:49 GMT",
        "x-ms-return-client-request-id": "true",
        "x-ms-version": "2020-02-10"
      },
      "RequestBody": null,
      "StatusCode": 202,
      "ResponseHeaders": {
        "Content-Length": "0",
        "Date": "Thu, 01 Oct 2020 22:57:48 GMT",
        "Server": [
          "Windows-Azure-Blob/1.0",
          "Microsoft-HTTPAPI/2.0"
        ],
        "x-ms-client-request-id": "557d6ae3-56da-9260-ed7b-e2b3a52c4458",
<<<<<<< HEAD
        "x-ms-request-id": "77b614a9-b01e-0095-804b-09a515000000",
=======
        "x-ms-request-id": "a5ef6a8b-501e-003f-5f46-986f75000000",
>>>>>>> 365f255a
        "x-ms-version": "2020-02-10"
      },
      "ResponseBody": []
    }
  ],
  "Variables": {
    "RandomSeed": "559028349",
    "Storage_TestConfigDefault": "ProductionTenant\nstoragedotnettesting\nU2FuaXRpemVk\nhttps://storagedotnettesting.blob.core.windows.net\nhttps://storagedotnettesting.file.core.windows.net\nhttps://storagedotnettesting.queue.core.windows.net\nhttps://storagedotnettesting.table.core.windows.net\n\n\n\n\nhttps://storagedotnettesting-secondary.blob.core.windows.net\nhttps://storagedotnettesting-secondary.file.core.windows.net\nhttps://storagedotnettesting-secondary.queue.core.windows.net\nhttps://storagedotnettesting-secondary.table.core.windows.net\n\nSanitized\n\n\nCloud\nBlobEndpoint=https://storagedotnettesting.blob.core.windows.net/;QueueEndpoint=https://storagedotnettesting.queue.core.windows.net/;FileEndpoint=https://storagedotnettesting.file.core.windows.net/;BlobSecondaryEndpoint=https://storagedotnettesting-secondary.blob.core.windows.net/;QueueSecondaryEndpoint=https://storagedotnettesting-secondary.queue.core.windows.net/;FileSecondaryEndpoint=https://storagedotnettesting-secondary.file.core.windows.net/;AccountName=storagedotnettesting;AccountKey=Kg==;\n"
  }
}<|MERGE_RESOLUTION|>--- conflicted
+++ resolved
@@ -28,11 +28,7 @@
           "Microsoft-HTTPAPI/2.0"
         ],
         "x-ms-client-request-id": "fb4f3c3d-ae91-dd96-921b-7540e0c49a5b",
-<<<<<<< HEAD
-        "x-ms-request-id": "77b6144b-b01e-0095-2b4b-09a515000000",
-=======
         "x-ms-request-id": "a5ef6a51-501e-003f-2f46-986f75000000",
->>>>>>> 365f255a
         "x-ms-version": "2020-02-10"
       },
       "ResponseBody": []
@@ -110,11 +106,7 @@
         ],
         "x-ms-blob-sequence-number": "0",
         "x-ms-client-request-id": "226da2a7-f2e4-2133-5351-b79e61b06d2f",
-<<<<<<< HEAD
-        "x-ms-request-id": "77b61498-b01e-0095-714b-09a515000000",
-=======
         "x-ms-request-id": "a5ef6a82-501e-003f-5746-986f75000000",
->>>>>>> 365f255a
         "x-ms-version": "2020-02-10"
       },
       "ResponseBody": []
@@ -144,11 +136,7 @@
           "Microsoft-HTTPAPI/2.0"
         ],
         "x-ms-client-request-id": "557d6ae3-56da-9260-ed7b-e2b3a52c4458",
-<<<<<<< HEAD
-        "x-ms-request-id": "77b614a9-b01e-0095-804b-09a515000000",
-=======
         "x-ms-request-id": "a5ef6a8b-501e-003f-5f46-986f75000000",
->>>>>>> 365f255a
         "x-ms-version": "2020-02-10"
       },
       "ResponseBody": []
