{
  "Entries": [
    {
      "RequestUri": "https://storagedotnettesting.blob.core.windows.net/test-container-1f38849d-594c-eae2-39b5-68a2de88f318?restype=container",
      "RequestMethod": "PUT",
      "RequestHeaders": {
        "Authorization": "Sanitized",
        "traceparent": "00-01628874c029fb4995485f948d7682b0-8f8c93f62dad364b-00",
        "User-Agent": [
          "azsdk-net-Storage.Blobs/12.7.0-alpha.20201001.1",
          "(.NET Core 4.6.29220.03; Microsoft Windows 10.0.19041 )"
        ],
        "x-ms-blob-public-access": "container",
        "x-ms-client-request-id": "2509bf92-b517-f16a-15ac-504c9c2ab6cf",
        "x-ms-date": "Thu, 01 Oct 2020 22:58:28 GMT",
        "x-ms-return-client-request-id": "true",
        "x-ms-version": "2020-02-10"
      },
      "RequestBody": null,
      "StatusCode": 201,
      "ResponseHeaders": {
        "Content-Length": "0",
        "Date": "Thu, 01 Oct 2020 22:58:28 GMT",
        "ETag": "\u00220x8D8665D82E07755\u0022",
        "Last-Modified": "Thu, 01 Oct 2020 22:58:28 GMT",
        "Server": [
          "Windows-Azure-Blob/1.0",
          "Microsoft-HTTPAPI/2.0"
        ],
        "x-ms-client-request-id": "2509bf92-b517-f16a-15ac-504c9c2ab6cf",
<<<<<<< HEAD
        "x-ms-request-id": "5eb2757a-601e-004a-3501-65320d000000",
=======
        "x-ms-request-id": "a9ce23e0-b01e-0008-1546-98bdd9000000",
>>>>>>> 365f255a
        "x-ms-version": "2020-02-10"
      },
      "ResponseBody": []
    },
    {
      "RequestUri": "https://storagedotnettesting.blob.core.windows.net/test-container-1f38849d-594c-eae2-39b5-68a2de88f318?restype=container\u0026comp=acl",
      "RequestMethod": "PUT",
      "RequestHeaders": {
        "Authorization": "Sanitized",
        "Content-Length": "21",
        "Content-Type": "application/xml",
        "traceparent": "00-a42529ad313498438806f541aacdbe54-2335c3c7bdf01547-00",
        "User-Agent": [
          "azsdk-net-Storage.Blobs/12.7.0-alpha.20201001.1",
          "(.NET Core 4.6.29220.03; Microsoft Windows 10.0.19041 )"
        ],
        "x-ms-blob-public-access": "container",
        "x-ms-client-request-id": "1e10bd09-ce7e-8f01-6c52-b96bd4babb14",
        "x-ms-date": "Thu, 01 Oct 2020 22:58:28 GMT",
        "x-ms-return-client-request-id": "true",
        "x-ms-version": "2020-02-10"
      },
      "RequestBody": "\u003CSignedIdentifiers /\u003E",
      "StatusCode": 200,
      "ResponseHeaders": {
        "Content-Length": "0",
        "Date": "Thu, 01 Oct 2020 22:58:28 GMT",
        "ETag": "\u00220x8D8665D82E4DC41\u0022",
        "Last-Modified": "Thu, 01 Oct 2020 22:58:28 GMT",
        "Server": [
          "Windows-Azure-Blob/1.0",
          "Microsoft-HTTPAPI/2.0"
        ],
        "x-ms-client-request-id": "1e10bd09-ce7e-8f01-6c52-b96bd4babb14",
<<<<<<< HEAD
        "x-ms-request-id": "5eb2759d-601e-004a-5301-65320d000000",
=======
        "x-ms-request-id": "a9ce23f2-b01e-0008-2346-98bdd9000000",
>>>>>>> 365f255a
        "x-ms-version": "2020-02-10"
      },
      "ResponseBody": []
    },
    {
      "RequestUri": "https://storagedotnettesting.blob.core.windows.net/test-container-1f38849d-594c-eae2-39b5-68a2de88f318/test-blob-0c2d60a2-390d-8f95-c3a1-7b5a3ed02af0",
      "RequestMethod": "PUT",
      "RequestHeaders": {
        "Authorization": "Sanitized",
        "Content-Length": "0",
        "If-None-Match": "*",
        "traceparent": "00-dc5f94b007d81f49b644014428bee079-be4362879b6a294c-00",
        "User-Agent": [
          "azsdk-net-Storage.Blobs/12.7.0-alpha.20201001.1",
          "(.NET Core 4.6.29220.03; Microsoft Windows 10.0.19041 )"
        ],
        "x-ms-blob-content-length": "4096",
        "x-ms-blob-sequence-number": "0",
        "x-ms-blob-type": "PageBlob",
        "x-ms-client-request-id": "7f136ed3-fcd7-147c-6df5-449dde7328e1",
        "x-ms-date": "Thu, 01 Oct 2020 22:58:28 GMT",
        "x-ms-return-client-request-id": "true",
        "x-ms-version": "2020-02-10"
      },
      "RequestBody": null,
      "StatusCode": 201,
      "ResponseHeaders": {
        "Content-Length": "0",
        "Date": "Thu, 01 Oct 2020 22:58:28 GMT",
        "ETag": "\u00220x8D8665D82E8E3F0\u0022",
        "Last-Modified": "Thu, 01 Oct 2020 22:58:28 GMT",
        "Server": [
          "Windows-Azure-Blob/1.0",
          "Microsoft-HTTPAPI/2.0"
        ],
        "x-ms-client-request-id": "7f136ed3-fcd7-147c-6df5-449dde7328e1",
        "x-ms-request-id": "a9ce2400-b01e-0008-3146-98bdd9000000",
        "x-ms-request-server-encrypted": "true",
<<<<<<< HEAD
        "x-ms-version": "2020-02-10",
        "x-ms-version-id": "2020-07-28T17:08:46.6713230Z"
=======
        "x-ms-version": "2020-02-10"
>>>>>>> 365f255a
      },
      "ResponseBody": []
    },
    {
      "RequestUri": "https://storagedotnettesting.blob.core.windows.net/test-container-1f38849d-594c-eae2-39b5-68a2de88f318/test-blob-0c2d60a2-390d-8f95-c3a1-7b5a3ed02af0?comp=page",
      "RequestMethod": "PUT",
      "RequestHeaders": {
        "Authorization": "Sanitized",
        "Content-Length": "1024",
        "traceparent": "00-3fcf466e91675e4780a526ff8811eb21-46c3fbde95568943-00",
        "User-Agent": [
          "azsdk-net-Storage.Blobs/12.7.0-alpha.20201001.1",
          "(.NET Core 4.6.29220.03; Microsoft Windows 10.0.19041 )"
        ],
        "x-ms-client-request-id": "cf86d26f-abbc-5119-d9b4-3b620a7fc83f",
        "x-ms-date": "Thu, 01 Oct 2020 22:58:28 GMT",
        "x-ms-page-write": "update",
        "x-ms-range": "bytes=0-1023",
        "x-ms-return-client-request-id": "true",
        "x-ms-version": "2020-02-10"
      },
      "RequestBody": "gsf0HMq4dmKAkKc21VYu4ycIQt4amFHuR5iH4XbTpMMky5H6PGh8UEatne4myrkVJNVEy3fd\u002Bup2BtQxMZXrrOvjEgnEM6e\u002Bi/KXbPpjx33ecb2hj9lMRtGnhDaUSx\u002BxwfECQ7evUPAuhj\u002BFRY7vEz5WUsDXSh0Sl8s4Ha9wKUDT5qoIYITGLyDNcgmZxwFDt3H3Pvhe2XbU76vrdzNAvVz\u002Bsl7j57K6jyOfCtcTedDK9WU\u002BeepIdAw0NHDY2rjtjLWsmhWiX9C\u002BPK7Uv86fwHbbIYHNAkRxtj1Sr7JB4rRrsn4iZ967J5WUfzw8c7Q9lHT5/Lk2H4pxOuTXULAefFr5aQ1QfFiYIPnrOIMHNUKJFBo9SOX7NJLzsS3549fldgLhQgqn7RgbYdzAS\u002BYGaQWiTjyW4DR1/jR7XMsrnjwiBsKAJvI34ScCIuYJO\u002Bmr7UcoV5WaTpbNa0TWLJBM8MKfnUQkhUISamwUlL5ObMNKz2\u002BDA0enh7crs7qtYLWXtTEkaZ2kh2cFFewohbnXf/\u002BBjFwgyOx69xWN\u002BNKHZAq2fd\u002BMKgIlpUgIfu5bfgH9VDO7LNRYduxFqXGHF46UfbDicQjaS1X8W\u002BYUGEn\u002BH3kUj6SfzDg1XgfyR4CQno65cwE9eQz5IwjdvtDuRF6iRon4c4jq9bB4rBMB6APUbL1YW6RIwaZsGmybwQ5nRxqoTwH3mCoFz35Rxcz4\u002BDoECFETlui5WoXji1gcTjOiEGX5WJkC3dSSUosm9vzZdCIxl7m8VLAx7vR7EwzR6YBKr7Rn/p\u002BhASt9gENck2SICRc26rd65by0yGmkh8nHwGkL20dIcnWCkJWNPtNt1FuQ8wr1m/7J0Mn3sjY2/Hphtb/aUbccQJehtFkh7KboR/QNFJS/0iVqQQt9UMA/TJQaLIkUk4Kkc7JyU\u002Bekp\u002BQiDmtBKOfmoeOabxCsnvDXYmfFB78d1LNxaaDhTH4\u002BxpkmW0FU/SOtNIqmeSRy\u002BNXBm/F/36AkBTm30L9GBFRkW6l2hUOugmVEGNM1dlqP/3DLH7GNv\u002Bb5AlUInS1kZi81QR57\u002B3KRExmMOsfM747eJ9BOe\u002BSj15zCfIPtpuQ337Gk/zU8FAT9OQyYAYQeLBPGKXZcFupKkmqCuH7vpGw0VFsVKO9ZohLMUELYC9YXo1BvJ31u28nGWW3KulyFDZWfY6wpCQMjbYdkkMWocoaUahQugHzvxnmRTs6Cj\u002Be2RkKsOKcp7ppMTLr1CkoEHufmNU9HVo0YsJwzl7o0oN2frUmC\u002Bznfa3t64jPC\u002BbwujTDnnFmXbu\u002B0lIcL9VfgF6zcVlwAgSKtB8rUzXRaVbbgBQmJTQOEBz9ZzWey03UkmsuG5g==",
      "StatusCode": 201,
      "ResponseHeaders": {
        "Content-Length": "0",
        "Date": "Thu, 01 Oct 2020 22:58:28 GMT",
        "ETag": "\u00220x8D8665D82EE8AA1\u0022",
        "Last-Modified": "Thu, 01 Oct 2020 22:58:28 GMT",
        "Server": [
          "Windows-Azure-Blob/1.0",
          "Microsoft-HTTPAPI/2.0"
        ],
        "x-ms-blob-sequence-number": "0",
        "x-ms-client-request-id": "cf86d26f-abbc-5119-d9b4-3b620a7fc83f",
        "x-ms-content-crc64": "YyyUmNqt9EA=",
        "x-ms-request-id": "a9ce240a-b01e-0008-3a46-98bdd9000000",
        "x-ms-request-server-encrypted": "true",
        "x-ms-version": "2020-02-10"
      },
      "ResponseBody": []
    },
    {
      "RequestUri": "https://storagedotnettesting.blob.core.windows.net/test-container-1f38849d-594c-eae2-39b5-68a2de88f318/test-blob-0c2d60a2-390d-8f95-c3a1-7b5a3ed02af0?comp=snapshot",
      "RequestMethod": "PUT",
      "RequestHeaders": {
        "Authorization": "Sanitized",
        "traceparent": "00-5c75e0671201b442b7bd74226970de5a-59a874594c3ed248-00",
        "User-Agent": [
          "azsdk-net-Storage.Blobs/12.7.0-alpha.20201001.1",
          "(.NET Core 4.6.29220.03; Microsoft Windows 10.0.19041 )"
        ],
        "x-ms-client-request-id": "0c2e30bb-59ed-fd24-6c84-6a4ca12d49c4",
        "x-ms-date": "Thu, 01 Oct 2020 22:58:28 GMT",
        "x-ms-return-client-request-id": "true",
        "x-ms-version": "2020-02-10"
      },
      "RequestBody": null,
      "StatusCode": 201,
      "ResponseHeaders": {
        "Content-Length": "0",
        "Date": "Thu, 01 Oct 2020 22:58:28 GMT",
        "ETag": "\u00220x8D8665D82EE8AA1\u0022",
        "Last-Modified": "Thu, 01 Oct 2020 22:58:28 GMT",
        "Server": [
          "Windows-Azure-Blob/1.0",
          "Microsoft-HTTPAPI/2.0"
        ],
        "x-ms-client-request-id": "0c2e30bb-59ed-fd24-6c84-6a4ca12d49c4",
        "x-ms-request-id": "a9ce241b-b01e-0008-4846-98bdd9000000",
        "x-ms-request-server-encrypted": "false",
<<<<<<< HEAD
        "x-ms-snapshot": "2020-07-28T17:08:46.8064187Z",
        "x-ms-version": "2020-02-10",
        "x-ms-version-id": "2020-07-28T17:08:46.8074187Z"
=======
        "x-ms-snapshot": "2020-10-01T22:58:28.7828220Z",
        "x-ms-version": "2020-02-10"
>>>>>>> 365f255a
      },
      "ResponseBody": []
    },
    {
      "RequestUri": "https://storagedotnettesting.blob.core.windows.net/test-container-1f38849d-594c-eae2-39b5-68a2de88f318/test-blob-23bf19be-6ad8-8038-2a8f-effd6fc8adaf?comp=incrementalcopy",
      "RequestMethod": "PUT",
      "RequestHeaders": {
        "Authorization": "Sanitized",
        "traceparent": "00-18cb7fee4eb0094496cb2545c948ba38-5983588f72578344-00",
        "User-Agent": [
          "azsdk-net-Storage.Blobs/12.7.0-alpha.20201001.1",
          "(.NET Core 4.6.29220.03; Microsoft Windows 10.0.19041 )"
        ],
        "x-ms-client-request-id": "8a927776-b46a-5132-f8ae-e15e69278da3",
        "x-ms-copy-source": "https://storagedotnettesting.blob.core.windows.net/test-container-1f38849d-594c-eae2-39b5-68a2de88f318/test-blob-0c2d60a2-390d-8f95-c3a1-7b5a3ed02af0?snapshot=2020-10-01T22:58:28.7828220Z",
        "x-ms-date": "Thu, 01 Oct 2020 22:58:28 GMT",
        "x-ms-return-client-request-id": "true",
        "x-ms-version": "2020-02-10"
      },
      "RequestBody": null,
      "StatusCode": 202,
      "ResponseHeaders": {
        "Content-Length": "0",
        "Date": "Thu, 01 Oct 2020 22:58:28 GMT",
        "ETag": "\u00220x8D8665D82F9D7F3\u0022",
        "Last-Modified": "Thu, 01 Oct 2020 22:58:28 GMT",
        "Server": [
          "Windows-Azure-Blob/1.0",
          "Microsoft-HTTPAPI/2.0"
        ],
        "x-ms-client-request-id": "8a927776-b46a-5132-f8ae-e15e69278da3",
        "x-ms-copy-id": "c09add2e-d467-4dbd-96e2-881df3418af5",
        "x-ms-copy-status": "pending",
<<<<<<< HEAD
        "x-ms-request-id": "5eb2761b-601e-004a-4201-65320d000000",
        "x-ms-version": "2020-02-10",
        "x-ms-version-id": "2020-07-28T17:08:46.9215016Z"
=======
        "x-ms-request-id": "a9ce2422-b01e-0008-4f46-98bdd9000000",
        "x-ms-version": "2020-02-10"
>>>>>>> 365f255a
      },
      "ResponseBody": []
    },
    {
      "RequestUri": "https://storagedotnettesting.blob.core.windows.net/test-container-1f38849d-594c-eae2-39b5-68a2de88f318/test-blob-0c2d60a2-390d-8f95-c3a1-7b5a3ed02af0?comp=page",
      "RequestMethod": "PUT",
      "RequestHeaders": {
        "Authorization": "Sanitized",
        "Content-Length": "1024",
        "traceparent": "00-63666b4a95c29f46accd6a1b0d72b0c8-5fa9fcdb0e878e49-00",
        "User-Agent": [
          "azsdk-net-Storage.Blobs/12.7.0-alpha.20201001.1",
          "(.NET Core 4.6.29220.03; Microsoft Windows 10.0.19041 )"
        ],
        "x-ms-client-request-id": "f8863c3a-2336-2945-fe55-e1a2daf4d0ce",
        "x-ms-date": "Thu, 01 Oct 2020 22:58:28 GMT",
        "x-ms-page-write": "update",
        "x-ms-range": "bytes=1024-2047",
        "x-ms-return-client-request-id": "true",
        "x-ms-version": "2020-02-10"
      },
      "RequestBody": "gsf0HMq4dmKAkKc21VYu4ycIQt4amFHuR5iH4XbTpMMky5H6PGh8UEatne4myrkVJNVEy3fd\u002Bup2BtQxMZXrrOvjEgnEM6e\u002Bi/KXbPpjx33ecb2hj9lMRtGnhDaUSx\u002BxwfECQ7evUPAuhj\u002BFRY7vEz5WUsDXSh0Sl8s4Ha9wKUDT5qoIYITGLyDNcgmZxwFDt3H3Pvhe2XbU76vrdzNAvVz\u002Bsl7j57K6jyOfCtcTedDK9WU\u002BeepIdAw0NHDY2rjtjLWsmhWiX9C\u002BPK7Uv86fwHbbIYHNAkRxtj1Sr7JB4rRrsn4iZ967J5WUfzw8c7Q9lHT5/Lk2H4pxOuTXULAefFr5aQ1QfFiYIPnrOIMHNUKJFBo9SOX7NJLzsS3549fldgLhQgqn7RgbYdzAS\u002BYGaQWiTjyW4DR1/jR7XMsrnjwiBsKAJvI34ScCIuYJO\u002Bmr7UcoV5WaTpbNa0TWLJBM8MKfnUQkhUISamwUlL5ObMNKz2\u002BDA0enh7crs7qtYLWXtTEkaZ2kh2cFFewohbnXf/\u002BBjFwgyOx69xWN\u002BNKHZAq2fd\u002BMKgIlpUgIfu5bfgH9VDO7LNRYduxFqXGHF46UfbDicQjaS1X8W\u002BYUGEn\u002BH3kUj6SfzDg1XgfyR4CQno65cwE9eQz5IwjdvtDuRF6iRon4c4jq9bB4rBMB6APUbL1YW6RIwaZsGmybwQ5nRxqoTwH3mCoFz35Rxcz4\u002BDoECFETlui5WoXji1gcTjOiEGX5WJkC3dSSUosm9vzZdCIxl7m8VLAx7vR7EwzR6YBKr7Rn/p\u002BhASt9gENck2SICRc26rd65by0yGmkh8nHwGkL20dIcnWCkJWNPtNt1FuQ8wr1m/7J0Mn3sjY2/Hphtb/aUbccQJehtFkh7KboR/QNFJS/0iVqQQt9UMA/TJQaLIkUk4Kkc7JyU\u002Bekp\u002BQiDmtBKOfmoeOabxCsnvDXYmfFB78d1LNxaaDhTH4\u002BxpkmW0FU/SOtNIqmeSRy\u002BNXBm/F/36AkBTm30L9GBFRkW6l2hUOugmVEGNM1dlqP/3DLH7GNv\u002Bb5AlUInS1kZi81QR57\u002B3KRExmMOsfM747eJ9BOe\u002BSj15zCfIPtpuQ337Gk/zU8FAT9OQyYAYQeLBPGKXZcFupKkmqCuH7vpGw0VFsVKO9ZohLMUELYC9YXo1BvJ31u28nGWW3KulyFDZWfY6wpCQMjbYdkkMWocoaUahQugHzvxnmRTs6Cj\u002Be2RkKsOKcp7ppMTLr1CkoEHufmNU9HVo0YsJwzl7o0oN2frUmC\u002Bznfa3t64jPC\u002BbwujTDnnFmXbu\u002B0lIcL9VfgF6zcVlwAgSKtB8rUzXRaVbbgBQmJTQOEBz9ZzWey03UkmsuG5g==",
      "StatusCode": 201,
      "ResponseHeaders": {
        "Content-Length": "0",
        "Date": "Thu, 01 Oct 2020 22:58:28 GMT",
        "ETag": "\u00220x8D8665D82FDF7B1\u0022",
        "Last-Modified": "Thu, 01 Oct 2020 22:58:28 GMT",
        "Server": [
          "Windows-Azure-Blob/1.0",
          "Microsoft-HTTPAPI/2.0"
        ],
        "x-ms-blob-sequence-number": "0",
        "x-ms-client-request-id": "f8863c3a-2336-2945-fe55-e1a2daf4d0ce",
        "x-ms-content-crc64": "YyyUmNqt9EA=",
        "x-ms-request-id": "a9ce243c-b01e-0008-6646-98bdd9000000",
        "x-ms-request-server-encrypted": "true",
        "x-ms-version": "2020-02-10"
      },
      "ResponseBody": []
    },
    {
      "RequestUri": "https://storagedotnettesting.blob.core.windows.net/test-container-1f38849d-594c-eae2-39b5-68a2de88f318/test-blob-0c2d60a2-390d-8f95-c3a1-7b5a3ed02af0?comp=snapshot",
      "RequestMethod": "PUT",
      "RequestHeaders": {
        "Authorization": "Sanitized",
        "traceparent": "00-6b0e49962a3708458111f6798d94b543-23687601a46d8a47-00",
        "User-Agent": [
          "azsdk-net-Storage.Blobs/12.7.0-alpha.20201001.1",
          "(.NET Core 4.6.29220.03; Microsoft Windows 10.0.19041 )"
        ],
        "x-ms-client-request-id": "2c2311b1-95a0-b36d-7446-71308dd127d3",
        "x-ms-date": "Thu, 01 Oct 2020 22:58:28 GMT",
        "x-ms-return-client-request-id": "true",
        "x-ms-version": "2020-02-10"
      },
      "RequestBody": null,
      "StatusCode": 201,
      "ResponseHeaders": {
        "Content-Length": "0",
        "Date": "Thu, 01 Oct 2020 22:58:28 GMT",
        "ETag": "\u00220x8D8665D82FDF7B1\u0022",
        "Last-Modified": "Thu, 01 Oct 2020 22:58:28 GMT",
        "Server": [
          "Windows-Azure-Blob/1.0",
          "Microsoft-HTTPAPI/2.0"
        ],
        "x-ms-client-request-id": "2c2311b1-95a0-b36d-7446-71308dd127d3",
        "x-ms-request-id": "a9ce244b-b01e-0008-7446-98bdd9000000",
        "x-ms-request-server-encrypted": "false",
<<<<<<< HEAD
        "x-ms-snapshot": "2020-07-28T17:08:47.0415863Z",
        "x-ms-version": "2020-02-10",
        "x-ms-version-id": "2020-07-28T17:08:47.0425863Z"
=======
        "x-ms-snapshot": "2020-10-01T22:58:28.8879226Z",
        "x-ms-version": "2020-02-10"
>>>>>>> 365f255a
      },
      "ResponseBody": []
    },
    {
      "RequestUri": "https://storagedotnettesting.blob.core.windows.net/test-container-1f38849d-594c-eae2-39b5-68a2de88f318/test-blob-23bf19be-6ad8-8038-2a8f-effd6fc8adaf?comp=incrementalcopy",
      "RequestMethod": "PUT",
      "RequestHeaders": {
        "Authorization": "Sanitized",
        "traceparent": "00-33700c854d84c24f872dbed4a77d4ce5-d36b8d2ff654b947-00",
        "User-Agent": [
          "azsdk-net-Storage.Blobs/12.7.0-alpha.20201001.1",
          "(.NET Core 4.6.29220.03; Microsoft Windows 10.0.19041 )"
        ],
        "x-ms-client-request-id": "c9f1cb0b-a4d0-692d-52cb-54a572fb7931",
        "x-ms-copy-source": "https://storagedotnettesting.blob.core.windows.net/test-container-1f38849d-594c-eae2-39b5-68a2de88f318/test-blob-0c2d60a2-390d-8f95-c3a1-7b5a3ed02af0?snapshot=2020-10-01T22:58:28.8879226Z",
        "x-ms-date": "Thu, 01 Oct 2020 22:58:28 GMT",
        "x-ms-if-tags": "\u0022coolTag\u0022 = \u0027true\u0027",
        "x-ms-return-client-request-id": "true",
        "x-ms-version": "2020-02-10"
      },
      "RequestBody": null,
      "StatusCode": 412,
      "ResponseHeaders": {
        "Content-Length": "252",
        "Content-Type": "application/xml",
        "Date": "Thu, 01 Oct 2020 22:58:28 GMT",
        "Server": [
          "Windows-Azure-Blob/1.0",
          "Microsoft-HTTPAPI/2.0"
        ],
        "x-ms-client-request-id": "c9f1cb0b-a4d0-692d-52cb-54a572fb7931",
        "x-ms-error-code": "ConditionNotMet",
<<<<<<< HEAD
        "x-ms-request-id": "5eb276cb-601e-004a-6a01-65320d000000",
=======
        "x-ms-request-id": "a9ce245b-b01e-0008-0246-98bdd9000000",
>>>>>>> 365f255a
        "x-ms-version": "2020-02-10"
      },
      "ResponseBody": [
        "\uFEFF\u003C?xml version=\u00221.0\u0022 encoding=\u0022utf-8\u0022?\u003E\u003CError\u003E\u003CCode\u003EConditionNotMet\u003C/Code\u003E\u003CMessage\u003EThe condition specified using HTTP conditional header(s) is not met.\n",
        "RequestId:a9ce245b-b01e-0008-0246-98bdd9000000\n",
        "Time:2020-10-01T22:58:28.9348108Z\u003C/Message\u003E\u003C/Error\u003E"
      ]
    },
    {
      "RequestUri": "https://storagedotnettesting.blob.core.windows.net/test-container-1f38849d-594c-eae2-39b5-68a2de88f318?restype=container",
      "RequestMethod": "DELETE",
      "RequestHeaders": {
        "Authorization": "Sanitized",
        "traceparent": "00-858bcba93a75704fa0f2110b9f5e8898-1bfb5c4066eb7742-00",
        "User-Agent": [
          "azsdk-net-Storage.Blobs/12.7.0-alpha.20201001.1",
          "(.NET Core 4.6.29220.03; Microsoft Windows 10.0.19041 )"
        ],
        "x-ms-client-request-id": "c22558a3-5de0-1102-2fe3-f497de3fe414",
        "x-ms-date": "Thu, 01 Oct 2020 22:58:28 GMT",
        "x-ms-return-client-request-id": "true",
        "x-ms-version": "2020-02-10"
      },
      "RequestBody": null,
      "StatusCode": 202,
      "ResponseHeaders": {
        "Content-Length": "0",
        "Date": "Thu, 01 Oct 2020 22:58:28 GMT",
        "Server": [
          "Windows-Azure-Blob/1.0",
          "Microsoft-HTTPAPI/2.0"
        ],
        "x-ms-client-request-id": "c22558a3-5de0-1102-2fe3-f497de3fe414",
<<<<<<< HEAD
        "x-ms-request-id": "5eb27712-601e-004a-3001-65320d000000",
=======
        "x-ms-request-id": "a9ce2478-b01e-0008-1d46-98bdd9000000",
>>>>>>> 365f255a
        "x-ms-version": "2020-02-10"
      },
      "ResponseBody": []
    }
  ],
  "Variables": {
    "RandomSeed": "565848269",
    "Storage_TestConfigDefault": "ProductionTenant\nstoragedotnettesting\nU2FuaXRpemVk\nhttps://storagedotnettesting.blob.core.windows.net\nhttps://storagedotnettesting.file.core.windows.net\nhttps://storagedotnettesting.queue.core.windows.net\nhttps://storagedotnettesting.table.core.windows.net\n\n\n\n\nhttps://storagedotnettesting-secondary.blob.core.windows.net\nhttps://storagedotnettesting-secondary.file.core.windows.net\nhttps://storagedotnettesting-secondary.queue.core.windows.net\nhttps://storagedotnettesting-secondary.table.core.windows.net\n\nSanitized\n\n\nCloud\nBlobEndpoint=https://storagedotnettesting.blob.core.windows.net/;QueueEndpoint=https://storagedotnettesting.queue.core.windows.net/;FileEndpoint=https://storagedotnettesting.file.core.windows.net/;BlobSecondaryEndpoint=https://storagedotnettesting-secondary.blob.core.windows.net/;QueueSecondaryEndpoint=https://storagedotnettesting-secondary.queue.core.windows.net/;FileSecondaryEndpoint=https://storagedotnettesting-secondary.file.core.windows.net/;AccountName=storagedotnettesting;AccountKey=Kg==;\n"
  }
}<|MERGE_RESOLUTION|>--- conflicted
+++ resolved
@@ -28,11 +28,7 @@
           "Microsoft-HTTPAPI/2.0"
         ],
         "x-ms-client-request-id": "2509bf92-b517-f16a-15ac-504c9c2ab6cf",
-<<<<<<< HEAD
-        "x-ms-request-id": "5eb2757a-601e-004a-3501-65320d000000",
-=======
         "x-ms-request-id": "a9ce23e0-b01e-0008-1546-98bdd9000000",
->>>>>>> 365f255a
         "x-ms-version": "2020-02-10"
       },
       "ResponseBody": []
@@ -67,11 +63,7 @@
           "Microsoft-HTTPAPI/2.0"
         ],
         "x-ms-client-request-id": "1e10bd09-ce7e-8f01-6c52-b96bd4babb14",
-<<<<<<< HEAD
-        "x-ms-request-id": "5eb2759d-601e-004a-5301-65320d000000",
-=======
         "x-ms-request-id": "a9ce23f2-b01e-0008-2346-98bdd9000000",
->>>>>>> 365f255a
         "x-ms-version": "2020-02-10"
       },
       "ResponseBody": []
@@ -110,12 +102,7 @@
         "x-ms-client-request-id": "7f136ed3-fcd7-147c-6df5-449dde7328e1",
         "x-ms-request-id": "a9ce2400-b01e-0008-3146-98bdd9000000",
         "x-ms-request-server-encrypted": "true",
-<<<<<<< HEAD
-        "x-ms-version": "2020-02-10",
-        "x-ms-version-id": "2020-07-28T17:08:46.6713230Z"
-=======
-        "x-ms-version": "2020-02-10"
->>>>>>> 365f255a
+        "x-ms-version": "2020-02-10"
       },
       "ResponseBody": []
     },
@@ -186,14 +173,8 @@
         "x-ms-client-request-id": "0c2e30bb-59ed-fd24-6c84-6a4ca12d49c4",
         "x-ms-request-id": "a9ce241b-b01e-0008-4846-98bdd9000000",
         "x-ms-request-server-encrypted": "false",
-<<<<<<< HEAD
-        "x-ms-snapshot": "2020-07-28T17:08:46.8064187Z",
-        "x-ms-version": "2020-02-10",
-        "x-ms-version-id": "2020-07-28T17:08:46.8074187Z"
-=======
         "x-ms-snapshot": "2020-10-01T22:58:28.7828220Z",
         "x-ms-version": "2020-02-10"
->>>>>>> 365f255a
       },
       "ResponseBody": []
     },
@@ -227,14 +208,8 @@
         "x-ms-client-request-id": "8a927776-b46a-5132-f8ae-e15e69278da3",
         "x-ms-copy-id": "c09add2e-d467-4dbd-96e2-881df3418af5",
         "x-ms-copy-status": "pending",
-<<<<<<< HEAD
-        "x-ms-request-id": "5eb2761b-601e-004a-4201-65320d000000",
-        "x-ms-version": "2020-02-10",
-        "x-ms-version-id": "2020-07-28T17:08:46.9215016Z"
-=======
         "x-ms-request-id": "a9ce2422-b01e-0008-4f46-98bdd9000000",
         "x-ms-version": "2020-02-10"
->>>>>>> 365f255a
       },
       "ResponseBody": []
     },
@@ -305,14 +280,8 @@
         "x-ms-client-request-id": "2c2311b1-95a0-b36d-7446-71308dd127d3",
         "x-ms-request-id": "a9ce244b-b01e-0008-7446-98bdd9000000",
         "x-ms-request-server-encrypted": "false",
-<<<<<<< HEAD
-        "x-ms-snapshot": "2020-07-28T17:08:47.0415863Z",
-        "x-ms-version": "2020-02-10",
-        "x-ms-version-id": "2020-07-28T17:08:47.0425863Z"
-=======
         "x-ms-snapshot": "2020-10-01T22:58:28.8879226Z",
         "x-ms-version": "2020-02-10"
->>>>>>> 365f255a
       },
       "ResponseBody": []
     },
@@ -345,11 +314,7 @@
         ],
         "x-ms-client-request-id": "c9f1cb0b-a4d0-692d-52cb-54a572fb7931",
         "x-ms-error-code": "ConditionNotMet",
-<<<<<<< HEAD
-        "x-ms-request-id": "5eb276cb-601e-004a-6a01-65320d000000",
-=======
         "x-ms-request-id": "a9ce245b-b01e-0008-0246-98bdd9000000",
->>>>>>> 365f255a
         "x-ms-version": "2020-02-10"
       },
       "ResponseBody": [
@@ -383,11 +348,7 @@
           "Microsoft-HTTPAPI/2.0"
         ],
         "x-ms-client-request-id": "c22558a3-5de0-1102-2fe3-f497de3fe414",
-<<<<<<< HEAD
-        "x-ms-request-id": "5eb27712-601e-004a-3001-65320d000000",
-=======
         "x-ms-request-id": "a9ce2478-b01e-0008-1d46-98bdd9000000",
->>>>>>> 365f255a
         "x-ms-version": "2020-02-10"
       },
       "ResponseBody": []
