--- conflicted
+++ resolved
@@ -28,11 +28,7 @@
           "Microsoft-HTTPAPI/2.0"
         ],
         "x-ms-client-request-id": "f0c66ebf-81c1-c3c2-a349-34575df6cd8b",
-<<<<<<< HEAD
-        "x-ms-request-id": "0c076562-001e-002e-063e-64c395000000",
-=======
         "x-ms-request-id": "1c400f55-d01e-0031-0146-9846c5000000",
->>>>>>> 365f255a
         "x-ms-version": "2020-02-10"
       },
       "ResponseBody": []
@@ -71,12 +67,7 @@
         "x-ms-client-request-id": "c1c272b4-272d-66b1-a624-f7e7384d8f1f",
         "x-ms-request-id": "1c400f67-d01e-0031-0e46-9846c5000000",
         "x-ms-request-server-encrypted": "true",
-<<<<<<< HEAD
-        "x-ms-version": "2020-02-10",
-        "x-ms-version-id": "2020-07-27T17:50:35.7343736Z"
-=======
-        "x-ms-version": "2020-02-10"
->>>>>>> 365f255a
+        "x-ms-version": "2020-02-10"
       },
       "ResponseBody": []
     },
@@ -117,12 +108,7 @@
         "x-ms-lease-status": "unlocked",
         "x-ms-request-id": "1c400f7b-d01e-0031-1a46-9846c5000000",
         "x-ms-server-encrypted": "true",
-<<<<<<< HEAD
-        "x-ms-version": "2020-02-10",
-        "x-ms-version-id": "2020-07-27T17:50:35.7343736Z"
-=======
-        "x-ms-version": "2020-02-10"
->>>>>>> 365f255a
+        "x-ms-version": "2020-02-10"
       },
       "ResponseBody": []
     },
@@ -227,11 +213,7 @@
           "Microsoft-HTTPAPI/2.0"
         ],
         "x-ms-client-request-id": "311fc698-81f1-e6a4-109f-f235c9b87f61",
-<<<<<<< HEAD
-        "x-ms-request-id": "0c076606-001e-002e-1d3e-64c395000000",
-=======
         "x-ms-request-id": "1c400fa6-d01e-0031-4446-9846c5000000",
->>>>>>> 365f255a
         "x-ms-version": "2020-02-10"
       },
       "ResponseBody": []
