{
  "Entries": [
    {
      "RequestUri": "https://seanmcccanary.blob.core.windows.net/test-container-4f138f55-3b83-7853-472b-d9966831b282?restype=container",
      "RequestMethod": "PUT",
      "RequestHeaders": {
        "Authorization": "Sanitized",
        "traceparent": "00-e4caf2cd43b4db4ab86fd965594bf9ae-e0b2d1a870de874d-00",
        "User-Agent": [
          "azsdk-net-Storage.Blobs/12.5.0-dev.20200402.1",
          "(.NET Core 4.6.28325.01; Microsoft Windows 10.0.18362 )"
        ],
        "x-ms-blob-public-access": "container",
        "x-ms-client-request-id": "505b06a0-9f35-b8f4-d580-e840680a7752",
        "x-ms-date": "Fri, 03 Apr 2020 00:06:40 GMT",
        "x-ms-return-client-request-id": "true",
        "x-ms-version": "2019-12-12"
      },
      "RequestBody": null,
      "StatusCode": 201,
      "ResponseHeaders": {
        "Content-Length": "0",
        "Date": "Fri, 03 Apr 2020 00:06:39 GMT",
        "ETag": "\u00220x8D7D762E230DBFF\u0022",
        "Last-Modified": "Fri, 03 Apr 2020 00:06:39 GMT",
        "Server": [
          "Windows-Azure-Blob/1.0",
          "Microsoft-HTTPAPI/2.0"
        ],
        "x-ms-client-request-id": "505b06a0-9f35-b8f4-d580-e840680a7752",
<<<<<<< HEAD
        "x-ms-request-id": "dd5131bc-101e-001a-59d0-69f3e4000000",
=======
        "x-ms-request-id": "d3c20ceb-f01e-0012-4b4b-093670000000",
>>>>>>> 8d420312
        "x-ms-version": "2019-12-12"
      },
      "ResponseBody": []
    },
    {
      "RequestUri": "https://seanmcccanary.blob.core.windows.net/test-container-4f138f55-3b83-7853-472b-d9966831b282?restype=container\u0026comp=acl",
      "RequestMethod": "PUT",
      "RequestHeaders": {
        "Authorization": "Sanitized",
        "Content-Length": "21",
        "Content-Type": "application/xml",
        "traceparent": "00-8c13096c4cd79e43aafbb46862aaf54f-d414d55d98ebf74a-00",
        "User-Agent": [
          "azsdk-net-Storage.Blobs/12.5.0-dev.20200402.1",
          "(.NET Core 4.6.28325.01; Microsoft Windows 10.0.18362 )"
        ],
        "x-ms-blob-public-access": "container",
        "x-ms-client-request-id": "62f647c9-62d5-b24d-64b8-4a44656d1344",
        "x-ms-date": "Fri, 03 Apr 2020 00:06:40 GMT",
        "x-ms-return-client-request-id": "true",
        "x-ms-version": "2019-12-12"
      },
      "RequestBody": "\u003CSignedIdentifiers /\u003E",
      "StatusCode": 200,
      "ResponseHeaders": {
        "Content-Length": "0",
        "Date": "Fri, 03 Apr 2020 00:06:39 GMT",
        "ETag": "\u00220x8D7D762E23DA369\u0022",
        "Last-Modified": "Fri, 03 Apr 2020 00:06:39 GMT",
        "Server": [
          "Windows-Azure-Blob/1.0",
          "Microsoft-HTTPAPI/2.0"
        ],
        "x-ms-client-request-id": "62f647c9-62d5-b24d-64b8-4a44656d1344",
<<<<<<< HEAD
        "x-ms-request-id": "dd5131be-101e-001a-5ad0-69f3e4000000",
=======
        "x-ms-request-id": "d3c20d11-f01e-0012-694b-093670000000",
>>>>>>> 8d420312
        "x-ms-version": "2019-12-12"
      },
      "ResponseBody": []
    },
    {
      "RequestUri": "https://seanmcccanary.blob.core.windows.net/test-container-4f138f55-3b83-7853-472b-d9966831b282/test-blob-0a6b2e52-85dc-f2d8-6068-e1ad431bcaf9",
      "RequestMethod": "PUT",
      "RequestHeaders": {
        "Authorization": "Sanitized",
        "Content-Length": "0",
        "traceparent": "00-5dda7c2671e9d44e8b901ee2ebe56d0b-d533b7f818008e40-00",
        "User-Agent": [
          "azsdk-net-Storage.Blobs/12.5.0-dev.20200402.1",
          "(.NET Core 4.6.28325.01; Microsoft Windows 10.0.18362 )"
        ],
        "x-ms-blob-content-length": "1024",
        "x-ms-blob-type": "PageBlob",
        "x-ms-client-request-id": "e83cddb7-f09c-0c17-3e76-5aa5618174e1",
        "x-ms-date": "Fri, 03 Apr 2020 00:06:40 GMT",
        "x-ms-return-client-request-id": "true",
        "x-ms-version": "2019-12-12"
      },
      "RequestBody": null,
      "StatusCode": 201,
      "ResponseHeaders": {
        "Content-Length": "0",
        "Date": "Fri, 03 Apr 2020 00:06:39 GMT",
        "ETag": "\u00220x8D7D762E24A7262\u0022",
        "Last-Modified": "Fri, 03 Apr 2020 00:06:39 GMT",
        "Server": [
          "Windows-Azure-Blob/1.0",
          "Microsoft-HTTPAPI/2.0"
        ],
        "x-ms-client-request-id": "e83cddb7-f09c-0c17-3e76-5aa5618174e1",
        "x-ms-request-id": "d3c20d30-f01e-0012-074b-093670000000",
        "x-ms-request-server-encrypted": "true",
        "x-ms-version": "2019-12-12"
      },
      "ResponseBody": []
    },
    {
      "RequestUri": "https://seanmcccanary.blob.core.windows.net/test-container-4f138f55-3b83-7853-472b-d9966831b282/test-blob-0a6b2e52-85dc-f2d8-6068-e1ad431bcaf9?comp=page",
      "RequestMethod": "PUT",
      "RequestHeaders": {
        "Authorization": "Sanitized",
        "Content-Length": "1024",
        "traceparent": "00-63cb9e0bb05f5542a36de05b382e7948-4b5d7da24c964c48-00",
        "User-Agent": [
          "azsdk-net-Storage.Blobs/12.5.0-dev.20200402.1",
          "(.NET Core 4.6.28325.01; Microsoft Windows 10.0.18362 )"
        ],
        "x-ms-client-request-id": "66f5ae5e-e1de-205c-a524-4ceefc9ed7bf",
        "x-ms-date": "Fri, 03 Apr 2020 00:06:40 GMT",
        "x-ms-page-write": "update",
        "x-ms-range": "bytes=0-1023",
        "x-ms-return-client-request-id": "true",
        "x-ms-version": "2019-12-12"
      },
      "RequestBody": "lfzUq8igO7bNVG6dnn3Mq1xWdiETFH3zWzpdnZ/0oXSEveDwVnnJKQtAlIHzsBTm7J7oD/byMIB/4E\u002BOQp0W2bL6GeGc3FXijEwV0oD7/6sldrABDJF9koxgcXUpOuZtKrvO\u002BZcyShBJBYKp3F4Ag\u002BCkaMzsFc0gfIZUPGvguVFlp6jELQYU8iygtwYP1LUuX\u002B2UhNIagBXtrX0Q3g2laEswQzS1PFXakHWgTF3GEajRJtx9SzR/SyeT1n\u002BJBBQe\u002Bk663pCBeCOYufRcejS3J5vVPrcxKB0XsfgNImXVUYtggVIOCzMYUK655ZFAI9Dz26/js8Vd7dIxoy2Xc1W\u002Bwmho\u002B/jhqRtove4Jd0OL1o0nGke18Z3GA5SA3GcGgNxY\u002ByIp1yjYETKUe/bXVHWOps2fb1kOCNDKovhkYcyzYTwRsXwgYf9lTwkUIXam764f8TaaZhCDSfJSXjUvdK9l4Bm6xaP4bkTOOiBQ\u002BudZJLJJRG\u002BWGfosjmeKzQPJNdtZrkFc7CoLJoPxzCzvM08L\u002BDqC5i9Az8cejTY7bqBBBARF90ul/DeIPR7spEzOPFoYf9TJRk6rGN96Pl7zz7jjr8cnqTwEZfwC\u002BqgRUyp6UFHcI\u002B7LeL62mt5sK77YlW5lCfWEppIeFBnYxkymmsW0AO0NF6zJFzcJcQ9elzo9KWU6q0o19aq\u002BvQ7V8rJxD/8YtyvRy37Bm/G\u002BezSCwHzfm5zna\u002B56fgpCTlmd9CSFl2IQReAPa17meA9Yd3p2PPyS9VcViqMQnjggjnwkI6fNOePScnuc0DA\u002BAPPfIgeQzBJcC/7Nbwy\u002B/6en7tzhwlVoiz6Wo8qB9iUn1oqwMXwxj8FqxxioAMnWE3LU9OFTXT2dd5fJ\u002BShI2hXZpZiCDc4qdV4bdvs9v4p0wJBXrQFD1HlNErrlZ5aYIuwCz1owVAWkqX\u002BDOOZCYLcMVDmY8C0UldEeNPsURQ7IglMOOvAwQ2uKswSCwJuTC7EC2BNcADK/7jmIER8KkGNwurWSMybH3BHODj0oktU1iylJEWz7bIEhT0y2pzFLfyKhEQXmANeLO/wBjvL0lltkUob2wX72dU40cePZETXfgo4ah4HPT4tRvdZw\u002Bd2PLbjwUVSrVb6jqpu3sY7zsinHIgtj2Q/alQP6pAOohXxwpEQr6b/gMyzPdtzmF538XgusqdbSK1OoFbxRsbG7\u002ByQeRw1KyMhq5u7flGMy9H1l/Ub4/NymnnjxgtMCj4J7FHu4x9CQspVCQcPn8pfvdSE/7LNqwv5Id6iUWUX1aFdsY4Dneiyt1EqwtbsZv6vhAQyxw6LOEFF8b08n\u002B1hQTdlre48XB/v0khdoug1DL7j9s1g5Q6W0nQ==",
      "StatusCode": 201,
      "ResponseHeaders": {
        "Content-Length": "0",
        "Content-MD5": "fiTCsbVLeEl7phYF\u002BEXPRA==",
        "Date": "Fri, 03 Apr 2020 00:06:39 GMT",
        "ETag": "\u00220x8D7D762E2571EE6\u0022",
        "Last-Modified": "Fri, 03 Apr 2020 00:06:40 GMT",
        "Server": [
          "Windows-Azure-Blob/1.0",
          "Microsoft-HTTPAPI/2.0"
        ],
        "x-ms-blob-sequence-number": "0",
        "x-ms-client-request-id": "66f5ae5e-e1de-205c-a524-4ceefc9ed7bf",
        "x-ms-request-id": "d3c20d54-f01e-0012-284b-093670000000",
        "x-ms-request-server-encrypted": "true",
        "x-ms-version": "2019-12-12"
      },
      "ResponseBody": []
    },
    {
      "RequestUri": "https://seanmcccanary.blob.core.windows.net/test-container-4f138f55-3b83-7853-472b-d9966831b282/test-blob-a15e4722-82ef-8ebf-a440-fd6a26d2b0ad",
      "RequestMethod": "PUT",
      "RequestHeaders": {
        "Authorization": "Sanitized",
        "Content-Length": "0",
        "traceparent": "00-375c0906529c6b4792d2f5b2ce060766-f26a10dc5e3d714e-00",
        "User-Agent": [
          "azsdk-net-Storage.Blobs/12.5.0-dev.20200402.1",
          "(.NET Core 4.6.28325.01; Microsoft Windows 10.0.18362 )"
        ],
        "x-ms-blob-content-length": "1024",
        "x-ms-blob-type": "PageBlob",
        "x-ms-client-request-id": "14230a5a-5032-db5a-ef67-c29ee4f2fad3",
        "x-ms-date": "Fri, 03 Apr 2020 00:06:40 GMT",
        "x-ms-return-client-request-id": "true",
        "x-ms-version": "2019-12-12"
      },
      "RequestBody": null,
      "StatusCode": 201,
      "ResponseHeaders": {
        "Content-Length": "0",
        "Date": "Fri, 03 Apr 2020 00:06:40 GMT",
        "ETag": "\u00220x8D7D762E264198C\u0022",
        "Last-Modified": "Fri, 03 Apr 2020 00:06:40 GMT",
        "Server": [
          "Windows-Azure-Blob/1.0",
          "Microsoft-HTTPAPI/2.0"
        ],
        "x-ms-client-request-id": "14230a5a-5032-db5a-ef67-c29ee4f2fad3",
        "x-ms-request-id": "d3c20d80-f01e-0012-504b-093670000000",
        "x-ms-request-server-encrypted": "true",
        "x-ms-version": "2019-12-12"
      },
      "ResponseBody": []
    },
    {
      "RequestUri": "https://seanmcccanary.blob.core.windows.net/test-container-4f138f55-3b83-7853-472b-d9966831b282/test-blob-a15e4722-82ef-8ebf-a440-fd6a26d2b0ad?comp=page",
      "RequestMethod": "PUT",
      "RequestHeaders": {
        "Authorization": "Sanitized",
        "Content-Length": "0",
        "traceparent": "00-f47ff21f7577f349aa487b9b615999b4-5263ed482eb3e641-00",
        "User-Agent": [
          "azsdk-net-Storage.Blobs/12.5.0-dev.20200402.1",
          "(.NET Core 4.6.28325.01; Microsoft Windows 10.0.18362 )"
        ],
        "x-ms-client-request-id": "1b10b13f-9cae-337a-b66a-c4244b642310",
        "x-ms-copy-source": "https://seanmcccanary.blob.core.windows.net/test-container-4f138f55-3b83-7853-472b-d9966831b282/test-blob-0a6b2e52-85dc-f2d8-6068-e1ad431bcaf9",
        "x-ms-date": "Fri, 03 Apr 2020 00:06:41 GMT",
        "x-ms-page-write": "update",
        "x-ms-range": "bytes=0-1023",
        "x-ms-return-client-request-id": "true",
        "x-ms-source-content-md5": "teQ1VADQtOD7VtsVozf3ZQ==",
        "x-ms-source-range": "bytes=0-1023",
        "x-ms-version": "2019-12-12"
      },
      "RequestBody": null,
      "StatusCode": 400,
      "ResponseHeaders": {
        "Content-Length": "278",
        "Content-Type": "application/xml",
        "Date": "Fri, 03 Apr 2020 00:06:40 GMT",
        "Server": [
          "Windows-Azure-Blob/1.0",
          "Microsoft-HTTPAPI/2.0"
        ],
        "x-ms-client-request-id": "1b10b13f-9cae-337a-b66a-c4244b642310",
        "x-ms-error-code": "Md5Mismatch",
<<<<<<< HEAD
        "x-ms-request-id": "dd5131c6-101e-001a-60d0-69f3e4000000",
=======
        "x-ms-request-id": "d3c20da7-f01e-0012-6f4b-093670000000",
>>>>>>> 8d420312
        "x-ms-version": "2019-12-12"
      },
      "ResponseBody": [
        "\uFEFF\u003C?xml version=\u00221.0\u0022 encoding=\u0022utf-8\u0022?\u003E\n",
        "\u003CError\u003E\u003CCode\u003EMd5Mismatch\u003C/Code\u003E\u003CMessage\u003EThe MD5 value specified in the request did not match with the MD5 value calculated by the server.\n",
        "RequestId:d3c20da7-f01e-0012-6f4b-093670000000\n",
        "Time:2020-04-03T00:06:40.2087279Z\u003C/Message\u003E\u003C/Error\u003E"
      ]
    },
    {
      "RequestUri": "https://seanmcccanary.blob.core.windows.net/test-container-4f138f55-3b83-7853-472b-d9966831b282?restype=container",
      "RequestMethod": "DELETE",
      "RequestHeaders": {
        "Authorization": "Sanitized",
        "traceparent": "00-7ec16f38a98cb545850297da4b7c8aeb-797f9bfbf7933348-00",
        "User-Agent": [
          "azsdk-net-Storage.Blobs/12.5.0-dev.20200402.1",
          "(.NET Core 4.6.28325.01; Microsoft Windows 10.0.18362 )"
        ],
        "x-ms-client-request-id": "335e66b6-dee1-d724-2336-34ee5f0ec8e1",
        "x-ms-date": "Fri, 03 Apr 2020 00:06:41 GMT",
        "x-ms-return-client-request-id": "true",
        "x-ms-version": "2019-12-12"
      },
      "RequestBody": null,
      "StatusCode": 202,
      "ResponseHeaders": {
        "Content-Length": "0",
        "Date": "Fri, 03 Apr 2020 00:06:40 GMT",
        "Server": [
          "Windows-Azure-Blob/1.0",
          "Microsoft-HTTPAPI/2.0"
        ],
        "x-ms-client-request-id": "335e66b6-dee1-d724-2336-34ee5f0ec8e1",
<<<<<<< HEAD
        "x-ms-request-id": "dd5131c7-101e-001a-61d0-69f3e4000000",
=======
        "x-ms-request-id": "d3c20dc9-f01e-0012-104b-093670000000",
>>>>>>> 8d420312
        "x-ms-version": "2019-12-12"
      },
      "ResponseBody": []
    }
  ],
  "Variables": {
    "RandomSeed": "881428304",
    "Storage_TestConfigDefault": "ProductionTenant\nseanmcccanary\nU2FuaXRpemVk\nhttps://seanmcccanary.blob.core.windows.net\nhttps://seanmcccanary.file.core.windows.net\nhttps://seanmcccanary.queue.core.windows.net\nhttps://seanmcccanary.table.core.windows.net\n\n\n\n\nhttps://seanmcccanary-secondary.blob.core.windows.net\nhttps://seanmcccanary-secondary.file.core.windows.net\nhttps://seanmcccanary-secondary.queue.core.windows.net\nhttps://seanmcccanary-secondary.table.core.windows.net\n\nSanitized\n\n\nCloud\nBlobEndpoint=https://seanmcccanary.blob.core.windows.net/;QueueEndpoint=https://seanmcccanary.queue.core.windows.net/;FileEndpoint=https://seanmcccanary.file.core.windows.net/;BlobSecondaryEndpoint=https://seanmcccanary-secondary.blob.core.windows.net/;QueueSecondaryEndpoint=https://seanmcccanary-secondary.queue.core.windows.net/;FileSecondaryEndpoint=https://seanmcccanary-secondary.file.core.windows.net/;AccountName=seanmcccanary;AccountKey=Sanitized\nseanscope1"
  }
}<|MERGE_RESOLUTION|>--- conflicted
+++ resolved
@@ -28,11 +28,7 @@
           "Microsoft-HTTPAPI/2.0"
         ],
         "x-ms-client-request-id": "505b06a0-9f35-b8f4-d580-e840680a7752",
-<<<<<<< HEAD
-        "x-ms-request-id": "dd5131bc-101e-001a-59d0-69f3e4000000",
-=======
         "x-ms-request-id": "d3c20ceb-f01e-0012-4b4b-093670000000",
->>>>>>> 8d420312
         "x-ms-version": "2019-12-12"
       },
       "ResponseBody": []
@@ -67,11 +63,7 @@
           "Microsoft-HTTPAPI/2.0"
         ],
         "x-ms-client-request-id": "62f647c9-62d5-b24d-64b8-4a44656d1344",
-<<<<<<< HEAD
-        "x-ms-request-id": "dd5131be-101e-001a-5ad0-69f3e4000000",
-=======
         "x-ms-request-id": "d3c20d11-f01e-0012-694b-093670000000",
->>>>>>> 8d420312
         "x-ms-version": "2019-12-12"
       },
       "ResponseBody": []
@@ -219,11 +211,7 @@
         ],
         "x-ms-client-request-id": "1b10b13f-9cae-337a-b66a-c4244b642310",
         "x-ms-error-code": "Md5Mismatch",
-<<<<<<< HEAD
-        "x-ms-request-id": "dd5131c6-101e-001a-60d0-69f3e4000000",
-=======
         "x-ms-request-id": "d3c20da7-f01e-0012-6f4b-093670000000",
->>>>>>> 8d420312
         "x-ms-version": "2019-12-12"
       },
       "ResponseBody": [
@@ -258,11 +246,7 @@
           "Microsoft-HTTPAPI/2.0"
         ],
         "x-ms-client-request-id": "335e66b6-dee1-d724-2336-34ee5f0ec8e1",
-<<<<<<< HEAD
-        "x-ms-request-id": "dd5131c7-101e-001a-61d0-69f3e4000000",
-=======
         "x-ms-request-id": "d3c20dc9-f01e-0012-104b-093670000000",
->>>>>>> 8d420312
         "x-ms-version": "2019-12-12"
       },
       "ResponseBody": []
