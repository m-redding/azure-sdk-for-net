--- conflicted
+++ resolved
@@ -23,12 +23,8 @@
         BlobClientOptions.ServiceVersion.V2019_07_07,
         BlobClientOptions.ServiceVersion.V2019_12_12,
         BlobClientOptions.ServiceVersion.V2020_02_10,
-<<<<<<< HEAD
         BlobClientOptions.ServiceVersion.V2020_04_08,
         BlobClientOptions.ServiceVersion.V2020_06_12)]
-=======
-        BlobClientOptions.ServiceVersion.V2020_04_08)]
->>>>>>> ac9a4ec0
     public abstract class BlobTestBase : StorageTestBase
     {
         protected readonly BlobClientOptions.ServiceVersion _serviceVersion;
@@ -460,11 +456,7 @@
                 StartsOn = Recording.UtcNow.AddHours(-1),
                 ExpiresOn = Recording.UtcNow.AddHours(+1),
                 IPRange = new SasIPRange(IPAddress.None, IPAddress.None),
-<<<<<<< HEAD
                 Version = sasVersion ?? ToSasVersion(BlobClientOptions.ServiceVersion.V2020_06_12)
-=======
-                Version = sasVersion ?? ToSasVersion(BlobClientOptions.ServiceVersion.V2020_04_08)
->>>>>>> ac9a4ec0
             };
 
         public BlobSasQueryParameters GetNewBlobServiceIdentitySasCredentialsBlob(string containerName, string blobName, UserDelegationKey userDelegationKey, string accountName)
@@ -505,10 +497,7 @@
                 BlobClientOptions.ServiceVersion.V2019_12_12 => "2019-12-12",
                 BlobClientOptions.ServiceVersion.V2020_02_10 => "2020-02-10",
                 BlobClientOptions.ServiceVersion.V2020_04_08 => "2020-04-08",
-<<<<<<< HEAD
                 BlobClientOptions.ServiceVersion.V2020_06_12 => "2020-06-12",
-=======
->>>>>>> ac9a4ec0
                 _ => throw new ArgumentException("Invalid service version"),
             };
         }
