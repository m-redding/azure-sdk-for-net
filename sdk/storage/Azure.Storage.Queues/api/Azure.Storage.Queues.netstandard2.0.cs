--- conflicted
+++ resolved
@@ -55,15 +55,9 @@
     }
     public partial class QueueClientOptions : Azure.Core.ClientOptions
     {
-<<<<<<< HEAD
         public QueueClientOptions(Azure.Storage.Queues.QueueClientOptions.ServiceVersion version = Azure.Storage.Queues.QueueClientOptions.ServiceVersion.V2019_12_12) { }
-        public System.Uri GeoRedundantSecondaryUri { [System.Runtime.CompilerServices.CompilerGeneratedAttribute] get { throw null; } [System.Runtime.CompilerServices.CompilerGeneratedAttribute] set { } }
-        public Azure.Storage.Queues.QueueClientOptions.ServiceVersion Version { [System.Runtime.CompilerServices.CompilerGeneratedAttribute] get { throw null; } }
-=======
-        public QueueClientOptions(Azure.Storage.Queues.QueueClientOptions.ServiceVersion version = Azure.Storage.Queues.QueueClientOptions.ServiceVersion.V2019_07_07) { }
         public System.Uri GeoRedundantSecondaryUri { get { throw null; } set { } }
         public Azure.Storage.Queues.QueueClientOptions.ServiceVersion Version { get { throw null; } }
->>>>>>> 504b4b48
         public enum ServiceVersion
         {
             V2019_02_02 = 1,
