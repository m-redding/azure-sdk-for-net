--- conflicted
+++ resolved
@@ -24,13 +24,9 @@
         DataLakeClientOptions.ServiceVersion.V2020_02_10,
         DataLakeClientOptions.ServiceVersion.V2020_04_08,
         DataLakeClientOptions.ServiceVersion.V2020_06_12,
-<<<<<<< HEAD
-        DataLakeClientOptions.ServiceVersion.V2020_08_04)]
-=======
         DataLakeClientOptions.ServiceVersion.V2020_08_04,
         RecordingServiceVersion = StorageVersionExtensions.MaxVersion,
         LiveServiceVersions = new object[] { StorageVersionExtensions.LatestVersion })]
->>>>>>> a88d6355
     public abstract class DataLakeTestBase : StorageTestBase
     {
         protected readonly DataLakeClientOptions.ServiceVersion _serviceVersion;
