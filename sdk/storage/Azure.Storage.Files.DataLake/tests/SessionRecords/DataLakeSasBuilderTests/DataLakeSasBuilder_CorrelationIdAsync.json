--- conflicted
+++ resolved
@@ -27,13 +27,8 @@
           "Microsoft-HTTPAPI/2.0"
         ],
         "x-ms-client-request-id": "08b8c9a2-338c-cc6b-528d-7542a393395b",
-<<<<<<< HEAD
-        "x-ms-request-id": "a41e3b62-901e-0082-79a2-80b79f000000",
+        "x-ms-request-id": "50105b2e-301e-00c6-58fa-ac3da0000000",
         "x-ms-version": "2020-04-08"
-=======
-        "x-ms-request-id": "50105b2e-301e-00c6-58fa-ac3da0000000",
-        "x-ms-version": "2020-02-10"
->>>>>>> 6833f5c6
       },
       "ResponseBody": []
     },
@@ -63,13 +58,8 @@
           "Microsoft-HTTPAPI/2.0"
         ],
         "x-ms-client-request-id": "8b474343-5680-e27d-ce3c-4a1f34164ee5",
-<<<<<<< HEAD
-        "x-ms-request-id": "0b0f33b1-d01f-00e1-0ea2-802a64000000",
+        "x-ms-request-id": "f6b553be-801f-0008-3ffa-acec2e000000",
         "x-ms-version": "2020-04-08"
-=======
-        "x-ms-request-id": "f6b553be-801f-0008-3ffa-acec2e000000",
-        "x-ms-version": "2020-02-10"
->>>>>>> 6833f5c6
       },
       "ResponseBody": []
     },
@@ -98,13 +88,8 @@
           "Microsoft-HTTPAPI/2.0"
         ],
         "x-ms-client-request-id": "3f98da53-8ba2-afec-349e-ef2862926f8d",
-<<<<<<< HEAD
-        "x-ms-request-id": "0b0f33b2-d01f-00e1-0fa2-802a64000000",
+        "x-ms-request-id": "f6b553bf-801f-0008-40fa-acec2e000000",
         "x-ms-version": "2020-04-08"
-=======
-        "x-ms-request-id": "f6b553bf-801f-0008-40fa-acec2e000000",
-        "x-ms-version": "2020-02-10"
->>>>>>> 6833f5c6
       },
       "ResponseBody": []
     },
@@ -135,22 +120,13 @@
         ],
         "Transfer-Encoding": "chunked",
         "x-ms-client-request-id": "9897f62b-6ca8-c1f6-5d4f-2badbeb28248",
-<<<<<<< HEAD
-        "x-ms-request-id": "a41e3b82-901e-0082-11a2-80b79f000000",
+        "x-ms-request-id": "50105b75-301e-00c6-11fa-ac3da0000000",
         "x-ms-version": "2020-04-08"
-=======
-        "x-ms-request-id": "50105b75-301e-00c6-11fa-ac3da0000000",
-        "x-ms-version": "2020-02-10"
->>>>>>> 6833f5c6
       },
       "ResponseBody": "\uFEFF\u003C?xml version=\u00221.0\u0022 encoding=\u0022utf-8\u0022?\u003E\u003CUserDelegationKey\u003E\u003CSignedOid\u003Ec4f48289-bb84-4086-b250-6f94a8f64cee\u003C/SignedOid\u003E\u003CSignedTid\u003E72f988bf-86f1-41af-91ab-2d7cd011db47\u003C/SignedTid\u003E\u003CSignedStart\u003E2020-10-28T07:18:44Z\u003C/SignedStart\u003E\u003CSignedExpiry\u003E2020-10-28T08:18:44Z\u003C/SignedExpiry\u003E\u003CSignedService\u003Eb\u003C/SignedService\u003E\u003CSignedVersion\u003E2020-02-10\u003C/SignedVersion\u003E\u003CValue\u003E00SRBJRs\u002Bn89aoAt6RsM7h0bMM7skceuFO4sfsQqmj0=\u003C/Value\u003E\u003C/UserDelegationKey\u003E"
     },
     {
-<<<<<<< HEAD
-      "RequestUri": "https://amandaadlscanary2.dfs.core.windows.net/test-filesystem-1add5e28-439e-8f7d-939c-6351bd5795db?skoid=c4f48289-bb84-4086-b250-6f94a8f64cee\u0026sktid=72f988bf-86f1-41af-91ab-2d7cd011db47\u0026skt=2020-09-01T20%3A59%3A49Z\u0026ske=2020-09-01T21%3A59%3A49Z\u0026sks=b\u0026skv=2020-02-10\u0026sv=2020-04-08\u0026st=2020-09-01T19%3A59%3A49Z\u0026se=2020-09-01T21%3A59%3A49Z\u0026sr=c\u0026sp=racwdlmeop\u0026scid=fe8027ea-413c-64e6-41b3-3b71b108d136\u0026sig=Sanitized\u0026resource=filesystem\u0026recursive=false\u0026upn=false",
-=======
-      "RequestUri": "https://amandaadlscanary2.dfs.core.windows.net/test-filesystem-1add5e28-439e-8f7d-939c-6351bd5795db?skoid=c4f48289-bb84-4086-b250-6f94a8f64cee\u0026sktid=72f988bf-86f1-41af-91ab-2d7cd011db47\u0026skt=2020-10-28T07%3A18%3A44Z\u0026ske=2020-10-28T08%3A18%3A44Z\u0026sks=b\u0026skv=2020-02-10\u0026sv=2020-02-10\u0026st=2020-10-28T06%3A18%3A44Z\u0026se=2020-10-28T08%3A18%3A44Z\u0026sr=c\u0026sp=l\u0026scid=fe8027ea-413c-64e6-41b3-3b71b108d136\u0026sig=Sanitized\u0026resource=filesystem\u0026recursive=false\u0026upn=false",
->>>>>>> 6833f5c6
+      "RequestUri": "https://amandaadlscanary2.dfs.core.windows.net/test-filesystem-1add5e28-439e-8f7d-939c-6351bd5795db?skoid=c4f48289-bb84-4086-b250-6f94a8f64cee\u0026sktid=72f988bf-86f1-41af-91ab-2d7cd011db47\u0026skt=2020-10-28T07%3A18%3A44Z\u0026ske=2020-10-28T08%3A18%3A44Z\u0026sks=b\u0026skv=2020-02-10\u0026sv=2020-04-08\u0026st=2020-10-28T06%3A18%3A44Z\u0026se=2020-10-28T08%3A18%3A44Z\u0026sr=c\u0026sp=l\u0026scid=fe8027ea-413c-64e6-41b3-3b71b108d136\u0026sig=Sanitized\u0026resource=filesystem\u0026recursive=false\u0026upn=false",
       "RequestMethod": "GET",
       "RequestHeaders": {
         "User-Agent": [
@@ -172,13 +148,8 @@
         ],
         "Transfer-Encoding": "chunked",
         "x-ms-client-request-id": "b7fa91af-fa7d-ea4f-0f32-56f431841055",
-<<<<<<< HEAD
-        "x-ms-request-id": "80f87cb0-d01f-003a-3fa2-80ec59000000",
+        "x-ms-request-id": "2b0eb29b-e01f-0031-23fa-ac1732000000",
         "x-ms-version": "2020-04-08"
-=======
-        "x-ms-request-id": "2b0eb29b-e01f-0031-23fa-ac1732000000",
-        "x-ms-version": "2020-02-10"
->>>>>>> 6833f5c6
       },
       "ResponseBody": [
         "{\u0022paths\u0022:[{\u0022contentLength\u0022:\u00220\u0022,\u0022creationTime\u0022:\u0022132483431242297596\u0022,\u0022etag\u0022:\u00220x8D87B11B44970FC\u0022,\u0022group\u0022:\u0022c4f48289-bb84-4086-b250-6f94a8f64cee\u0022,\u0022isDirectory\u0022:\u0022true\u0022,\u0022lastModified\u0022:\u0022Wed, 28 Oct 2020 07:18:44 GMT\u0022,\u0022name\u0022:\u0022test-directory-39946e0a-5bf8-4f0c-a45b-a0e955385f0a\u0022,\u0022owner\u0022:\u0022c4f48289-bb84-4086-b250-6f94a8f64cee\u0022,\u0022permissions\u0022:\u0022rwxr-x---\u0022}]}\n"
@@ -208,13 +179,8 @@
           "Microsoft-HTTPAPI/2.0"
         ],
         "x-ms-client-request-id": "1fc2e98d-190d-aab9-1412-5dc97ff1f336",
-<<<<<<< HEAD
-        "x-ms-request-id": "a41e3bb0-901e-0082-37a2-80b79f000000",
+        "x-ms-request-id": "50105ba8-301e-00c6-2ffa-ac3da0000000",
         "x-ms-version": "2020-04-08"
-=======
-        "x-ms-request-id": "50105ba8-301e-00c6-2ffa-ac3da0000000",
-        "x-ms-version": "2020-02-10"
->>>>>>> 6833f5c6
       },
       "ResponseBody": []
     }
