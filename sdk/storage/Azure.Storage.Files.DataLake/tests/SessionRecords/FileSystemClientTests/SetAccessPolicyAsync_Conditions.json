--- conflicted
+++ resolved
@@ -28,13 +28,8 @@
           "Microsoft-HTTPAPI/2.0"
         ],
         "x-ms-client-request-id": "4965da8d-8cd5-b9ce-1311-e34748fe740a",
-<<<<<<< HEAD
-        "x-ms-request-id": "962299c6-f01e-0012-51fb-093670000000",
-        "x-ms-version": "2020-02-10"
-=======
         "x-ms-request-id": "67ce0071-701e-0051-4fd9-696bad000000",
-        "x-ms-version": "2019-12-12"
->>>>>>> 23bacf7a
+        "x-ms-version": "2020-02-10"
       },
       "ResponseBody": []
     },
@@ -69,13 +64,8 @@
           "Microsoft-HTTPAPI/2.0"
         ],
         "x-ms-client-request-id": "08b59fe8-1c5a-87df-fa2e-8e3906a4c6ae",
-<<<<<<< HEAD
-        "x-ms-request-id": "962299cf-f01e-0012-57fb-093670000000",
-        "x-ms-version": "2020-02-10"
-=======
         "x-ms-request-id": "67ce0245-701e-0051-68d9-696bad000000",
-        "x-ms-version": "2019-12-12"
->>>>>>> 23bacf7a
+        "x-ms-version": "2020-02-10"
       },
       "ResponseBody": []
     },
@@ -107,13 +97,8 @@
           "Microsoft-HTTPAPI/2.0"
         ],
         "x-ms-client-request-id": "37651d45-5630-e411-a816-c32e8a2d0d6f",
-<<<<<<< HEAD
-        "x-ms-request-id": "962299dd-f01e-0012-64fb-093670000000",
-        "x-ms-version": "2020-02-10"
-=======
         "x-ms-request-id": "67ce030a-701e-0051-5fd9-696bad000000",
-        "x-ms-version": "2019-12-12"
->>>>>>> 23bacf7a
+        "x-ms-version": "2020-02-10"
       },
       "ResponseBody": []
     },
@@ -149,13 +134,8 @@
           "Microsoft-HTTPAPI/2.0"
         ],
         "x-ms-client-request-id": "e3750666-3c51-e637-d743-ad951172da06",
-<<<<<<< HEAD
-        "x-ms-request-id": "962299eb-f01e-0012-70fb-093670000000",
-        "x-ms-version": "2020-02-10"
-=======
         "x-ms-request-id": "67ce03b7-701e-0051-4fd9-696bad000000",
-        "x-ms-version": "2019-12-12"
->>>>>>> 23bacf7a
+        "x-ms-version": "2020-02-10"
       },
       "ResponseBody": []
     },
@@ -187,13 +167,8 @@
           "Microsoft-HTTPAPI/2.0"
         ],
         "x-ms-client-request-id": "994e56a9-fad5-85df-afb1-e1b88e1474b5",
-<<<<<<< HEAD
-        "x-ms-request-id": "962299fa-f01e-0012-7efb-093670000000",
-        "x-ms-version": "2020-02-10"
-=======
         "x-ms-request-id": "67ce0452-701e-0051-2fd9-696bad000000",
-        "x-ms-version": "2019-12-12"
->>>>>>> 23bacf7a
+        "x-ms-version": "2020-02-10"
       },
       "ResponseBody": []
     },
@@ -229,13 +204,8 @@
           "Microsoft-HTTPAPI/2.0"
         ],
         "x-ms-client-request-id": "1aaf0cc8-837e-ab0a-8fa8-616b570ad2ba",
-<<<<<<< HEAD
-        "x-ms-request-id": "96229a10-f01e-0012-10fb-093670000000",
-        "x-ms-version": "2020-02-10"
-=======
         "x-ms-request-id": "67ce04eb-701e-0051-08d9-696bad000000",
-        "x-ms-version": "2019-12-12"
->>>>>>> 23bacf7a
+        "x-ms-version": "2020-02-10"
       },
       "ResponseBody": []
     }
