{
  "Entries": [
    {
<<<<<<< HEAD
      "RequestUri": "http://seannsecanary.blob.core.windows.net/test-filesystem-b042e9e3-b397-df6c-abfd-0595e864dc9f?restype=container",
      "RequestMethod": "PUT",
      "RequestHeaders": {
        "Authorization": "Sanitized",
        "traceparent": "00-b36fd006fbb8aa40841dea627979b066-91ce95d9101f0043-00",
        "User-Agent": [
          "azsdk-net-Storage.Files.DataLake/12.1.0-dev.20200403.1",
          "(.NET Core 4.6.28325.01; Microsoft Windows 10.0.18362 )"
        ],
        "x-ms-client-request-id": "9fbf17e0-20c4-7221-18f2-664492238485",
        "x-ms-date": "Fri, 03 Apr 2020 21:04:23 GMT",
=======
      "RequestUri": "https://storagedotnetdatalake.blob.core.windows.net/test-filesystem-4b79403c-1296-95fc-e526-26a4e789726e?restype=container",
      "RequestMethod": "PUT",
      "RequestHeaders": {
        "Authorization": "Sanitized",
        "traceparent": "00-8bce0aa294656c4588deb8c985b6f3fb-fb43996dd42f0344-00",
        "User-Agent": [
          "azsdk-net-Storage.Files.DataLake/12.3.0-dev.20200708.1",
          "(.NET Core 4.6.28928.01; Microsoft Windows 10.0.18363 )"
        ],
        "x-ms-client-request-id": "1a8dca09-279b-492f-d135-06d2e9cba88a",
        "x-ms-date": "Thu, 09 Jul 2020 05:05:46 GMT",
>>>>>>> 994efc63
        "x-ms-return-client-request-id": "true",
        "x-ms-version": "2019-12-12"
      },
      "RequestBody": null,
      "StatusCode": 201,
      "ResponseHeaders": {
        "Content-Length": "0",
<<<<<<< HEAD
        "Date": "Fri, 03 Apr 2020 21:04:22 GMT",
        "ETag": "\u00220x8D7D812957E6FF8\u0022",
        "Last-Modified": "Fri, 03 Apr 2020 21:04:22 GMT",
=======
        "Date": "Thu, 09 Jul 2020 05:05:46 GMT",
        "ETag": "\u00220x8D823C5BD6DA208\u0022",
        "Last-Modified": "Thu, 09 Jul 2020 05:05:46 GMT",
>>>>>>> 994efc63
        "Server": [
          "Windows-Azure-Blob/1.0",
          "Microsoft-HTTPAPI/2.0"
        ],
<<<<<<< HEAD
        "x-ms-client-request-id": "9fbf17e0-20c4-7221-18f2-664492238485",
        "x-ms-request-id": "96228e89-f01e-0012-37fb-093670000000",
=======
        "x-ms-client-request-id": "1a8dca09-279b-492f-d135-06d2e9cba88a",
        "x-ms-request-id": "65ee4b4c-401e-003e-34ae-55379e000000",
>>>>>>> 994efc63
        "x-ms-version": "2019-12-12"
      },
      "ResponseBody": []
    },
    {
<<<<<<< HEAD
      "RequestUri": "https://login.microsoftonline.com/72f988bf-86f1-41af-91ab-2d7cd011db47/oauth2/v2.0/token",
      "RequestMethod": "POST",
      "RequestHeaders": {
        "Content-Length": "169",
        "Content-Type": "application/x-www-form-urlencoded",
        "traceparent": "00-82121b1967e530459c5fa4d84ef51068-2c5ae512e206014b-00",
        "User-Agent": [
          "azsdk-net-Identity/1.1.1",
          "(.NET Core 4.6.28325.01; Microsoft Windows 10.0.18362 )"
        ],
        "x-ms-client-request-id": "6c01cd5e891aca30803a37aa506d126e",
        "x-ms-return-client-request-id": "true"
      },
      "RequestBody": "response_type=token\u0026grant_type=client_credentials\u0026client_id=68390a19-a643-458b-b726-408abf67b4fc\u0026client_secret=Sanitized\u0026scope=https%3A%2F%2Fstorage.azure.com%2F.default",
      "StatusCode": 200,
      "ResponseHeaders": {
        "Cache-Control": "no-store, no-cache",
        "Content-Length": "92",
        "Content-Type": "application/json; charset=utf-8",
        "Date": "Fri, 03 Apr 2020 21:04:22 GMT",
        "Expires": "-1",
        "P3P": "CP=\u0022DSP CUR OTPi IND OTRi ONL FIN\u0022",
        "Pragma": "no-cache",
        "Set-Cookie": [
          "fpc=AreKHrHUL65MgPNbv-hfPPDeSEc1AgAAAM-bGdYOAAAA; expires=Sun, 03-May-2020 21:04:22 GMT; path=/; secure; HttpOnly; SameSite=None",
          "x-ms-gateway-slice=prod; path=/; SameSite=None; secure; HttpOnly",
          "stsservicecookie=ests; path=/; secure; HttpOnly; SameSite=None"
        ],
        "Strict-Transport-Security": "max-age=31536000; includeSubDomains",
        "X-Content-Type-Options": "nosniff",
        "x-ms-ests-server": "2.1.10321.6 - SAN ProdSlices",
        "x-ms-request-id": "05249330-46cd-4ae1-aa48-89f0fbc20800"
      },
      "ResponseBody": {
        "token_type": "Bearer",
        "expires_in": 86399,
        "ext_expires_in": 86399,
        "access_token": "Sanitized"
      }
    },
    {
      "RequestUri": "https://seannsecanary.blob.core.windows.net/test-filesystem-b042e9e3-b397-df6c-abfd-0595e864dc9f?restype=container",
      "RequestMethod": "GET",
      "RequestHeaders": {
        "Authorization": "Sanitized",
        "traceparent": "00-82121b1967e530459c5fa4d84ef51068-944a2310f9f58d46-00",
        "User-Agent": [
          "azsdk-net-Storage.Files.DataLake/12.1.0-dev.20200403.1",
          "(.NET Core 4.6.28325.01; Microsoft Windows 10.0.18362 )"
=======
      "RequestUri": "https://storagedotnetdatalake.blob.core.windows.net/test-filesystem-4b79403c-1296-95fc-e526-26a4e789726e?restype=container",
      "RequestMethod": "GET",
      "RequestHeaders": {
        "Authorization": "Sanitized",
        "traceparent": "00-d13d083aa6885442b88ccf3f187ba85d-7750455fed92e84d-00",
        "User-Agent": [
          "azsdk-net-Storage.Files.DataLake/12.3.0-dev.20200708.1",
          "(.NET Core 4.6.28928.01; Microsoft Windows 10.0.18363 )"
>>>>>>> 994efc63
        ],
        "x-ms-client-request-id": "1c9b1b8b-57fc-c2d3-a632-a5f319404f66",
        "x-ms-return-client-request-id": "true",
        "x-ms-version": "2019-12-12"
      },
      "RequestBody": null,
      "StatusCode": 200,
      "ResponseHeaders": {
        "Content-Length": "0",
<<<<<<< HEAD
        "Date": "Fri, 03 Apr 2020 21:04:22 GMT",
        "ETag": "\u00220x8D7D812957E6FF8\u0022",
        "Last-Modified": "Fri, 03 Apr 2020 21:04:22 GMT",
=======
        "Date": "Thu, 09 Jul 2020 05:05:46 GMT",
        "ETag": "\u00220x8D823C5BD6DA208\u0022",
        "Last-Modified": "Thu, 09 Jul 2020 05:05:46 GMT",
>>>>>>> 994efc63
        "Server": [
          "Windows-Azure-Blob/1.0",
          "Microsoft-HTTPAPI/2.0"
        ],
        "x-ms-client-request-id": "1c9b1b8b-57fc-c2d3-a632-a5f319404f66",
        "x-ms-default-encryption-scope": "$account-encryption-key",
        "x-ms-deny-encryption-scope-override": "false",
        "x-ms-has-immutability-policy": "false",
        "x-ms-has-legal-hold": "false",
        "x-ms-lease-state": "available",
        "x-ms-lease-status": "unlocked",
<<<<<<< HEAD
        "x-ms-request-id": "128125a7-601e-002f-73fb-09406b000000",
=======
        "x-ms-request-id": "244785b2-601e-00e5-12ae-559348000000",
>>>>>>> 994efc63
        "x-ms-version": "2019-12-12"
      },
      "ResponseBody": []
    },
    {
<<<<<<< HEAD
      "RequestUri": "http://seannsecanary.blob.core.windows.net/test-filesystem-b042e9e3-b397-df6c-abfd-0595e864dc9f?restype=container",
      "RequestMethod": "DELETE",
      "RequestHeaders": {
        "Authorization": "Sanitized",
        "traceparent": "00-6b6605bcc97b4944aa7f72ad70c690c3-97dd28e609c6cd4f-00",
        "User-Agent": [
          "azsdk-net-Storage.Files.DataLake/12.1.0-dev.20200403.1",
          "(.NET Core 4.6.28325.01; Microsoft Windows 10.0.18362 )"
        ],
        "x-ms-client-request-id": "92541084-08a8-5b25-b6ea-50690430fcad",
        "x-ms-date": "Fri, 03 Apr 2020 21:04:24 GMT",
=======
      "RequestUri": "https://storagedotnetdatalake.blob.core.windows.net/test-filesystem-4b79403c-1296-95fc-e526-26a4e789726e?restype=container",
      "RequestMethod": "DELETE",
      "RequestHeaders": {
        "Authorization": "Sanitized",
        "traceparent": "00-fb8432d4a380b94f94ee9158fc910736-fcc7172c330aec41-00",
        "User-Agent": [
          "azsdk-net-Storage.Files.DataLake/12.3.0-dev.20200708.1",
          "(.NET Core 4.6.28928.01; Microsoft Windows 10.0.18363 )"
        ],
        "x-ms-client-request-id": "cd470a28-8c30-1c8d-afe1-6c726c3d03ec",
        "x-ms-date": "Thu, 09 Jul 2020 05:05:47 GMT",
>>>>>>> 994efc63
        "x-ms-return-client-request-id": "true",
        "x-ms-version": "2019-12-12"
      },
      "RequestBody": null,
      "StatusCode": 202,
      "ResponseHeaders": {
        "Content-Length": "0",
<<<<<<< HEAD
        "Date": "Fri, 03 Apr 2020 21:04:22 GMT",
=======
        "Date": "Thu, 09 Jul 2020 05:05:46 GMT",
>>>>>>> 994efc63
        "Server": [
          "Windows-Azure-Blob/1.0",
          "Microsoft-HTTPAPI/2.0"
        ],
<<<<<<< HEAD
        "x-ms-client-request-id": "92541084-08a8-5b25-b6ea-50690430fcad",
        "x-ms-request-id": "96228ee0-f01e-0012-02fb-093670000000",
=======
        "x-ms-client-request-id": "cd470a28-8c30-1c8d-afe1-6c726c3d03ec",
        "x-ms-request-id": "65ee4cb0-401e-003e-62ae-55379e000000",
>>>>>>> 994efc63
        "x-ms-version": "2019-12-12"
      },
      "ResponseBody": []
    }
  ],
  "Variables": {
<<<<<<< HEAD
    "RandomSeed": "1894927838",
    "Storage_TestConfigHierarchicalNamespace": "NamespaceTenant\nseannsecanary\nU2FuaXRpemVk\nhttp://seannsecanary.blob.core.windows.net\nhttp://seannsecanary.file.core.windows.net\nhttp://seannsecanary.queue.core.windows.net\nhttp://seannsecanary.table.core.windows.net\n\n\n\n\nhttp://seannsecanary-secondary.blob.core.windows.net\nhttp://seannsecanary-secondary.file.core.windows.net\nhttp://seannsecanary-secondary.queue.core.windows.net\nhttp://seannsecanary-secondary.table.core.windows.net\n68390a19-a643-458b-b726-408abf67b4fc\nSanitized\n72f988bf-86f1-41af-91ab-2d7cd011db47\nhttps://login.microsoftonline.com/\nCloud\nBlobEndpoint=http://seannsecanary.blob.core.windows.net/;QueueEndpoint=http://seannsecanary.queue.core.windows.net/;FileEndpoint=http://seannsecanary.file.core.windows.net/;BlobSecondaryEndpoint=http://seannsecanary-secondary.blob.core.windows.net/;QueueSecondaryEndpoint=http://seannsecanary-secondary.queue.core.windows.net/;FileSecondaryEndpoint=http://seannsecanary-secondary.file.core.windows.net/;AccountName=seannsecanary;AccountKey=Sanitized\n"
=======
    "RandomSeed": "108610301",
    "Storage_TestConfigHierarchicalNamespace": "NamespaceTenant\nstoragedotnetdatalake\nU2FuaXRpemVk\nhttps://storagedotnetdatalake.blob.core.windows.net\nhttps://storagedotnetdatalake.file.core.windows.net\nhttps://storagedotnetdatalake.queue.core.windows.net\nhttps://storagedotnetdatalake.table.core.windows.net\n\n\n\n\nhttps://storagedotnetdatalake-secondary.blob.core.windows.net\nhttps://storagedotnetdatalake-secondary.file.core.windows.net\nhttps://storagedotnetdatalake-secondary.queue.core.windows.net\nhttps://storagedotnetdatalake-secondary.table.core.windows.net\n183fee76-3bc8-488e-866f-b6562a249293\nSanitized\n72f988bf-86f1-41af-91ab-2d7cd011db47\nhttps://login.microsoftonline.com/\nCloud\nBlobEndpoint=https://storagedotnetdatalake.blob.core.windows.net/;QueueEndpoint=https://storagedotnetdatalake.queue.core.windows.net/;FileEndpoint=https://storagedotnetdatalake.file.core.windows.net/;BlobSecondaryEndpoint=https://storagedotnetdatalake-secondary.blob.core.windows.net/;QueueSecondaryEndpoint=https://storagedotnetdatalake-secondary.queue.core.windows.net/;FileSecondaryEndpoint=https://storagedotnetdatalake-secondary.file.core.windows.net/;AccountName=storagedotnetdatalake;AccountKey=Sanitized\n"
>>>>>>> 994efc63
  }
}<|MERGE_RESOLUTION|>--- conflicted
+++ resolved
@@ -1,19 +1,6 @@
 {
   "Entries": [
     {
-<<<<<<< HEAD
-      "RequestUri": "http://seannsecanary.blob.core.windows.net/test-filesystem-b042e9e3-b397-df6c-abfd-0595e864dc9f?restype=container",
-      "RequestMethod": "PUT",
-      "RequestHeaders": {
-        "Authorization": "Sanitized",
-        "traceparent": "00-b36fd006fbb8aa40841dea627979b066-91ce95d9101f0043-00",
-        "User-Agent": [
-          "azsdk-net-Storage.Files.DataLake/12.1.0-dev.20200403.1",
-          "(.NET Core 4.6.28325.01; Microsoft Windows 10.0.18362 )"
-        ],
-        "x-ms-client-request-id": "9fbf17e0-20c4-7221-18f2-664492238485",
-        "x-ms-date": "Fri, 03 Apr 2020 21:04:23 GMT",
-=======
       "RequestUri": "https://storagedotnetdatalake.blob.core.windows.net/test-filesystem-4b79403c-1296-95fc-e526-26a4e789726e?restype=container",
       "RequestMethod": "PUT",
       "RequestHeaders": {
@@ -25,7 +12,6 @@
         ],
         "x-ms-client-request-id": "1a8dca09-279b-492f-d135-06d2e9cba88a",
         "x-ms-date": "Thu, 09 Jul 2020 05:05:46 GMT",
->>>>>>> 994efc63
         "x-ms-return-client-request-id": "true",
         "x-ms-version": "2019-12-12"
       },
@@ -33,82 +19,20 @@
       "StatusCode": 201,
       "ResponseHeaders": {
         "Content-Length": "0",
-<<<<<<< HEAD
-        "Date": "Fri, 03 Apr 2020 21:04:22 GMT",
-        "ETag": "\u00220x8D7D812957E6FF8\u0022",
-        "Last-Modified": "Fri, 03 Apr 2020 21:04:22 GMT",
-=======
         "Date": "Thu, 09 Jul 2020 05:05:46 GMT",
         "ETag": "\u00220x8D823C5BD6DA208\u0022",
         "Last-Modified": "Thu, 09 Jul 2020 05:05:46 GMT",
->>>>>>> 994efc63
         "Server": [
           "Windows-Azure-Blob/1.0",
           "Microsoft-HTTPAPI/2.0"
         ],
-<<<<<<< HEAD
-        "x-ms-client-request-id": "9fbf17e0-20c4-7221-18f2-664492238485",
-        "x-ms-request-id": "96228e89-f01e-0012-37fb-093670000000",
-=======
         "x-ms-client-request-id": "1a8dca09-279b-492f-d135-06d2e9cba88a",
         "x-ms-request-id": "65ee4b4c-401e-003e-34ae-55379e000000",
->>>>>>> 994efc63
         "x-ms-version": "2019-12-12"
       },
       "ResponseBody": []
     },
     {
-<<<<<<< HEAD
-      "RequestUri": "https://login.microsoftonline.com/72f988bf-86f1-41af-91ab-2d7cd011db47/oauth2/v2.0/token",
-      "RequestMethod": "POST",
-      "RequestHeaders": {
-        "Content-Length": "169",
-        "Content-Type": "application/x-www-form-urlencoded",
-        "traceparent": "00-82121b1967e530459c5fa4d84ef51068-2c5ae512e206014b-00",
-        "User-Agent": [
-          "azsdk-net-Identity/1.1.1",
-          "(.NET Core 4.6.28325.01; Microsoft Windows 10.0.18362 )"
-        ],
-        "x-ms-client-request-id": "6c01cd5e891aca30803a37aa506d126e",
-        "x-ms-return-client-request-id": "true"
-      },
-      "RequestBody": "response_type=token\u0026grant_type=client_credentials\u0026client_id=68390a19-a643-458b-b726-408abf67b4fc\u0026client_secret=Sanitized\u0026scope=https%3A%2F%2Fstorage.azure.com%2F.default",
-      "StatusCode": 200,
-      "ResponseHeaders": {
-        "Cache-Control": "no-store, no-cache",
-        "Content-Length": "92",
-        "Content-Type": "application/json; charset=utf-8",
-        "Date": "Fri, 03 Apr 2020 21:04:22 GMT",
-        "Expires": "-1",
-        "P3P": "CP=\u0022DSP CUR OTPi IND OTRi ONL FIN\u0022",
-        "Pragma": "no-cache",
-        "Set-Cookie": [
-          "fpc=AreKHrHUL65MgPNbv-hfPPDeSEc1AgAAAM-bGdYOAAAA; expires=Sun, 03-May-2020 21:04:22 GMT; path=/; secure; HttpOnly; SameSite=None",
-          "x-ms-gateway-slice=prod; path=/; SameSite=None; secure; HttpOnly",
-          "stsservicecookie=ests; path=/; secure; HttpOnly; SameSite=None"
-        ],
-        "Strict-Transport-Security": "max-age=31536000; includeSubDomains",
-        "X-Content-Type-Options": "nosniff",
-        "x-ms-ests-server": "2.1.10321.6 - SAN ProdSlices",
-        "x-ms-request-id": "05249330-46cd-4ae1-aa48-89f0fbc20800"
-      },
-      "ResponseBody": {
-        "token_type": "Bearer",
-        "expires_in": 86399,
-        "ext_expires_in": 86399,
-        "access_token": "Sanitized"
-      }
-    },
-    {
-      "RequestUri": "https://seannsecanary.blob.core.windows.net/test-filesystem-b042e9e3-b397-df6c-abfd-0595e864dc9f?restype=container",
-      "RequestMethod": "GET",
-      "RequestHeaders": {
-        "Authorization": "Sanitized",
-        "traceparent": "00-82121b1967e530459c5fa4d84ef51068-944a2310f9f58d46-00",
-        "User-Agent": [
-          "azsdk-net-Storage.Files.DataLake/12.1.0-dev.20200403.1",
-          "(.NET Core 4.6.28325.01; Microsoft Windows 10.0.18362 )"
-=======
       "RequestUri": "https://storagedotnetdatalake.blob.core.windows.net/test-filesystem-4b79403c-1296-95fc-e526-26a4e789726e?restype=container",
       "RequestMethod": "GET",
       "RequestHeaders": {
@@ -117,7 +41,6 @@
         "User-Agent": [
           "azsdk-net-Storage.Files.DataLake/12.3.0-dev.20200708.1",
           "(.NET Core 4.6.28928.01; Microsoft Windows 10.0.18363 )"
->>>>>>> 994efc63
         ],
         "x-ms-client-request-id": "1c9b1b8b-57fc-c2d3-a632-a5f319404f66",
         "x-ms-return-client-request-id": "true",
@@ -127,15 +50,9 @@
       "StatusCode": 200,
       "ResponseHeaders": {
         "Content-Length": "0",
-<<<<<<< HEAD
-        "Date": "Fri, 03 Apr 2020 21:04:22 GMT",
-        "ETag": "\u00220x8D7D812957E6FF8\u0022",
-        "Last-Modified": "Fri, 03 Apr 2020 21:04:22 GMT",
-=======
         "Date": "Thu, 09 Jul 2020 05:05:46 GMT",
         "ETag": "\u00220x8D823C5BD6DA208\u0022",
         "Last-Modified": "Thu, 09 Jul 2020 05:05:46 GMT",
->>>>>>> 994efc63
         "Server": [
           "Windows-Azure-Blob/1.0",
           "Microsoft-HTTPAPI/2.0"
@@ -147,29 +64,12 @@
         "x-ms-has-legal-hold": "false",
         "x-ms-lease-state": "available",
         "x-ms-lease-status": "unlocked",
-<<<<<<< HEAD
-        "x-ms-request-id": "128125a7-601e-002f-73fb-09406b000000",
-=======
         "x-ms-request-id": "244785b2-601e-00e5-12ae-559348000000",
->>>>>>> 994efc63
         "x-ms-version": "2019-12-12"
       },
       "ResponseBody": []
     },
     {
-<<<<<<< HEAD
-      "RequestUri": "http://seannsecanary.blob.core.windows.net/test-filesystem-b042e9e3-b397-df6c-abfd-0595e864dc9f?restype=container",
-      "RequestMethod": "DELETE",
-      "RequestHeaders": {
-        "Authorization": "Sanitized",
-        "traceparent": "00-6b6605bcc97b4944aa7f72ad70c690c3-97dd28e609c6cd4f-00",
-        "User-Agent": [
-          "azsdk-net-Storage.Files.DataLake/12.1.0-dev.20200403.1",
-          "(.NET Core 4.6.28325.01; Microsoft Windows 10.0.18362 )"
-        ],
-        "x-ms-client-request-id": "92541084-08a8-5b25-b6ea-50690430fcad",
-        "x-ms-date": "Fri, 03 Apr 2020 21:04:24 GMT",
-=======
       "RequestUri": "https://storagedotnetdatalake.blob.core.windows.net/test-filesystem-4b79403c-1296-95fc-e526-26a4e789726e?restype=container",
       "RequestMethod": "DELETE",
       "RequestHeaders": {
@@ -181,7 +81,6 @@
         ],
         "x-ms-client-request-id": "cd470a28-8c30-1c8d-afe1-6c726c3d03ec",
         "x-ms-date": "Thu, 09 Jul 2020 05:05:47 GMT",
->>>>>>> 994efc63
         "x-ms-return-client-request-id": "true",
         "x-ms-version": "2019-12-12"
       },
@@ -189,34 +88,20 @@
       "StatusCode": 202,
       "ResponseHeaders": {
         "Content-Length": "0",
-<<<<<<< HEAD
-        "Date": "Fri, 03 Apr 2020 21:04:22 GMT",
-=======
         "Date": "Thu, 09 Jul 2020 05:05:46 GMT",
->>>>>>> 994efc63
         "Server": [
           "Windows-Azure-Blob/1.0",
           "Microsoft-HTTPAPI/2.0"
         ],
-<<<<<<< HEAD
-        "x-ms-client-request-id": "92541084-08a8-5b25-b6ea-50690430fcad",
-        "x-ms-request-id": "96228ee0-f01e-0012-02fb-093670000000",
-=======
         "x-ms-client-request-id": "cd470a28-8c30-1c8d-afe1-6c726c3d03ec",
         "x-ms-request-id": "65ee4cb0-401e-003e-62ae-55379e000000",
->>>>>>> 994efc63
         "x-ms-version": "2019-12-12"
       },
       "ResponseBody": []
     }
   ],
   "Variables": {
-<<<<<<< HEAD
-    "RandomSeed": "1894927838",
-    "Storage_TestConfigHierarchicalNamespace": "NamespaceTenant\nseannsecanary\nU2FuaXRpemVk\nhttp://seannsecanary.blob.core.windows.net\nhttp://seannsecanary.file.core.windows.net\nhttp://seannsecanary.queue.core.windows.net\nhttp://seannsecanary.table.core.windows.net\n\n\n\n\nhttp://seannsecanary-secondary.blob.core.windows.net\nhttp://seannsecanary-secondary.file.core.windows.net\nhttp://seannsecanary-secondary.queue.core.windows.net\nhttp://seannsecanary-secondary.table.core.windows.net\n68390a19-a643-458b-b726-408abf67b4fc\nSanitized\n72f988bf-86f1-41af-91ab-2d7cd011db47\nhttps://login.microsoftonline.com/\nCloud\nBlobEndpoint=http://seannsecanary.blob.core.windows.net/;QueueEndpoint=http://seannsecanary.queue.core.windows.net/;FileEndpoint=http://seannsecanary.file.core.windows.net/;BlobSecondaryEndpoint=http://seannsecanary-secondary.blob.core.windows.net/;QueueSecondaryEndpoint=http://seannsecanary-secondary.queue.core.windows.net/;FileSecondaryEndpoint=http://seannsecanary-secondary.file.core.windows.net/;AccountName=seannsecanary;AccountKey=Sanitized\n"
-=======
     "RandomSeed": "108610301",
     "Storage_TestConfigHierarchicalNamespace": "NamespaceTenant\nstoragedotnetdatalake\nU2FuaXRpemVk\nhttps://storagedotnetdatalake.blob.core.windows.net\nhttps://storagedotnetdatalake.file.core.windows.net\nhttps://storagedotnetdatalake.queue.core.windows.net\nhttps://storagedotnetdatalake.table.core.windows.net\n\n\n\n\nhttps://storagedotnetdatalake-secondary.blob.core.windows.net\nhttps://storagedotnetdatalake-secondary.file.core.windows.net\nhttps://storagedotnetdatalake-secondary.queue.core.windows.net\nhttps://storagedotnetdatalake-secondary.table.core.windows.net\n183fee76-3bc8-488e-866f-b6562a249293\nSanitized\n72f988bf-86f1-41af-91ab-2d7cd011db47\nhttps://login.microsoftonline.com/\nCloud\nBlobEndpoint=https://storagedotnetdatalake.blob.core.windows.net/;QueueEndpoint=https://storagedotnetdatalake.queue.core.windows.net/;FileEndpoint=https://storagedotnetdatalake.file.core.windows.net/;BlobSecondaryEndpoint=https://storagedotnetdatalake-secondary.blob.core.windows.net/;QueueSecondaryEndpoint=https://storagedotnetdatalake-secondary.queue.core.windows.net/;FileSecondaryEndpoint=https://storagedotnetdatalake-secondary.file.core.windows.net/;AccountName=storagedotnetdatalake;AccountKey=Sanitized\n"
->>>>>>> 994efc63
   }
 }