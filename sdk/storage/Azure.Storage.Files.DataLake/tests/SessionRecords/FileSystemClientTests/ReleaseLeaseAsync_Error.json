--- conflicted
+++ resolved
@@ -29,11 +29,7 @@
         ],
         "x-ms-client-request-id": "8d926bc6-a2ca-0e6f-997b-a62ab3305f18",
         "x-ms-error-code": "ContainerNotFound",
-<<<<<<< HEAD
-        "x-ms-request-id": "0509164a-b01e-002c-2c39-f37e94000000",
-=======
         "x-ms-request-id": "962297a4-f01e-0012-07fb-093670000000",
->>>>>>> 8d420312
         "x-ms-version": "2019-12-12"
       },
       "ResponseBody": [
