{
  "Entries": [
    {
<<<<<<< HEAD
      "RequestUri": "http://seannsecanary.blob.core.windows.net/test-filesystem-e40cf695-18ce-5364-7848-9c4e4eee8ef6?restype=container",
      "RequestMethod": "PUT",
      "RequestHeaders": {
        "Authorization": "Sanitized",
        "traceparent": "00-6f9afe0e66621d4fab42deee23549ade-673f7c9d383b374e-00",
        "User-Agent": [
          "azsdk-net-Storage.Files.DataLake/12.1.0-dev.20200403.1",
          "(.NET Core 4.6.28325.01; Microsoft Windows 10.0.18362 )"
        ],
        "x-ms-client-request-id": "3716bca3-5f1d-9445-0a5e-826bbd17d605",
        "x-ms-date": "Fri, 03 Apr 2020 21:25:12 GMT",
=======
      "RequestUri": "https://seanmccdfsca2.blob.core.windows.net/test-filesystem-e40cf695-18ce-5364-7848-9c4e4eee8ef6?restype=container",
      "RequestMethod": "PUT",
      "RequestHeaders": {
        "Authorization": "Sanitized",
        "traceparent": "00-ebfd05b735c8d24db65de769e8bb74c5-82b706df58676e47-00",
        "User-Agent": [
          "azsdk-net-Storage.Files.DataLake/12.3.0-dev.20200701.1",
          "(.NET Core 4.6.28801.04; Microsoft Windows 10.0.18362 )"
        ],
        "x-ms-client-request-id": "3716bca3-5f1d-9445-0a5e-826bbd17d605",
        "x-ms-date": "Wed, 01 Jul 2020 22:08:45 GMT",
>>>>>>> 994efc63
        "x-ms-return-client-request-id": "true",
        "x-ms-version": "2019-12-12"
      },
      "RequestBody": null,
      "StatusCode": 201,
      "ResponseHeaders": {
        "Content-Length": "0",
<<<<<<< HEAD
        "Date": "Fri, 03 Apr 2020 21:25:10 GMT",
        "ETag": "\u00220x8D7D8157D6A2302\u0022",
        "Last-Modified": "Fri, 03 Apr 2020 21:25:10 GMT",
=======
        "Date": "Wed, 01 Jul 2020 22:08:44 GMT",
        "ETag": "\u00220x8D81E0B524EB5BD\u0022",
        "Last-Modified": "Wed, 01 Jul 2020 22:08:44 GMT",
>>>>>>> 994efc63
        "Server": [
          "Windows-Azure-Blob/1.0",
          "Microsoft-HTTPAPI/2.0"
        ],
        "x-ms-client-request-id": "3716bca3-5f1d-9445-0a5e-826bbd17d605",
<<<<<<< HEAD
        "x-ms-request-id": "97d0a6f1-801e-006a-0dfe-099588000000",
=======
        "x-ms-request-id": "31187db1-201e-0039-19f4-4f6a9e000000",
>>>>>>> 994efc63
        "x-ms-version": "2019-12-12"
      },
      "ResponseBody": []
    },
    {
<<<<<<< HEAD
      "RequestUri": "http://seannsecanary.blob.core.windows.net/test-filesystem-e40cf695-18ce-5364-7848-9c4e4eee8ef6?restype=container",
      "RequestMethod": "GET",
      "RequestHeaders": {
        "traceparent": "00-e3340db8bf37784b9232f47ae31012d8-8e308369e2bc4343-00",
        "User-Agent": [
          "azsdk-net-Storage.Files.DataLake/12.1.0-dev.20200403.1",
          "(.NET Core 4.6.28325.01; Microsoft Windows 10.0.18362 )"
=======
      "RequestUri": "https://seanmccdfsca2.blob.core.windows.net/test-filesystem-e40cf695-18ce-5364-7848-9c4e4eee8ef6?restype=container",
      "RequestMethod": "GET",
      "RequestHeaders": {
        "traceparent": "00-8c44b4945cebfa44bf4a1be2f86f0d2e-387d6d0445578542-00",
        "User-Agent": [
          "azsdk-net-Storage.Files.DataLake/12.3.0-dev.20200701.1",
          "(.NET Core 4.6.28801.04; Microsoft Windows 10.0.18362 )"
>>>>>>> 994efc63
        ],
        "x-ms-client-request-id": "91aaca9f-56d8-fed8-0cb3-14f348af9eb4",
        "x-ms-return-client-request-id": "true",
        "x-ms-version": "2019-12-12"
      },
      "RequestBody": null,
      "StatusCode": 401,
      "ResponseHeaders": {
        "Content-Length": "302",
        "Content-Type": "application/xml",
<<<<<<< HEAD
        "Date": "Fri, 03 Apr 2020 21:25:10 GMT",
=======
        "Date": "Wed, 01 Jul 2020 22:08:44 GMT",
>>>>>>> 994efc63
        "Server": [
          "Windows-Azure-Blob/1.0",
          "Microsoft-HTTPAPI/2.0"
        ],
        "WWW-Authenticate": "Bearer authorization_uri=https://login.microsoftonline.com/72f988bf-86f1-41af-91ab-2d7cd011db47/oauth2/authorize resource_id=https://storage.azure.com",
        "x-ms-client-request-id": "91aaca9f-56d8-fed8-0cb3-14f348af9eb4",
<<<<<<< HEAD
        "x-ms-error-code": "ResourceNotFound",
        "x-ms-request-id": "97d0a71f-801e-006a-33fe-099588000000",
        "x-ms-version": "2019-12-12"
      },
      "ResponseBody": [
        "\uFEFF\u003C?xml version=\u00221.0\u0022 encoding=\u0022utf-8\u0022?\u003E\u003CError\u003E\u003CCode\u003EResourceNotFound\u003C/Code\u003E\u003CMessage\u003EThe specified resource does not exist.\n",
        "RequestId:97d0a71f-801e-006a-33fe-099588000000\n",
        "Time:2020-04-03T21:25:11.0538194Z\u003C/Message\u003E\u003C/Error\u003E"
      ]
    },
    {
      "RequestUri": "http://seannsecanary.blob.core.windows.net/test-filesystem-e40cf695-18ce-5364-7848-9c4e4eee8ef6?restype=container",
      "RequestMethod": "DELETE",
      "RequestHeaders": {
        "Authorization": "Sanitized",
        "traceparent": "00-10fb4757d020d14b991be8f89b031f3c-4518964825a9144a-00",
        "User-Agent": [
          "azsdk-net-Storage.Files.DataLake/12.1.0-dev.20200403.1",
          "(.NET Core 4.6.28325.01; Microsoft Windows 10.0.18362 )"
        ],
        "x-ms-client-request-id": "f3cb86c1-446c-442c-5a6d-34a0eda9822c",
        "x-ms-date": "Fri, 03 Apr 2020 21:25:12 GMT",
=======
        "x-ms-error-code": "NoAuthenticationInformation",
        "x-ms-request-id": "7bc32e7c-c01e-000e-1ef4-4fb832000000",
        "x-ms-version": "2019-12-12"
      },
      "ResponseBody": [
        "\uFEFF\u003C?xml version=\u00221.0\u0022 encoding=\u0022utf-8\u0022?\u003E\u003CError\u003E\u003CCode\u003ENoAuthenticationInformation\u003C/Code\u003E\u003CMessage\u003EServer failed to authenticate the request. Please refer to the information in the www-authenticate header.\n",
        "RequestId:7bc32e7c-c01e-000e-1ef4-4fb832000000\n",
        "Time:2020-07-01T22:08:44.9234465Z\u003C/Message\u003E\u003C/Error\u003E"
      ]
    },
    {
      "RequestUri": "https://seanmccdfsca2.blob.core.windows.net/test-filesystem-e40cf695-18ce-5364-7848-9c4e4eee8ef6?restype=container",
      "RequestMethod": "DELETE",
      "RequestHeaders": {
        "Authorization": "Sanitized",
        "traceparent": "00-b31e318fea51524289675d42d3d4232e-1dd90e3bfa540942-00",
        "User-Agent": [
          "azsdk-net-Storage.Files.DataLake/12.3.0-dev.20200701.1",
          "(.NET Core 4.6.28801.04; Microsoft Windows 10.0.18362 )"
        ],
        "x-ms-client-request-id": "f3cb86c1-446c-442c-5a6d-34a0eda9822c",
        "x-ms-date": "Wed, 01 Jul 2020 22:08:46 GMT",
>>>>>>> 994efc63
        "x-ms-return-client-request-id": "true",
        "x-ms-version": "2019-12-12"
      },
      "RequestBody": null,
      "StatusCode": 202,
      "ResponseHeaders": {
        "Content-Length": "0",
<<<<<<< HEAD
        "Date": "Fri, 03 Apr 2020 21:25:10 GMT",
=======
        "Date": "Wed, 01 Jul 2020 22:08:44 GMT",
>>>>>>> 994efc63
        "Server": [
          "Windows-Azure-Blob/1.0",
          "Microsoft-HTTPAPI/2.0"
        ],
        "x-ms-client-request-id": "f3cb86c1-446c-442c-5a6d-34a0eda9822c",
<<<<<<< HEAD
        "x-ms-request-id": "97d0a733-801e-006a-45fe-099588000000",
=======
        "x-ms-request-id": "7bc32ea9-c01e-000e-43f4-4fb832000000",
>>>>>>> 994efc63
        "x-ms-version": "2019-12-12"
      },
      "ResponseBody": []
    }
  ],
  "Variables": {
    "RandomSeed": "529510388",
<<<<<<< HEAD
    "Storage_TestConfigHierarchicalNamespace": "NamespaceTenant\nseannsecanary\nU2FuaXRpemVk\nhttp://seannsecanary.blob.core.windows.net\nhttp://seannsecanary.file.core.windows.net\nhttp://seannsecanary.queue.core.windows.net\nhttp://seannsecanary.table.core.windows.net\n\n\n\n\nhttp://seannsecanary-secondary.blob.core.windows.net\nhttp://seannsecanary-secondary.file.core.windows.net\nhttp://seannsecanary-secondary.queue.core.windows.net\nhttp://seannsecanary-secondary.table.core.windows.net\n68390a19-a643-458b-b726-408abf67b4fc\nSanitized\n72f988bf-86f1-41af-91ab-2d7cd011db47\nhttps://login.microsoftonline.com/\nCloud\nBlobEndpoint=http://seannsecanary.blob.core.windows.net/;QueueEndpoint=http://seannsecanary.queue.core.windows.net/;FileEndpoint=http://seannsecanary.file.core.windows.net/;BlobSecondaryEndpoint=http://seannsecanary-secondary.blob.core.windows.net/;QueueSecondaryEndpoint=http://seannsecanary-secondary.queue.core.windows.net/;FileSecondaryEndpoint=http://seannsecanary-secondary.file.core.windows.net/;AccountName=seannsecanary;AccountKey=Sanitized\n"
=======
    "Storage_TestConfigHierarchicalNamespace": "NamespaceTenant\nseanmccdfsca2\nU2FuaXRpemVk\nhttps://seanmccdfsca2.blob.core.windows.net\nhttps://seanmccdfsca2.file.core.windows.net\nhttps://seanmccdfsca2.queue.core.windows.net\nhttps://seanmccdfsca2.table.core.windows.net\n\n\n\n\nhttps://seanmccdfsca2-secondary.blob.core.windows.net\nhttps://seanmccdfsca2-secondary.file.core.windows.net\nhttps://seanmccdfsca2-secondary.queue.core.windows.net\nhttps://seanmccdfsca2-secondary.table.core.windows.net\n68390a19-a643-458b-b726-408abf67b4fc\nSanitized\n72f988bf-86f1-41af-91ab-2d7cd011db47\nhttps://login.microsoftonline.com/\nCloud\nBlobEndpoint=https://seanmccdfsca2.blob.core.windows.net/;QueueEndpoint=https://seanmccdfsca2.queue.core.windows.net/;FileEndpoint=https://seanmccdfsca2.file.core.windows.net/;BlobSecondaryEndpoint=https://seanmccdfsca2-secondary.blob.core.windows.net/;QueueSecondaryEndpoint=https://seanmccdfsca2-secondary.queue.core.windows.net/;FileSecondaryEndpoint=https://seanmccdfsca2-secondary.file.core.windows.net/;AccountName=seanmccdfsca2;AccountKey=Sanitized\n"
>>>>>>> 994efc63
  }
}<|MERGE_RESOLUTION|>--- conflicted
+++ resolved
@@ -1,19 +1,6 @@
 {
   "Entries": [
     {
-<<<<<<< HEAD
-      "RequestUri": "http://seannsecanary.blob.core.windows.net/test-filesystem-e40cf695-18ce-5364-7848-9c4e4eee8ef6?restype=container",
-      "RequestMethod": "PUT",
-      "RequestHeaders": {
-        "Authorization": "Sanitized",
-        "traceparent": "00-6f9afe0e66621d4fab42deee23549ade-673f7c9d383b374e-00",
-        "User-Agent": [
-          "azsdk-net-Storage.Files.DataLake/12.1.0-dev.20200403.1",
-          "(.NET Core 4.6.28325.01; Microsoft Windows 10.0.18362 )"
-        ],
-        "x-ms-client-request-id": "3716bca3-5f1d-9445-0a5e-826bbd17d605",
-        "x-ms-date": "Fri, 03 Apr 2020 21:25:12 GMT",
-=======
       "RequestUri": "https://seanmccdfsca2.blob.core.windows.net/test-filesystem-e40cf695-18ce-5364-7848-9c4e4eee8ef6?restype=container",
       "RequestMethod": "PUT",
       "RequestHeaders": {
@@ -25,7 +12,6 @@
         ],
         "x-ms-client-request-id": "3716bca3-5f1d-9445-0a5e-826bbd17d605",
         "x-ms-date": "Wed, 01 Jul 2020 22:08:45 GMT",
->>>>>>> 994efc63
         "x-ms-return-client-request-id": "true",
         "x-ms-version": "2019-12-12"
       },
@@ -33,39 +19,20 @@
       "StatusCode": 201,
       "ResponseHeaders": {
         "Content-Length": "0",
-<<<<<<< HEAD
-        "Date": "Fri, 03 Apr 2020 21:25:10 GMT",
-        "ETag": "\u00220x8D7D8157D6A2302\u0022",
-        "Last-Modified": "Fri, 03 Apr 2020 21:25:10 GMT",
-=======
         "Date": "Wed, 01 Jul 2020 22:08:44 GMT",
         "ETag": "\u00220x8D81E0B524EB5BD\u0022",
         "Last-Modified": "Wed, 01 Jul 2020 22:08:44 GMT",
->>>>>>> 994efc63
         "Server": [
           "Windows-Azure-Blob/1.0",
           "Microsoft-HTTPAPI/2.0"
         ],
         "x-ms-client-request-id": "3716bca3-5f1d-9445-0a5e-826bbd17d605",
-<<<<<<< HEAD
-        "x-ms-request-id": "97d0a6f1-801e-006a-0dfe-099588000000",
-=======
         "x-ms-request-id": "31187db1-201e-0039-19f4-4f6a9e000000",
->>>>>>> 994efc63
         "x-ms-version": "2019-12-12"
       },
       "ResponseBody": []
     },
     {
-<<<<<<< HEAD
-      "RequestUri": "http://seannsecanary.blob.core.windows.net/test-filesystem-e40cf695-18ce-5364-7848-9c4e4eee8ef6?restype=container",
-      "RequestMethod": "GET",
-      "RequestHeaders": {
-        "traceparent": "00-e3340db8bf37784b9232f47ae31012d8-8e308369e2bc4343-00",
-        "User-Agent": [
-          "azsdk-net-Storage.Files.DataLake/12.1.0-dev.20200403.1",
-          "(.NET Core 4.6.28325.01; Microsoft Windows 10.0.18362 )"
-=======
       "RequestUri": "https://seanmccdfsca2.blob.core.windows.net/test-filesystem-e40cf695-18ce-5364-7848-9c4e4eee8ef6?restype=container",
       "RequestMethod": "GET",
       "RequestHeaders": {
@@ -73,7 +40,6 @@
         "User-Agent": [
           "azsdk-net-Storage.Files.DataLake/12.3.0-dev.20200701.1",
           "(.NET Core 4.6.28801.04; Microsoft Windows 10.0.18362 )"
->>>>>>> 994efc63
         ],
         "x-ms-client-request-id": "91aaca9f-56d8-fed8-0cb3-14f348af9eb4",
         "x-ms-return-client-request-id": "true",
@@ -84,41 +50,13 @@
       "ResponseHeaders": {
         "Content-Length": "302",
         "Content-Type": "application/xml",
-<<<<<<< HEAD
-        "Date": "Fri, 03 Apr 2020 21:25:10 GMT",
-=======
         "Date": "Wed, 01 Jul 2020 22:08:44 GMT",
->>>>>>> 994efc63
         "Server": [
           "Windows-Azure-Blob/1.0",
           "Microsoft-HTTPAPI/2.0"
         ],
         "WWW-Authenticate": "Bearer authorization_uri=https://login.microsoftonline.com/72f988bf-86f1-41af-91ab-2d7cd011db47/oauth2/authorize resource_id=https://storage.azure.com",
         "x-ms-client-request-id": "91aaca9f-56d8-fed8-0cb3-14f348af9eb4",
-<<<<<<< HEAD
-        "x-ms-error-code": "ResourceNotFound",
-        "x-ms-request-id": "97d0a71f-801e-006a-33fe-099588000000",
-        "x-ms-version": "2019-12-12"
-      },
-      "ResponseBody": [
-        "\uFEFF\u003C?xml version=\u00221.0\u0022 encoding=\u0022utf-8\u0022?\u003E\u003CError\u003E\u003CCode\u003EResourceNotFound\u003C/Code\u003E\u003CMessage\u003EThe specified resource does not exist.\n",
-        "RequestId:97d0a71f-801e-006a-33fe-099588000000\n",
-        "Time:2020-04-03T21:25:11.0538194Z\u003C/Message\u003E\u003C/Error\u003E"
-      ]
-    },
-    {
-      "RequestUri": "http://seannsecanary.blob.core.windows.net/test-filesystem-e40cf695-18ce-5364-7848-9c4e4eee8ef6?restype=container",
-      "RequestMethod": "DELETE",
-      "RequestHeaders": {
-        "Authorization": "Sanitized",
-        "traceparent": "00-10fb4757d020d14b991be8f89b031f3c-4518964825a9144a-00",
-        "User-Agent": [
-          "azsdk-net-Storage.Files.DataLake/12.1.0-dev.20200403.1",
-          "(.NET Core 4.6.28325.01; Microsoft Windows 10.0.18362 )"
-        ],
-        "x-ms-client-request-id": "f3cb86c1-446c-442c-5a6d-34a0eda9822c",
-        "x-ms-date": "Fri, 03 Apr 2020 21:25:12 GMT",
-=======
         "x-ms-error-code": "NoAuthenticationInformation",
         "x-ms-request-id": "7bc32e7c-c01e-000e-1ef4-4fb832000000",
         "x-ms-version": "2019-12-12"
@@ -141,7 +79,6 @@
         ],
         "x-ms-client-request-id": "f3cb86c1-446c-442c-5a6d-34a0eda9822c",
         "x-ms-date": "Wed, 01 Jul 2020 22:08:46 GMT",
->>>>>>> 994efc63
         "x-ms-return-client-request-id": "true",
         "x-ms-version": "2019-12-12"
       },
@@ -149,21 +86,13 @@
       "StatusCode": 202,
       "ResponseHeaders": {
         "Content-Length": "0",
-<<<<<<< HEAD
-        "Date": "Fri, 03 Apr 2020 21:25:10 GMT",
-=======
         "Date": "Wed, 01 Jul 2020 22:08:44 GMT",
->>>>>>> 994efc63
         "Server": [
           "Windows-Azure-Blob/1.0",
           "Microsoft-HTTPAPI/2.0"
         ],
         "x-ms-client-request-id": "f3cb86c1-446c-442c-5a6d-34a0eda9822c",
-<<<<<<< HEAD
-        "x-ms-request-id": "97d0a733-801e-006a-45fe-099588000000",
-=======
         "x-ms-request-id": "7bc32ea9-c01e-000e-43f4-4fb832000000",
->>>>>>> 994efc63
         "x-ms-version": "2019-12-12"
       },
       "ResponseBody": []
@@ -171,10 +100,6 @@
   ],
   "Variables": {
     "RandomSeed": "529510388",
-<<<<<<< HEAD
-    "Storage_TestConfigHierarchicalNamespace": "NamespaceTenant\nseannsecanary\nU2FuaXRpemVk\nhttp://seannsecanary.blob.core.windows.net\nhttp://seannsecanary.file.core.windows.net\nhttp://seannsecanary.queue.core.windows.net\nhttp://seannsecanary.table.core.windows.net\n\n\n\n\nhttp://seannsecanary-secondary.blob.core.windows.net\nhttp://seannsecanary-secondary.file.core.windows.net\nhttp://seannsecanary-secondary.queue.core.windows.net\nhttp://seannsecanary-secondary.table.core.windows.net\n68390a19-a643-458b-b726-408abf67b4fc\nSanitized\n72f988bf-86f1-41af-91ab-2d7cd011db47\nhttps://login.microsoftonline.com/\nCloud\nBlobEndpoint=http://seannsecanary.blob.core.windows.net/;QueueEndpoint=http://seannsecanary.queue.core.windows.net/;FileEndpoint=http://seannsecanary.file.core.windows.net/;BlobSecondaryEndpoint=http://seannsecanary-secondary.blob.core.windows.net/;QueueSecondaryEndpoint=http://seannsecanary-secondary.queue.core.windows.net/;FileSecondaryEndpoint=http://seannsecanary-secondary.file.core.windows.net/;AccountName=seannsecanary;AccountKey=Sanitized\n"
-=======
     "Storage_TestConfigHierarchicalNamespace": "NamespaceTenant\nseanmccdfsca2\nU2FuaXRpemVk\nhttps://seanmccdfsca2.blob.core.windows.net\nhttps://seanmccdfsca2.file.core.windows.net\nhttps://seanmccdfsca2.queue.core.windows.net\nhttps://seanmccdfsca2.table.core.windows.net\n\n\n\n\nhttps://seanmccdfsca2-secondary.blob.core.windows.net\nhttps://seanmccdfsca2-secondary.file.core.windows.net\nhttps://seanmccdfsca2-secondary.queue.core.windows.net\nhttps://seanmccdfsca2-secondary.table.core.windows.net\n68390a19-a643-458b-b726-408abf67b4fc\nSanitized\n72f988bf-86f1-41af-91ab-2d7cd011db47\nhttps://login.microsoftonline.com/\nCloud\nBlobEndpoint=https://seanmccdfsca2.blob.core.windows.net/;QueueEndpoint=https://seanmccdfsca2.queue.core.windows.net/;FileEndpoint=https://seanmccdfsca2.file.core.windows.net/;BlobSecondaryEndpoint=https://seanmccdfsca2-secondary.blob.core.windows.net/;QueueSecondaryEndpoint=https://seanmccdfsca2-secondary.queue.core.windows.net/;FileSecondaryEndpoint=https://seanmccdfsca2-secondary.file.core.windows.net/;AccountName=seanmccdfsca2;AccountKey=Sanitized\n"
->>>>>>> 994efc63
   }
 }