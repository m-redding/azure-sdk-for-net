{
  "Entries": [
    {
      "RequestUri": "http://seannsecanary.blob.core.windows.net/test-filesystem-b1dd377f-1c52-924c-63cd-bb6f1377366d?restype=container",
      "RequestMethod": "PUT",
      "RequestHeaders": {
        "Authorization": "Sanitized",
        "traceparent": "00-00f0d614da1f1a4cab65601d58fd5a2f-9bae59de9f0cc747-00",
        "User-Agent": [
          "azsdk-net-Storage.Files.DataLake/12.1.0-dev.20200403.1",
          "(.NET Core 4.6.28325.01; Microsoft Windows 10.0.18362 )"
        ],
        "x-ms-blob-public-access": "container",
        "x-ms-client-request-id": "5b85cbb0-f31e-35ba-f1e2-04a9d08abe48",
        "x-ms-date": "Fri, 03 Apr 2020 21:01:31 GMT",
        "x-ms-return-client-request-id": "true",
        "x-ms-version": "2019-12-12"
      },
      "RequestBody": null,
      "StatusCode": 201,
      "ResponseHeaders": {
        "Content-Length": "0",
        "Date": "Fri, 03 Apr 2020 21:01:29 GMT",
        "ETag": "\u00220x8D7D8122EA5C228\u0022",
        "Last-Modified": "Fri, 03 Apr 2020 21:01:29 GMT",
        "Server": [
          "Windows-Azure-Blob/1.0",
          "Microsoft-HTTPAPI/2.0"
        ],
        "x-ms-client-request-id": "5b85cbb0-f31e-35ba-f1e2-04a9d08abe48",
<<<<<<< HEAD
        "x-ms-request-id": "36ca26dc-201e-003e-673c-f30544000000",
=======
        "x-ms-request-id": "9622397f-f01e-0012-41fb-093670000000",
>>>>>>> 8d420312
        "x-ms-version": "2019-12-12"
      },
      "ResponseBody": []
    },
    {
      "RequestUri": "http://seannsecanary.dfs.core.windows.net/test-filesystem-b1dd377f-1c52-924c-63cd-bb6f1377366d/test-file-079a437a-769a-467d-2fc3-383af8de85a8?resource=file",
      "RequestMethod": "PUT",
      "RequestHeaders": {
        "Authorization": "Sanitized",
        "traceparent": "00-ce6f585d3bb22944abca0d948a703304-a041c365f676f644-00",
        "User-Agent": [
          "azsdk-net-Storage.Files.DataLake/12.1.0-dev.20200403.1",
          "(.NET Core 4.6.28325.01; Microsoft Windows 10.0.18362 )"
        ],
        "x-ms-client-request-id": "c9f3db59-8120-397c-4d3e-2b5bba7f3c13",
        "x-ms-date": "Fri, 03 Apr 2020 21:01:31 GMT",
        "x-ms-return-client-request-id": "true",
        "x-ms-version": "2019-12-12"
      },
      "RequestBody": null,
      "StatusCode": 201,
      "ResponseHeaders": {
        "Content-Length": "0",
        "Date": "Fri, 03 Apr 2020 21:01:29 GMT",
        "ETag": "\u00220x8D7D8122EB58E36\u0022",
        "Last-Modified": "Fri, 03 Apr 2020 21:01:30 GMT",
        "Server": [
          "Windows-Azure-HDFS/1.0",
          "Microsoft-HTTPAPI/2.0"
        ],
        "x-ms-client-request-id": "c9f3db59-8120-397c-4d3e-2b5bba7f3c13",
<<<<<<< HEAD
        "x-ms-request-id": "91ed5a85-401f-0017-1d3c-f33b30000000",
=======
        "x-ms-request-id": "fa440136-201f-0097-15fb-091bad000000",
>>>>>>> 8d420312
        "x-ms-version": "2019-12-12"
      },
      "ResponseBody": []
    },
    {
      "RequestUri": "http://seannsecanary.dfs.core.windows.net/test-filesystem-b1dd377f-1c52-924c-63cd-bb6f1377366d/test-file-079a437a-769a-467d-2fc3-383af8de85a8?action=append\u0026position=0",
      "RequestMethod": "PATCH",
      "RequestHeaders": {
        "Authorization": "Sanitized",
        "Content-Length": "4096",
        "Content-MD5": "LiNwgPYyHqi6h3h2PMesSQ==",
        "traceparent": "00-e6c5f1d25d574d43a5a507758a83a546-9afb566e806d4d4c-00",
        "User-Agent": [
          "azsdk-net-Storage.Files.DataLake/12.1.0-dev.20200403.1",
          "(.NET Core 4.6.28325.01; Microsoft Windows 10.0.18362 )"
        ],
        "x-ms-client-request-id": "4ab2f036-e149-140a-5590-4bd12a70d79a",
        "x-ms-date": "Fri, 03 Apr 2020 21:01:31 GMT",
        "x-ms-return-client-request-id": "true",
        "x-ms-version": "2019-12-12"
      },
      "RequestBody": "XFtlLMt2V5/0qoDl1ZgS0nlK4B3qvIjCJ4b6sq/zNQd4jYfY\u002BB0j4oRU1HUBl2O0LFnhcJ8fKKDTogREfKTwAXV4bEgROdlcJ/2ZlucTwZAiRYZVEcVoWWTnBVUZ3mbfZNL/iSobo/OAhUmhhZG4wOFzIjcemvCwDxPjKTSDQkiXuTIUEzdlB6GT1Yt8xtPTLkR0pbwvwcniT3kXOHq\u002B/EIACstfo62pDhuVisRkNEk/EPrwD52MaPhpMsO\u002BTc4n1NlJe7wIdIuWypegmTYFfhsw2Ch/zuylc6HT9nHp68BMbrbrG7iMN5xvWUUG687BY7SojnWmpwbsowgbNX0Zrd7WVCuAGWJipKGMD3Wnn4fSEZK8QV1Kpcaw/niwcAEeVaxmL5ejQUpRRenUGpiQRQOASCPrXWuBi65kzxvqsjOfbbrIQHDwL9BHa/tzdoouH7h0LyjeMvhA5aPoPnEuZ5O2NazexwWTkBlTpPJwDRUkNrBidoIKwDvBiFrMB/BeGQNnvEDeUFey4J8Oio4Gz9eNxAjAy/ARq3VwHD\u002Bqxogp9IruCVHVReZYsJbj\u002BzWtu7iDP0PnnU0TVhHLbTMYCBkW5ZYDGMaGuH4haBtaLa8/w2GGJodFQVc927NACdiyQKd8zRafqqLy/YfExTUxuChhjKrSkeGS0KQ\u002BxT0TRq6mbyd03WCZnxm\u002BlCn/gHshCyKK3n0u4K/G6vxyYeRl3rfZHlYOvdrHx\u002ByQE/23kk8oHLkaiGcweI54rfNkJz40WLVyJmIkE05IwheRnc2xDlesSUQqS1VPqKXIlg/mY6CtXLpIRWvsBAlr0sZQn9rBxp\u002Bbt976Cg1fIn69XH0\u002BYV9240ESacnsv0Q7v3iP/wnKBs9wSqvBs1Gt6CLtL6eLLHFm2buZr13Wr/iZv0uUzyJ08lWtzhaztTDvZYCm/o\u002Bcr5IHKSZNMVdympqzKPQGGBn/eT1S3V1asiOLqkncL7Fo/A\u002B4jKb8JsH\u002BOzR7AIw76Uxnp4VSStI0rHYCwoYNlWrpSyvlTYxyA1J8U6Ep37KXT8H9dIcsFbI9g98w\u002BWQ68KXJkbRhVpvA9aMy1fYwC83Da3LFECHivTV5p8msQgruQmP7X03\u002BNvkmPX/k\u002BT\u002B7DHgSbI3xdOCE5tR\u002B567RE7KZRJOTNKuAxTV5n9Oh/sP2vppRmtV8/M2Cd3l4f05KVCnMSrSrJ9jNkqdYd9QN4\u002BcQiCkTgHncHUfFEL0xB0bmL0qp1LQPSpbCgwcuJIX5dZORaPYkNtSv7y1t5hYbm4tgcUiJYw4zAT6TUfxxrvjCzJspoJ9Pwvl2\u002BuWGoWR/pud8zbI9bxGFXma4keTYPUE0qhl78fvsEa9PE2gprV/ZE6oU9eBGhV2JpEI4ljAUnb2jUfdKBLXskLwD7luoW7AG3n46w0hh7iW88k25s3t/OnWrhltojw/1KGQkQpcB4EmRMbex2dp0QWPRjhJoMt1AhLPm/dVVnU9vRJvkPauOuhEDKIHDzWGbNkT4lwD9jfWG477jG\u002BN0O5NnQpU/kAS3QtQAZApbfLZRS8aQXAZPcbelXVrtqp8uj\u002BztXIrMW6U/QVQs/CjrK2YHkdAc496NGNHdmTOqyZg00tQdbiAshe8gURuyInSOuTLz5hjPEawNYEO57sFylXe89ypUzbxF2wzh/JLD2/VcTuABt\u002BN/ZcEnEA3ccpctrruj9StKOut1rQoM7hQaSoVOXZ/hcN6UPJJpLL2vaWh0s03WH\u002BXKERT0jAnYc3esDcWIjhX3Sz7dD7mY4Q0txUSilzrGRCqfhEuL7ePUu8kbvR/4JtpSfWcP\u002BA8rMTAGxsbFNds85cma6ArKa15aCFTwfSPuNZ9pUBrSt0sbdFIbhSYcD4Xt3thVXT3QiBEJtfC7O7MMF5EnW\u002BXBai19f3S3ruY4PfnOAp9LmdhimccIyQFbXzieDm2U9bSfLHOq2N3JGdkq0Hf37DkUwX64xcIeuKErIh87GKB5o0hEL9UrocH6mH/u3viKZHP/ik3v2zDygXPSfrW9jQA4sS0vsrxj6R\u002B9vixCMNqpob6sO45TiccXUq5iWCILPQt\u002BtSzKW7G2nKAtMh0Er1GZKdz3EVFy5SdlF2AOAZH9sYAgw3qt3kYM9Z/tJlepE6JcyC5FFCy5C88EZENRqJsPMICd4\u002BvW60uW6xuyhb7QvAS9sThit51TZreqqXkCuk0D3fbWDC\u002B2htzjrygQB4YRM6g/lPZjrXjjSXwzK0LSlDDOr6fI\u002BrDUBitbfgd0Ql8xmXXQwyZXoDB98sKygluaERr4QljfSTn4ao3KBy5xbgYdApHNAdAKdg52SgftIYPQwW3tfAAGUVA72FmZjJgCDIS7lYDJzQ9J7sxJaP4yCkgJ\u002BkXAg/IGFrBBkSh3cOp2dD6DMYwDB/Rdo440velRCc4RkJJTQYiRtX7Phzvm0n3h0/TAr9i7BfNRYuBk0lnH74haZuBXIjK18XwNNH\u002B4dtAQUun1kVr1VYqfAt\u002BnLeMlCJizjGudirDBCr1brdF0mOsPU4Bv0l0uZBFVuCBTDcSZ6CzmBeplc8c5M4acmae5Kmrzl9litTU6hSdaR9GQbfz4wsWkjZIBquC4Np7Xkctpm422YHbqNjP2rIDDCiv2qcaJo9fiFJ3X8uz4qn6XY/Nc8axD2Q2GDYuSruESPqC1wY3YTe3zhofw3m6J8oy0X0iMZhh/s8\u002B5A5VLUGa8xbRMQ\u002BjxvhUGaGolUvqe/Rv/3U\u002BYhdeINQ69H0pXqDUgNBi6Pa6jwqAzhv2tWmDUGgV5S3IXI0DcxA3aM5/LrsA0BB7h5MBtWxuuZf/Z2tut6QRE3VzDCRDY3XmgyY4AaNc9eFVC8jVFDPBXaL5AA\u002BkyLEqahtFjcfoNCQdGzZKMrf0om2GGavbP/tFsbKFSl9qPbpxEZeEF2gZaNeku/z5eyrrBGGeHrMFTy4j/9gVZunEtt1/1SEgbIsFaKzUNof\u002BSDqHmkX9zB8Lb8JpYBuMBAXp4AUjfaIJypfalLICMRiqIbehkcynyua\u002BdGleuwhzeWSm6lZ\u002B3sqUedOuIzdpBTqlv0Jj7nY5RhUeYQk4rxOLax9NX0bGK0bpCRf4\u002BaevUW8utPvKD47ybaQ9YHnBW868IrgYH6n335P7euFePExxbxOaDfYXwVuQXu2eiMrJJ7FJONbrlzHFNtVn0pCplDFby/FqK0nYqGFci8C4VVbJLlMsFQN1hdvd0Nscs\u002B7K5sa4RrzVYvxnbJB1jwtxDN2CmqBBfX8x4kYZiFZyu/RylaD5/BKV98tSyKRvA/bMaMf5nhVKhWlLimB6v9ap9LCYAvlmewzO6KbY7rTawuJPSSOSeR3jJAw7snWuHzv0qNPz0vz9ZfG7KrFucZa0bMt\u002BK3K3G3uWuN7pLsSbIMlu5EXg5u/hTeMt205scLJ5h0GqL/PFPZFYXRoiFDspIAnkA41Q14nfmN2PiUAtKkgoc6uG7PDZpaawiInRwzWoALdEhG0hJLO3zpMWObRRKzbR\u002BaSTpjMZDl3qnE8ACdmn44SI6KHbB0r3zyJdw2vyY11TA8mNGFqEK3YPOoRgt8S5blYvyEKQ9vZdm9sQu0r1\u002BDztrQYQFssqAL0ry8jCkxddpFURwpsawgzTM4CDc3AvGUJLcwq\u002BpVuPBceFZS8pmwTDtxb14DWl1ur5PONKpo1M/K6GexwMnv79grjTlVzdqZh7w7xZOTkIpZwfwWR0RF82NGh8oyPksxQX\u002BF180kGOG5dKzubQ88N1fdGD8NmahT5ZmVzwYQZ0lxCkRUDfj9NajanRKXV4ZUSlCyVOYL4\u002BfXMfIzTknbqM0jvSKK6Cle3\u002BJWczxV/E4TQUT1XdKjJSacvRvGyedfPvQFc9pjiaInE7TD9bDrQTWj4AzE5gs6gFg8LisNl9Y693QIUEhzr7fizkpdn291sTvmIumamhjpCvOCZ5t22XueiP584zCtMHCU4hfA3OEohr0vZ7TsoF0bXwWU8Ugcq/TOvtZxOM3LOTK5BbgA6C3SWaEeR7HGsiihYYPrGD8ouHYi8h4Kt42vJC6Cc1qk2nbXgpenPiRDB8ytz9dKH\u002BDzkI1B3jYPx6ITb2NDRH7N/EcM01WnQXoR3\u002BpRXOe2JQQNjuLNYvwAx/r1k47A/8ON39OQPQyLDE8TL/4Lvmr6XUofNbVbwJlLC8ta8a3rUSAmw3zUJif3gkKT\u002BjM99UmP\u002B3ZEoYoOMh86BTEBMFqhJ97eJPrt5ndiZ7MyyAZmTRaByvZ3pq9V2NFdmeD2tlIn8pJUH9BOohT/InoXGynY0/gavyWkaYEvSEwpkExWa7EhCxW0Ei0GM2jheEQ1fv2nRMYonDdsQ0jRJJeEZNHIqLaI9c/UZIGK1Ev8wvE9OglOQgtGLY959IfMou2Vgc5XGM/NrEjt0yBEncfrb4BXlCqONiLGQnrnTwEIB4GT9VJ9Zeohb02AYK8rAY/HjkUHdM7Cx0vrkJZU5h1H5YtesKh1bgmWNmSczdVz20CrH4D8AJLy0O3GkZUTjIlweLrjjFEnUiA7cT6qJjm2d/UVqYZcS\u002BU4q5\u002B6rty0gqmbbFVakA7vg42ggI\u002BUCKr0UFngPeLC0\u002BzVqyDxbOMDhu6UzvmkW6emZiY4\u002B8sVZGM0hh6ClESG2JhoROUuPlbqXPmg/znxEDSyOZf8ydghgAa9/KaEgPJqDjYhO9aCuGePTl7RdKUpA3Yp0Jrsig6ARsTecEGwJZwHdrEDkBQeL0Fwbbt5EAuhVLkwmrBXvYQnoLTR5EfmH2jCyj30JbNhy\u002BEZfBxTR3a5PNuIf0srr7ks3C9fDAs5Sg5StgYNrW8Fzs7PPgFnlFl\u002BWKesXZ/dl1pExwmEAr/WIDIOAJFwq09sgrC8XHG3hUeWIPNjjSyudN7riOYlQYwPOR4PWVOIDe1YP5rvIXrozQHB7eGMclLFX8uyROJpRwDkrWMTaGv0DhMGC01RvxNjwvvkI5PqQoaLCfmIFYjK7rhaCrQXlWTWDd/OhmcFc6C4DkImhSNtOiqcSB5ya/iKOxyU97SfTG1XDhXz2/xfhZZYz8cG5GmVLNCJuw0GY6HnREsKcHwsGMIUj7bNuR5ufMKIGVvxQ1bzP8rkFZEgEKq0DJdxFVVaLPcE8hTyh7OyG35KvkoF9cD0VzBxCAMxNH7MWWyG/Sdtbeyk7JFCALhXMfpS1ZJgbhaWfP5k6OTz0/2V5i4HKx5XHVCdoMlvshZ4GhYI3l7srCsV8EApCITHsRjTrBqKUAacO/gBwo1NZsrn7I7OqvWe6XoC8TreLdTLle/wXAX77YoPbOJmquldyEm1ARv2OQYjNILgh17L/c3jdiydnMrE6/8Evz4TOH6QpSjxKSz5FZzpjWdDG2YrQ68UgzS8wGt\u002B8FUcsXnIEDxED\u002BJ2GtTg6iBPs8\u002BjQZCZGXuO/nUJ06T9cniXnGRjIX0rPstDtWjac9jULQxbw==",
      "StatusCode": 202,
      "ResponseHeaders": {
        "Content-Length": "0",
        "Content-MD5": "LiNwgPYyHqi6h3h2PMesSQ==",
        "Date": "Fri, 03 Apr 2020 21:01:29 GMT",
        "Server": [
          "Windows-Azure-HDFS/1.0",
          "Microsoft-HTTPAPI/2.0"
        ],
        "x-ms-client-request-id": "4ab2f036-e149-140a-5590-4bd12a70d79a",
        "x-ms-request-id": "fa440137-201f-0097-16fb-091bad000000",
        "x-ms-request-server-encrypted": "true",
        "x-ms-version": "2019-12-12"
      },
      "ResponseBody": []
    },
    {
      "RequestUri": "http://seannsecanary.blob.core.windows.net/test-filesystem-b1dd377f-1c52-924c-63cd-bb6f1377366d?restype=container",
      "RequestMethod": "DELETE",
      "RequestHeaders": {
        "Authorization": "Sanitized",
        "traceparent": "00-eb53e01b98e84a45b436d6ce2fb7a4f7-78a2b585aa076442-00",
        "User-Agent": [
          "azsdk-net-Storage.Files.DataLake/12.1.0-dev.20200403.1",
          "(.NET Core 4.6.28325.01; Microsoft Windows 10.0.18362 )"
        ],
        "x-ms-client-request-id": "5f2caaf8-e602-8d25-b0fd-b9cfac131cac",
        "x-ms-date": "Fri, 03 Apr 2020 21:01:31 GMT",
        "x-ms-return-client-request-id": "true",
        "x-ms-version": "2019-12-12"
      },
      "RequestBody": null,
      "StatusCode": 202,
      "ResponseHeaders": {
        "Content-Length": "0",
        "Date": "Fri, 03 Apr 2020 21:01:30 GMT",
        "Server": [
          "Windows-Azure-Blob/1.0",
          "Microsoft-HTTPAPI/2.0"
        ],
        "x-ms-client-request-id": "5f2caaf8-e602-8d25-b0fd-b9cfac131cac",
<<<<<<< HEAD
        "x-ms-request-id": "36ca26fa-201e-003e-7a3c-f30544000000",
=======
        "x-ms-request-id": "962239b8-f01e-0012-6efb-093670000000",
>>>>>>> 8d420312
        "x-ms-version": "2019-12-12"
      },
      "ResponseBody": []
    }
  ],
  "Variables": {
    "RandomSeed": "1098930078",
    "Storage_TestConfigHierarchicalNamespace": "NamespaceTenant\nseannsecanary\nU2FuaXRpemVk\nhttp://seannsecanary.blob.core.windows.net\nhttp://seannsecanary.file.core.windows.net\nhttp://seannsecanary.queue.core.windows.net\nhttp://seannsecanary.table.core.windows.net\n\n\n\n\nhttp://seannsecanary-secondary.blob.core.windows.net\nhttp://seannsecanary-secondary.file.core.windows.net\nhttp://seannsecanary-secondary.queue.core.windows.net\nhttp://seannsecanary-secondary.table.core.windows.net\n68390a19-a643-458b-b726-408abf67b4fc\nSanitized\n72f988bf-86f1-41af-91ab-2d7cd011db47\nhttps://login.microsoftonline.com/\nCloud\nBlobEndpoint=http://seannsecanary.blob.core.windows.net/;QueueEndpoint=http://seannsecanary.queue.core.windows.net/;FileEndpoint=http://seannsecanary.file.core.windows.net/;BlobSecondaryEndpoint=http://seannsecanary-secondary.blob.core.windows.net/;QueueSecondaryEndpoint=http://seannsecanary-secondary.queue.core.windows.net/;FileSecondaryEndpoint=http://seannsecanary-secondary.file.core.windows.net/;AccountName=seannsecanary;AccountKey=Sanitized\n"
  }
}<|MERGE_RESOLUTION|>--- conflicted
+++ resolved
@@ -28,11 +28,7 @@
           "Microsoft-HTTPAPI/2.0"
         ],
         "x-ms-client-request-id": "5b85cbb0-f31e-35ba-f1e2-04a9d08abe48",
-<<<<<<< HEAD
-        "x-ms-request-id": "36ca26dc-201e-003e-673c-f30544000000",
-=======
         "x-ms-request-id": "9622397f-f01e-0012-41fb-093670000000",
->>>>>>> 8d420312
         "x-ms-version": "2019-12-12"
       },
       "ResponseBody": []
@@ -64,11 +60,7 @@
           "Microsoft-HTTPAPI/2.0"
         ],
         "x-ms-client-request-id": "c9f3db59-8120-397c-4d3e-2b5bba7f3c13",
-<<<<<<< HEAD
-        "x-ms-request-id": "91ed5a85-401f-0017-1d3c-f33b30000000",
-=======
         "x-ms-request-id": "fa440136-201f-0097-15fb-091bad000000",
->>>>>>> 8d420312
         "x-ms-version": "2019-12-12"
       },
       "ResponseBody": []
@@ -132,11 +124,7 @@
           "Microsoft-HTTPAPI/2.0"
         ],
         "x-ms-client-request-id": "5f2caaf8-e602-8d25-b0fd-b9cfac131cac",
-<<<<<<< HEAD
-        "x-ms-request-id": "36ca26fa-201e-003e-7a3c-f30544000000",
-=======
         "x-ms-request-id": "962239b8-f01e-0012-6efb-093670000000",
->>>>>>> 8d420312
         "x-ms-version": "2019-12-12"
       },
       "ResponseBody": []
