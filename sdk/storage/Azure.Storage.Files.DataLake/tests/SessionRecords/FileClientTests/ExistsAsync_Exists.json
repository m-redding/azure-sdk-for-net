--- conflicted
+++ resolved
@@ -28,11 +28,7 @@
           "Microsoft-HTTPAPI/2.0"
         ],
         "x-ms-client-request-id": "2ef1edfc-a99f-58ee-604c-e42a58b91050",
-<<<<<<< HEAD
-        "x-ms-request-id": "9622043a-f01e-0012-20fa-093670000000",
-=======
         "x-ms-request-id": "4f94d5e5-b01e-0106-656c-983092000000",
->>>>>>> 365f255a
         "x-ms-version": "2020-02-10"
       },
       "ResponseBody": []
@@ -64,11 +60,7 @@
           "Microsoft-HTTPAPI/2.0"
         ],
         "x-ms-client-request-id": "4787e039-8425-82bd-35a5-374b7df4efd7",
-<<<<<<< HEAD
-        "x-ms-request-id": "fa43ff57-201f-0097-18fa-091bad000000",
-=======
         "x-ms-request-id": "04c637d3-301f-007e-7f6c-981e70000000",
->>>>>>> 365f255a
         "x-ms-version": "2020-02-10"
       },
       "ResponseBody": []
@@ -101,11 +93,7 @@
           "Microsoft-HTTPAPI/2.0"
         ],
         "x-ms-client-request-id": "55aa59f7-7835-615e-bb8f-8355e2eb39c5",
-<<<<<<< HEAD
-        "x-ms-request-id": "fa43ff58-201f-0097-19fa-091bad000000",
-=======
         "x-ms-request-id": "04c637d4-301f-007e-806c-981e70000000",
->>>>>>> 365f255a
         "x-ms-version": "2020-02-10"
       },
       "ResponseBody": []
@@ -176,11 +164,7 @@
           "Microsoft-HTTPAPI/2.0"
         ],
         "x-ms-client-request-id": "d0a61ab1-4a10-9eff-2e54-7fd49b614f32",
-<<<<<<< HEAD
-        "x-ms-request-id": "9622046b-f01e-0012-4bfa-093670000000",
-=======
         "x-ms-request-id": "4f94d721-b01e-0106-666c-983092000000",
->>>>>>> 365f255a
         "x-ms-version": "2020-02-10"
       },
       "ResponseBody": []
