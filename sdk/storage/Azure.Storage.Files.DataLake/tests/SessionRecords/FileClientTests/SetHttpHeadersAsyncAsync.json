{
  "Entries": [
    {
      "RequestUri": "http://seannsecanary.blob.core.windows.net/test-filesystem-a228359e-b486-551d-c1fd-6164687df579?restype=container",
      "RequestMethod": "PUT",
      "RequestHeaders": {
        "Authorization": "Sanitized",
        "traceparent": "00-a7a6ca2b3babdc42a92463b1e86ef20f-6a4915daea5aa143-00",
        "User-Agent": [
          "azsdk-net-Storage.Files.DataLake/12.1.0-dev.20200403.1",
          "(.NET Core 4.6.28325.01; Microsoft Windows 10.0.18362 )"
        ],
        "x-ms-blob-public-access": "container",
        "x-ms-client-request-id": "46fb4698-ef59-40f1-4307-e95b9669a135",
        "x-ms-date": "Fri, 03 Apr 2020 21:03:25 GMT",
        "x-ms-return-client-request-id": "true",
        "x-ms-version": "2019-12-12"
      },
      "RequestBody": null,
      "StatusCode": 201,
      "ResponseHeaders": {
        "Content-Length": "0",
        "Date": "Fri, 03 Apr 2020 21:03:23 GMT",
        "ETag": "\u00220x8D7D81272789DEE\u0022",
        "Last-Modified": "Fri, 03 Apr 2020 21:03:23 GMT",
        "Server": [
          "Windows-Azure-Blob/1.0",
          "Microsoft-HTTPAPI/2.0"
        ],
        "x-ms-client-request-id": "46fb4698-ef59-40f1-4307-e95b9669a135",
<<<<<<< HEAD
        "x-ms-request-id": "4a12024c-c01e-0026-243c-f3da23000000",
=======
        "x-ms-request-id": "96226f59-f01e-0012-1ffb-093670000000",
>>>>>>> 8d420312
        "x-ms-version": "2019-12-12"
      },
      "ResponseBody": []
    },
    {
      "RequestUri": "http://seannsecanary.dfs.core.windows.net/test-filesystem-a228359e-b486-551d-c1fd-6164687df579/test-file-4966ffeb-485c-825a-de1b-475b120003eb?resource=file",
      "RequestMethod": "PUT",
      "RequestHeaders": {
        "Authorization": "Sanitized",
        "traceparent": "00-1269a6c97f6e544e837161e030ed9358-75d602887fb59f4a-00",
        "User-Agent": [
          "azsdk-net-Storage.Files.DataLake/12.1.0-dev.20200403.1",
          "(.NET Core 4.6.28325.01; Microsoft Windows 10.0.18362 )"
        ],
        "x-ms-client-request-id": "53306c89-376f-4f68-ec78-683ea8962d42",
        "x-ms-date": "Fri, 03 Apr 2020 21:03:25 GMT",
        "x-ms-return-client-request-id": "true",
        "x-ms-version": "2019-12-12"
      },
      "RequestBody": null,
      "StatusCode": 201,
      "ResponseHeaders": {
        "Content-Length": "0",
        "Date": "Fri, 03 Apr 2020 21:03:23 GMT",
        "ETag": "\u00220x8D7D81272A20F86\u0022",
        "Last-Modified": "Fri, 03 Apr 2020 21:03:24 GMT",
        "Server": [
          "Windows-Azure-HDFS/1.0",
          "Microsoft-HTTPAPI/2.0"
        ],
        "x-ms-client-request-id": "53306c89-376f-4f68-ec78-683ea8962d42",
<<<<<<< HEAD
        "x-ms-request-id": "4d3b9807-201f-002e-613c-f3c02c000000",
=======
        "x-ms-request-id": "fa440320-201f-0097-36fb-091bad000000",
>>>>>>> 8d420312
        "x-ms-version": "2019-12-12"
      },
      "ResponseBody": []
    },
    {
      "RequestUri": "http://seannsecanary.blob.core.windows.net/test-filesystem-a228359e-b486-551d-c1fd-6164687df579/test-file-4966ffeb-485c-825a-de1b-475b120003eb?comp=properties",
      "RequestMethod": "PUT",
      "RequestHeaders": {
        "Authorization": "Sanitized",
        "User-Agent": [
          "azsdk-net-Storage.Files.DataLake/12.1.0-dev.20200403.1",
          "(.NET Core 4.6.28325.01; Microsoft Windows 10.0.18362 )"
        ],
        "x-ms-blob-cache-control": "sceeqkbcgmqcaoayibic",
        "x-ms-blob-content-disposition": "emvqvgwfqeyfowjidikl",
        "x-ms-blob-content-encoding": "kejucsacdtasrhqfgmhk",
        "x-ms-blob-content-language": "nvlcnkndfruaqwqycanc",
        "x-ms-blob-content-md5": "ygaNGvsyXjt6Wu/9hKjg/A==",
        "x-ms-blob-content-type": "ftcvdgnggdbpaaxoshhq",
        "x-ms-client-request-id": "a6d155a5-b0cf-457c-337c-350946e1dd91",
        "x-ms-date": "Fri, 03 Apr 2020 21:03:25 GMT",
        "x-ms-return-client-request-id": "true",
        "x-ms-version": "2019-12-12"
      },
      "RequestBody": null,
      "StatusCode": 200,
      "ResponseHeaders": {
        "Content-Length": "0",
        "Date": "Fri, 03 Apr 2020 21:03:23 GMT",
        "ETag": "\u00220x8D7D81272B57931\u0022",
        "Last-Modified": "Fri, 03 Apr 2020 21:03:24 GMT",
        "Server": [
          "Windows-Azure-Blob/1.0",
          "Microsoft-HTTPAPI/2.0"
        ],
        "x-ms-client-request-id": "a6d155a5-b0cf-457c-337c-350946e1dd91",
<<<<<<< HEAD
        "x-ms-request-id": "4a120250-c01e-0026-253c-f3da23000000",
=======
        "x-ms-request-id": "96226f88-f01e-0012-47fb-093670000000",
>>>>>>> 8d420312
        "x-ms-version": "2019-12-12"
      },
      "ResponseBody": []
    },
    {
      "RequestUri": "http://seannsecanary.blob.core.windows.net/test-filesystem-a228359e-b486-551d-c1fd-6164687df579/test-file-4966ffeb-485c-825a-de1b-475b120003eb",
      "RequestMethod": "HEAD",
      "RequestHeaders": {
        "Authorization": "Sanitized",
        "User-Agent": [
          "azsdk-net-Storage.Files.DataLake/12.1.0-dev.20200403.1",
          "(.NET Core 4.6.28325.01; Microsoft Windows 10.0.18362 )"
        ],
        "x-ms-client-request-id": "53988628-87c4-5372-8198-c71f4aa9f7fd",
        "x-ms-date": "Fri, 03 Apr 2020 21:03:25 GMT",
        "x-ms-return-client-request-id": "true",
        "x-ms-version": "2019-12-12"
      },
      "RequestBody": null,
      "StatusCode": 200,
      "ResponseHeaders": {
        "Accept-Ranges": "bytes",
        "Cache-Control": "sceeqkbcgmqcaoayibic",
        "Content-Disposition": "emvqvgwfqeyfowjidikl",
        "Content-Encoding": "kejucsacdtasrhqfgmhk",
        "Content-Language": "nvlcnkndfruaqwqycanc",
        "Content-Length": "0",
        "Content-MD5": "ygaNGvsyXjt6Wu/9hKjg/A==",
        "Content-Type": "ftcvdgnggdbpaaxoshhq",
        "Date": "Fri, 03 Apr 2020 21:03:23 GMT",
        "ETag": "\u00220x8D7D81272B57931\u0022",
        "Last-Modified": "Fri, 03 Apr 2020 21:03:24 GMT",
        "Server": [
          "Windows-Azure-Blob/1.0",
          "Microsoft-HTTPAPI/2.0"
        ],
        "x-ms-access-tier": "Hot",
        "x-ms-access-tier-inferred": "true",
        "x-ms-blob-type": "BlockBlob",
        "x-ms-client-request-id": "53988628-87c4-5372-8198-c71f4aa9f7fd",
        "x-ms-creation-time": "Fri, 03 Apr 2020 21:03:24 GMT",
        "x-ms-lease-state": "available",
        "x-ms-lease-status": "unlocked",
        "x-ms-request-id": "96226f91-f01e-0012-4ffb-093670000000",
        "x-ms-server-encrypted": "true",
        "x-ms-version": "2019-12-12"
      },
      "ResponseBody": []
    },
    {
      "RequestUri": "http://seannsecanary.blob.core.windows.net/test-filesystem-a228359e-b486-551d-c1fd-6164687df579?restype=container",
      "RequestMethod": "DELETE",
      "RequestHeaders": {
        "Authorization": "Sanitized",
        "traceparent": "00-02517fd880d52a4aaafa7a24397860c1-6e969fc22c9d2249-00",
        "User-Agent": [
          "azsdk-net-Storage.Files.DataLake/12.1.0-dev.20200403.1",
          "(.NET Core 4.6.28325.01; Microsoft Windows 10.0.18362 )"
        ],
        "x-ms-client-request-id": "bfe12478-8a48-67cd-4827-b385b335bf10",
        "x-ms-date": "Fri, 03 Apr 2020 21:03:25 GMT",
        "x-ms-return-client-request-id": "true",
        "x-ms-version": "2019-12-12"
      },
      "RequestBody": null,
      "StatusCode": 202,
      "ResponseHeaders": {
        "Content-Length": "0",
        "Date": "Fri, 03 Apr 2020 21:03:24 GMT",
        "Server": [
          "Windows-Azure-Blob/1.0",
          "Microsoft-HTTPAPI/2.0"
        ],
        "x-ms-client-request-id": "bfe12478-8a48-67cd-4827-b385b335bf10",
<<<<<<< HEAD
        "x-ms-request-id": "4a120257-c01e-0026-293c-f3da23000000",
=======
        "x-ms-request-id": "96226f93-f01e-0012-51fb-093670000000",
>>>>>>> 8d420312
        "x-ms-version": "2019-12-12"
      },
      "ResponseBody": []
    }
  ],
  "Variables": {
    "DateTimeOffsetNow": "2020-04-03T14:03:25.2132904-07:00",
    "RandomSeed": "1577248404",
    "Storage_TestConfigHierarchicalNamespace": "NamespaceTenant\nseannsecanary\nU2FuaXRpemVk\nhttp://seannsecanary.blob.core.windows.net\nhttp://seannsecanary.file.core.windows.net\nhttp://seannsecanary.queue.core.windows.net\nhttp://seannsecanary.table.core.windows.net\n\n\n\n\nhttp://seannsecanary-secondary.blob.core.windows.net\nhttp://seannsecanary-secondary.file.core.windows.net\nhttp://seannsecanary-secondary.queue.core.windows.net\nhttp://seannsecanary-secondary.table.core.windows.net\n68390a19-a643-458b-b726-408abf67b4fc\nSanitized\n72f988bf-86f1-41af-91ab-2d7cd011db47\nhttps://login.microsoftonline.com/\nCloud\nBlobEndpoint=http://seannsecanary.blob.core.windows.net/;QueueEndpoint=http://seannsecanary.queue.core.windows.net/;FileEndpoint=http://seannsecanary.file.core.windows.net/;BlobSecondaryEndpoint=http://seannsecanary-secondary.blob.core.windows.net/;QueueSecondaryEndpoint=http://seannsecanary-secondary.queue.core.windows.net/;FileSecondaryEndpoint=http://seannsecanary-secondary.file.core.windows.net/;AccountName=seannsecanary;AccountKey=Sanitized\n"
  }
}<|MERGE_RESOLUTION|>--- conflicted
+++ resolved
@@ -28,11 +28,7 @@
           "Microsoft-HTTPAPI/2.0"
         ],
         "x-ms-client-request-id": "46fb4698-ef59-40f1-4307-e95b9669a135",
-<<<<<<< HEAD
-        "x-ms-request-id": "4a12024c-c01e-0026-243c-f3da23000000",
-=======
         "x-ms-request-id": "96226f59-f01e-0012-1ffb-093670000000",
->>>>>>> 8d420312
         "x-ms-version": "2019-12-12"
       },
       "ResponseBody": []
@@ -64,11 +60,7 @@
           "Microsoft-HTTPAPI/2.0"
         ],
         "x-ms-client-request-id": "53306c89-376f-4f68-ec78-683ea8962d42",
-<<<<<<< HEAD
-        "x-ms-request-id": "4d3b9807-201f-002e-613c-f3c02c000000",
-=======
         "x-ms-request-id": "fa440320-201f-0097-36fb-091bad000000",
->>>>>>> 8d420312
         "x-ms-version": "2019-12-12"
       },
       "ResponseBody": []
@@ -105,11 +97,7 @@
           "Microsoft-HTTPAPI/2.0"
         ],
         "x-ms-client-request-id": "a6d155a5-b0cf-457c-337c-350946e1dd91",
-<<<<<<< HEAD
-        "x-ms-request-id": "4a120250-c01e-0026-253c-f3da23000000",
-=======
         "x-ms-request-id": "96226f88-f01e-0012-47fb-093670000000",
->>>>>>> 8d420312
         "x-ms-version": "2019-12-12"
       },
       "ResponseBody": []
@@ -184,11 +172,7 @@
           "Microsoft-HTTPAPI/2.0"
         ],
         "x-ms-client-request-id": "bfe12478-8a48-67cd-4827-b385b335bf10",
-<<<<<<< HEAD
-        "x-ms-request-id": "4a120257-c01e-0026-293c-f3da23000000",
-=======
         "x-ms-request-id": "96226f93-f01e-0012-51fb-093670000000",
->>>>>>> 8d420312
         "x-ms-version": "2019-12-12"
       },
       "ResponseBody": []
