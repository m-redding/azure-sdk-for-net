{
  "Entries": [
    {
      "RequestUri": "http://gen1gen2domain1.blob.core.windows.net/test-filesystem-58171ea5-daab-665d-9972-68ee9d14aebf?restype=container",
      "RequestMethod": "PUT",
      "RequestHeaders": {
        "Authorization": "Sanitized",
        "traceparent": "00-45ff92f855c54149b1ee42e0e7901f9c-2e71040c0d063d43-00",
        "User-Agent": [
          "azsdk-net-Storage.Files.DataLake/12.5.0-alpha.20200908.1",
          "(.NET Core 4.6.29130.01; Microsoft Windows 10.0.19041 )"
        ],
        "x-ms-blob-public-access": "container",
        "x-ms-client-request-id": "a62fca94-1257-96d4-a2a5-3aa572ddfcff",
        "x-ms-date": "Tue, 08 Sep 2020 16:10:33 GMT",
        "x-ms-return-client-request-id": "true",
        "x-ms-version": "2020-02-10"
      },
      "RequestBody": null,
      "StatusCode": 201,
      "ResponseHeaders": {
        "Content-Length": "0",
        "Date": "Tue, 08 Sep 2020 16:10:32 GMT",
        "ETag": "\u00220x8D85411B718D495\u0022",
        "Last-Modified": "Tue, 08 Sep 2020 16:10:33 GMT",
        "Server": [
          "Windows-Azure-Blob/1.0",
          "Microsoft-HTTPAPI/2.0"
        ],
        "x-ms-client-request-id": "a62fca94-1257-96d4-a2a5-3aa572ddfcff",
<<<<<<< HEAD
        "x-ms-request-id": "f74dcc26-201e-0001-085d-64127c000000",
        "x-ms-version": "2020-02-10"
=======
        "x-ms-request-id": "c41eb4fc-e01e-0031-66fa-851732000000",
        "x-ms-version": "2019-12-12"
>>>>>>> 548336e6
      },
      "ResponseBody": []
    },
    {
      "RequestUri": "http://gen1gen2domain1.dfs.core.windows.net/test-filesystem-58171ea5-daab-665d-9972-68ee9d14aebf/test-file-43e90707-1bf7-80a2-f105-8ebccad8745b?resource=file",
      "RequestMethod": "PUT",
      "RequestHeaders": {
        "Authorization": "Sanitized",
        "If-None-Match": "*",
        "traceparent": "00-508f70cfb9d388419ab37f9f82692a94-ada34ed7555ccc44-00",
        "User-Agent": [
          "azsdk-net-Storage.Files.DataLake/12.5.0-alpha.20200908.1",
          "(.NET Core 4.6.29130.01; Microsoft Windows 10.0.19041 )"
        ],
        "x-ms-client-request-id": "415cb99b-a70c-0a87-efde-dc1aa2ed49e4",
        "x-ms-date": "Tue, 08 Sep 2020 16:10:33 GMT",
        "x-ms-return-client-request-id": "true",
        "x-ms-version": "2020-02-10"
      },
      "RequestBody": null,
      "StatusCode": 201,
      "ResponseHeaders": {
        "Content-Length": "0",
        "Date": "Tue, 08 Sep 2020 16:10:33 GMT",
        "ETag": "\u00220x8D85411B768A4C8\u0022",
        "Last-Modified": "Tue, 08 Sep 2020 16:10:34 GMT",
        "Server": [
          "Windows-Azure-HDFS/1.0",
          "Microsoft-HTTPAPI/2.0"
        ],
        "x-ms-client-request-id": "415cb99b-a70c-0a87-efde-dc1aa2ed49e4",
<<<<<<< HEAD
        "x-ms-request-id": "b9d0b937-801f-0018-365d-6492c7000000",
        "x-ms-version": "2020-02-10"
=======
        "x-ms-request-id": "23bf8ce5-c01f-00d2-2bfa-8575cf000000",
        "x-ms-version": "2019-12-12"
>>>>>>> 548336e6
      },
      "ResponseBody": []
    },
    {
      "RequestUri": "http://gen1gen2domain1.dfs.core.windows.net/test-filesystem-58171ea5-daab-665d-9972-68ee9d14aebf/test-file-43e90707-1bf7-80a2-f105-8ebccad8745b?action=append\u0026position=0",
      "RequestMethod": "PATCH",
      "RequestHeaders": {
        "Authorization": "Sanitized",
        "Content-Length": "1024",
        "traceparent": "00-611d6dd9fc366449b8e36f7b7bb5cf06-14cb1cc51caab342-00",
        "User-Agent": [
          "azsdk-net-Storage.Files.DataLake/12.5.0-alpha.20200908.1",
          "(.NET Core 4.6.29130.01; Microsoft Windows 10.0.19041 )"
        ],
        "x-ms-client-request-id": "55b0e5c2-9cdb-5177-6c7b-e09350a54ee5",
        "x-ms-date": "Tue, 08 Sep 2020 16:10:34 GMT",
        "x-ms-return-client-request-id": "true",
        "x-ms-version": "2020-02-10"
      },
      "RequestBody": "5bRZ0\u002BUIZ44lGjxu6oee7fIQfepTSbx5KK60UYMYy8kw3sC9gykZ/qBaHdzeM5VpZqHJuluKB5z44Ko2UxUKDU9zPQzH4WnJ9n5K\u002BSvgmvQZS\u002BviTxFtptYjxaJ\u002B4quKTxCMa/aJoYU3/8PdQA5wF0a2HQgqKL4\u002BBpc1oxzGShTSv6kbUy7\u002BkKllq09Nj2XHs61cyMWjXydRTmVeU/1pcLWvCoBkVMQXt41exHxv8HYxbfBuaoFPL1\u002BCygTJnzyr/DuZnoXlY17pRRE3RZqq4V7uLeUN\u002BwUzYNsh4oq/TRdQsshB1VHxTAqShCVwF\u002BrE2Oim23JXngE1Zj6pw4HTKvf555LSaAwM/eDae3bgw0jxXAmiGXKk\u002BBTHDG8TR4iJvloudi9X8nDbmd2SfCKLVKL1uGd3MRCEVO5\u002BC1uc\u002BLZYUbwbskwZmWqZxn\u002BUEnzxPLfMHo4gEY1JqSFB2ecUPqAnOSpmb6JV3B793WqR70Jyjc\u002Bk0NonNz8v0Qkq18CDhYfebdhRi8wVdkFwIzMiuLnfz0sXb27FAALrNp2ZKgReeljisoJpIAICjlmZthQLDBlPSwh0axUZGGzWZlQve0s8EqnbQAU2dq5JFeEVLEnu3yqESd/76Q9CyZoVkrqt0xMNXKRrMMwTGNRaKlU0A\u002Bsj6IYqqzJsQCiZmHZrIeT0nELNB9Ckg65dcDEKob65DsWu8qozgyjhoRt70ZhVqPfwZY4TZvwbfmXYzDsAYZ9q4ImwvC46wBka7GW0KLEWCMc5GjwvpqjJknREW7bt4EB8EfEOpOzItqV1\u002BXmWZlWzwcRzx0ZjOjrh5yq69WViLQwlOBfACGPbcGOXuqwuMisekZnyeRj5Gda2LL3CDsE/EsxscS498rhgmFbjzICNs7X\u002Bm2PLcLP0Kx9ACtumGGKiV6fgwsD94Z/gkeDCFk1WKXkIw3Jdc6IYeEUO/Ojcun/zQHTYrfH0ALrD697TMRXS6uBinVXvROQFx0l77uS3A9ZgztbYfXyIE8O4mojDRUYwPBIHeh0qA/yQ0\u002BWneBHWDOcIcmI/\u002BW1j2YqRN6pbQYICSrLSr4m5NsrZSKmX4Jqx4o2hu9Pj8UOko6CSmMxRNJJjpS5fBF1dTzuYZbDDzPjv4FQduoauHlluLQvoJp39iBQXNDtsUd4wQ2yXS4yS4Neno7h4NHoMtIbU8NZRdSiemt2crJi8go527HcZFtLN3Ew0QIPkhVOaC3\u002B1mGAH3s1D\u002BbGu9TQ\u002B6yApAUcC8p2zBxSKHDSluRSJAqEYB\u002Botbg6p1h0hHuYY9lViu4QLlxniAZBMfcKZnj\u002BdJfKSJeM1\u002B5M5WRx/kugtcSbfQv6QfWuINgVZ4fFMDzfdhA==",
      "StatusCode": 202,
      "ResponseHeaders": {
        "Content-Length": "0",
        "Date": "Tue, 08 Sep 2020 16:10:33 GMT",
        "Server": [
          "Windows-Azure-HDFS/1.0",
          "Microsoft-HTTPAPI/2.0"
        ],
        "x-ms-client-request-id": "55b0e5c2-9cdb-5177-6c7b-e09350a54ee5",
        "x-ms-request-id": "23bf8ce8-c01f-00d2-2dfa-8575cf000000",
        "x-ms-request-server-encrypted": "true",
        "x-ms-version": "2020-02-10"
      },
      "ResponseBody": []
    },
    {
      "RequestUri": "http://gen1gen2domain1.dfs.core.windows.net/test-filesystem-58171ea5-daab-665d-9972-68ee9d14aebf/test-file-43e90707-1bf7-80a2-f105-8ebccad8745b?action=flush\u0026position=1024",
      "RequestMethod": "PATCH",
      "RequestHeaders": {
        "Authorization": "Sanitized",
        "Content-Length": "0",
        "traceparent": "00-978f557c72652e48b81b9d8f8148791b-9ea9e02a76533e47-00",
        "User-Agent": [
          "azsdk-net-Storage.Files.DataLake/12.5.0-alpha.20200908.1",
          "(.NET Core 4.6.29130.01; Microsoft Windows 10.0.19041 )"
        ],
        "x-ms-client-request-id": "bc582a47-f33c-0509-979d-cc7075d9c599",
        "x-ms-date": "Tue, 08 Sep 2020 16:10:34 GMT",
        "x-ms-return-client-request-id": "true",
        "x-ms-version": "2020-02-10"
      },
      "RequestBody": null,
      "StatusCode": 200,
      "ResponseHeaders": {
        "Content-Length": "0",
        "Date": "Tue, 08 Sep 2020 16:10:33 GMT",
        "ETag": "\u00220x8D85411B781EDF8\u0022",
        "Last-Modified": "Tue, 08 Sep 2020 16:10:34 GMT",
        "Server": [
          "Windows-Azure-HDFS/1.0",
          "Microsoft-HTTPAPI/2.0"
        ],
        "x-ms-client-request-id": "bc582a47-f33c-0509-979d-cc7075d9c599",
        "x-ms-request-id": "23bf8ce9-c01f-00d2-2efa-8575cf000000",
        "x-ms-request-server-encrypted": "false",
        "x-ms-version": "2020-02-10"
      },
      "ResponseBody": []
    },
    {
      "RequestUri": "http://gen1gen2domain1.blob.core.windows.net/test-filesystem-58171ea5-daab-665d-9972-68ee9d14aebf/test-file-43e90707-1bf7-80a2-f105-8ebccad8745b",
      "RequestMethod": "HEAD",
      "RequestHeaders": {
        "Authorization": "Sanitized",
        "traceparent": "00-a1500dcb9acde24c960b2087862c0d48-b50a82867d3cac4e-00",
        "User-Agent": [
          "azsdk-net-Storage.Files.DataLake/12.5.0-alpha.20200908.1",
          "(.NET Core 4.6.29130.01; Microsoft Windows 10.0.19041 )"
        ],
        "x-ms-client-request-id": "91a98d64-10b7-edf0-846b-cb11b52da600",
        "x-ms-date": "Tue, 08 Sep 2020 16:10:34 GMT",
        "x-ms-return-client-request-id": "true",
        "x-ms-version": "2020-02-10"
      },
      "RequestBody": null,
      "StatusCode": 200,
      "ResponseHeaders": {
        "Accept-Ranges": "bytes",
        "Content-Length": "1024",
        "Content-Type": "application/octet-stream",
        "Date": "Tue, 08 Sep 2020 16:10:33 GMT",
        "ETag": "\u00220x8D85411B781EDF8\u0022",
        "Last-Modified": "Tue, 08 Sep 2020 16:10:34 GMT",
        "Server": [
          "Windows-Azure-Blob/1.0",
          "Microsoft-HTTPAPI/2.0"
        ],
        "x-ms-access-tier": "Hot",
        "x-ms-access-tier-inferred": "true",
        "x-ms-blob-type": "BlockBlob",
        "x-ms-client-request-id": "91a98d64-10b7-edf0-846b-cb11b52da600",
        "x-ms-creation-time": "Tue, 08 Sep 2020 16:10:34 GMT",
        "x-ms-lease-state": "available",
        "x-ms-lease-status": "unlocked",
        "x-ms-request-id": "c41eb555-e01e-0031-2dfa-851732000000",
        "x-ms-server-encrypted": "true",
        "x-ms-version": "2020-02-10"
      },
      "ResponseBody": []
    },
    {
      "RequestUri": "http://gen1gen2domain1.dfs.core.windows.net/test-filesystem-58171ea5-daab-665d-9972-68ee9d14aebf/test-file-43e90707-1bf7-80a2-f105-8ebccad8745b?action=append\u0026position=1024",
      "RequestMethod": "PATCH",
      "RequestHeaders": {
        "Authorization": "Sanitized",
        "Content-Length": "1024",
        "User-Agent": [
          "azsdk-net-Storage.Files.DataLake/12.5.0-alpha.20200908.1",
          "(.NET Core 4.6.29130.01; Microsoft Windows 10.0.19041 )"
        ],
        "x-ms-client-request-id": "9248f739-b0f1-93d2-736d-d3711b03ddad",
        "x-ms-date": "Tue, 08 Sep 2020 16:10:34 GMT",
        "x-ms-return-client-request-id": "true",
        "x-ms-version": "2020-02-10"
      },
      "RequestBody": "UMY6cxI1\u002BNzFawmVmQlVE/zETCZNkaj/DrvJGxmvz3OAaR02HQsJEjF799HqdGyNSLh0sY2fTL4dO2RXa93DFZuWFC/sH/bwujn00ZrWFZpOO9JgOx7m4R1eGOKnsqZTt\u002BI2VF88oSnCg/dTqnokRybJCDAKY9p9sDISjQYTSQeToBm3oMA6EpmpnbcnkjeiOtG83ap2SVQHuaQtKhQirzrvwAlhbKZljvaWYcUjVR37cFM1V2tdHFfEsOYcDeeFh\u002B58ONEuQc0qVk6z4OeP42OGMrrB7VfPkaOxnLy/SYEOENnWpx1LzS6FCgAcqjxvNcyDldstxJqWrKYufKQRagzNpc8OuDxFO2WLO\u002BJWsudnQWbwPLSl4Ew/QPp3HVCJdJ/0TwRtYX2PPVl2ooi4QPq/xjo\u002BIS5XJ8SCz3hBzh0UAcdCYmPi\u002BeDpYP5aLz3EhgAAt1YWS1NxnCdA6pEETW88YqHAdd2X3c1aVMAv/fiGvkh4QRbH/rV00MU7og5O5BKPHsycAxEiadqJvPeSQp8vuSxJjAxYdGTrTKUXWzu\u002BC2\u002Bun94r6rs3Vdc8PUG\u002B4o4mDOjiBFcFNqlosLZsCg2fyrCH5KLBA85xEjc1GzYiLWoW8U9S2wYYqGg0wzkEykrJnXORN/3rZQgZcfIg0BtzRoNMVRm\u002BTO\u002Bpbzs5jECVbEfsa37DkPZsK4tGOGoU99hNwXy2t3UxC1GD58jBsdjIhASrNGScr7WN4CqNdxSFlXdj68vD3rXRu2AtQKgtqnmzfrNlacNzsRHGKddLo5M9/lJQXsYMBKZP2XgDb28NXzWw2vhgICy07zq5/LTdhhfN8EFW3EyypnkNFY9KcEGiucqhmsma3N4mnG\u002BLUwfxcVJhNn8ttoLp/jN\u002BUgqcaX/4F0PqPOxNMhNjMEDdJ1NyG6Q96TrCdQNHuJyVG4rUiTPwkzzEBjVmEwNryoZCDNfgDDZlX39ENqFAooNQtxeJj6YM7JMXrhRv19Y2Vqt8BavFtQ5Tbiqzq1yahGSxFlvs4jrfNR9DyV4h9oipDt/2w53XigIINiB8WUE3fSqwvcB6SnNwndCMguywMXeiCZ18o8DG2YtY5KwZYtzdC0w0cDnHLsNshibMSwgVVwSp2k\u002Bkutlp6uM1IWbHVjr0rnagfMA\u002B2tvZEBya\u002BY6CQ4yncIiMOVFyyoZVkQ1dpDDr2JySddtEav90yqq9z/BVs97aH\u002BWyZ3UkLrE56UjNfGvsriDx782wYwWIGG6ntfuW/94ug4VKOXEnbUcqCoG2pk4\u002B0CHPZMMQKbzfKU8GfXi1o\u002Bpqn/nmoXSvyYGGhViE0XIgaeTaxpsbHVnIahAiIPDOdWeXTAZUVy6sH5pBig==",
      "StatusCode": 202,
      "ResponseHeaders": {
        "Content-Length": "0",
        "Date": "Tue, 08 Sep 2020 16:10:33 GMT",
        "Server": [
          "Windows-Azure-HDFS/1.0",
          "Microsoft-HTTPAPI/2.0"
        ],
        "x-ms-client-request-id": "9248f739-b0f1-93d2-736d-d3711b03ddad",
        "x-ms-request-id": "23bf8cea-c01f-00d2-2ffa-8575cf000000",
        "x-ms-request-server-encrypted": "true",
        "x-ms-version": "2020-02-10"
      },
      "ResponseBody": []
    },
    {
      "RequestUri": "http://gen1gen2domain1.dfs.core.windows.net/test-filesystem-58171ea5-daab-665d-9972-68ee9d14aebf/test-file-43e90707-1bf7-80a2-f105-8ebccad8745b?action=flush\u0026position=2048",
      "RequestMethod": "PATCH",
      "RequestHeaders": {
        "Authorization": "Sanitized",
        "Content-Length": "0",
        "If-Match": "\u00220x8D85411B781EDF8\u0022",
        "User-Agent": [
          "azsdk-net-Storage.Files.DataLake/12.5.0-alpha.20200908.1",
          "(.NET Core 4.6.29130.01; Microsoft Windows 10.0.19041 )"
        ],
        "x-ms-client-request-id": "bed716e6-14e4-290f-c022-f0a1e4d21ed8",
        "x-ms-date": "Tue, 08 Sep 2020 16:10:34 GMT",
        "x-ms-return-client-request-id": "true",
        "x-ms-version": "2020-02-10"
      },
      "RequestBody": null,
      "StatusCode": 200,
      "ResponseHeaders": {
        "Content-Length": "0",
        "Date": "Tue, 08 Sep 2020 16:10:33 GMT",
        "ETag": "\u00220x8D85411B7A6CEE3\u0022",
        "Last-Modified": "Tue, 08 Sep 2020 16:10:34 GMT",
        "Server": [
          "Windows-Azure-HDFS/1.0",
          "Microsoft-HTTPAPI/2.0"
        ],
        "x-ms-client-request-id": "bed716e6-14e4-290f-c022-f0a1e4d21ed8",
        "x-ms-request-id": "23bf8ceb-c01f-00d2-30fa-8575cf000000",
        "x-ms-request-server-encrypted": "false",
        "x-ms-version": "2020-02-10"
      },
      "ResponseBody": []
    },
    {
      "RequestUri": "http://gen1gen2domain1.blob.core.windows.net/test-filesystem-58171ea5-daab-665d-9972-68ee9d14aebf/test-file-43e90707-1bf7-80a2-f105-8ebccad8745b",
      "RequestMethod": "GET",
      "RequestHeaders": {
        "Authorization": "Sanitized",
        "traceparent": "00-ef090d6b1f5f7c48ad9855e597746e49-6aa4cb7f8d23f74e-00",
        "User-Agent": [
          "azsdk-net-Storage.Files.DataLake/12.5.0-alpha.20200908.1",
          "(.NET Core 4.6.29130.01; Microsoft Windows 10.0.19041 )"
        ],
        "x-ms-client-request-id": "058b4cc8-1f2b-21c8-3e4a-2dc6c986c675",
        "x-ms-date": "Tue, 08 Sep 2020 16:10:34 GMT",
        "x-ms-return-client-request-id": "true",
        "x-ms-version": "2020-02-10"
      },
      "RequestBody": null,
      "StatusCode": 200,
      "ResponseHeaders": {
        "Accept-Ranges": "bytes",
        "Content-Length": "2048",
        "Content-Type": "application/octet-stream",
        "Date": "Tue, 08 Sep 2020 16:10:33 GMT",
        "ETag": "\u00220x8D85411B7A6CEE3\u0022",
        "Last-Modified": "Tue, 08 Sep 2020 16:10:34 GMT",
        "Server": [
          "Windows-Azure-Blob/1.0",
          "Microsoft-HTTPAPI/2.0"
        ],
        "x-ms-blob-type": "BlockBlob",
        "x-ms-client-request-id": "058b4cc8-1f2b-21c8-3e4a-2dc6c986c675",
        "x-ms-creation-time": "Tue, 08 Sep 2020 16:10:34 GMT",
        "x-ms-lease-state": "available",
        "x-ms-lease-status": "unlocked",
        "x-ms-request-id": "c41eb560-e01e-0031-35fa-851732000000",
        "x-ms-server-encrypted": "true",
        "x-ms-version": "2020-02-10"
      },
      "ResponseBody": "5bRZ0\u002BUIZ44lGjxu6oee7fIQfepTSbx5KK60UYMYy8kw3sC9gykZ/qBaHdzeM5VpZqHJuluKB5z44Ko2UxUKDU9zPQzH4WnJ9n5K\u002BSvgmvQZS\u002BviTxFtptYjxaJ\u002B4quKTxCMa/aJoYU3/8PdQA5wF0a2HQgqKL4\u002BBpc1oxzGShTSv6kbUy7\u002BkKllq09Nj2XHs61cyMWjXydRTmVeU/1pcLWvCoBkVMQXt41exHxv8HYxbfBuaoFPL1\u002BCygTJnzyr/DuZnoXlY17pRRE3RZqq4V7uLeUN\u002BwUzYNsh4oq/TRdQsshB1VHxTAqShCVwF\u002BrE2Oim23JXngE1Zj6pw4HTKvf555LSaAwM/eDae3bgw0jxXAmiGXKk\u002BBTHDG8TR4iJvloudi9X8nDbmd2SfCKLVKL1uGd3MRCEVO5\u002BC1uc\u002BLZYUbwbskwZmWqZxn\u002BUEnzxPLfMHo4gEY1JqSFB2ecUPqAnOSpmb6JV3B793WqR70Jyjc\u002Bk0NonNz8v0Qkq18CDhYfebdhRi8wVdkFwIzMiuLnfz0sXb27FAALrNp2ZKgReeljisoJpIAICjlmZthQLDBlPSwh0axUZGGzWZlQve0s8EqnbQAU2dq5JFeEVLEnu3yqESd/76Q9CyZoVkrqt0xMNXKRrMMwTGNRaKlU0A\u002Bsj6IYqqzJsQCiZmHZrIeT0nELNB9Ckg65dcDEKob65DsWu8qozgyjhoRt70ZhVqPfwZY4TZvwbfmXYzDsAYZ9q4ImwvC46wBka7GW0KLEWCMc5GjwvpqjJknREW7bt4EB8EfEOpOzItqV1\u002BXmWZlWzwcRzx0ZjOjrh5yq69WViLQwlOBfACGPbcGOXuqwuMisekZnyeRj5Gda2LL3CDsE/EsxscS498rhgmFbjzICNs7X\u002Bm2PLcLP0Kx9ACtumGGKiV6fgwsD94Z/gkeDCFk1WKXkIw3Jdc6IYeEUO/Ojcun/zQHTYrfH0ALrD697TMRXS6uBinVXvROQFx0l77uS3A9ZgztbYfXyIE8O4mojDRUYwPBIHeh0qA/yQ0\u002BWneBHWDOcIcmI/\u002BW1j2YqRN6pbQYICSrLSr4m5NsrZSKmX4Jqx4o2hu9Pj8UOko6CSmMxRNJJjpS5fBF1dTzuYZbDDzPjv4FQduoauHlluLQvoJp39iBQXNDtsUd4wQ2yXS4yS4Neno7h4NHoMtIbU8NZRdSiemt2crJi8go527HcZFtLN3Ew0QIPkhVOaC3\u002B1mGAH3s1D\u002BbGu9TQ\u002B6yApAUcC8p2zBxSKHDSluRSJAqEYB\u002Botbg6p1h0hHuYY9lViu4QLlxniAZBMfcKZnj\u002BdJfKSJeM1\u002B5M5WRx/kugtcSbfQv6QfWuINgVZ4fFMDzfdhFDGOnMSNfjcxWsJlZkJVRP8xEwmTZGo/w67yRsZr89zgGkdNh0LCRIxe/fR6nRsjUi4dLGNn0y\u002BHTtkV2vdwxWblhQv7B/28Lo59NGa1hWaTjvSYDse5uEdXhjip7KmU7fiNlRfPKEpwoP3U6p6JEcmyQgwCmPafbAyEo0GE0kHk6AZt6DAOhKZqZ23J5I3ojrRvN2qdklUB7mkLSoUIq8678AJYWymZY72lmHFI1Ud\u002B3BTNVdrXRxXxLDmHA3nhYfufDjRLkHNKlZOs\u002BDnj\u002BNjhjK6we1Xz5GjsZy8v0mBDhDZ1qcdS80uhQoAHKo8bzXMg5XbLcSalqymLnykEWoMzaXPDrg8RTtlizviVrLnZ0Fm8Dy0peBMP0D6dx1QiXSf9E8EbWF9jz1ZdqKIuED6v8Y6PiEuVyfEgs94Qc4dFAHHQmJj4vng6WD\u002BWi89xIYAALdWFktTcZwnQOqRBE1vPGKhwHXdl93NWlTAL/34hr5IeEEWx/61dNDFO6IOTuQSjx7MnAMRImnaibz3kkKfL7ksSYwMWHRk60ylF1s7vgtvrp/eK\u002Bq7N1XXPD1BvuKOJgzo4gRXBTapaLC2bAoNn8qwh\u002BSiwQPOcRI3NRs2Ii1qFvFPUtsGGKhoNMM5BMpKyZ1zkTf962UIGXHyINAbc0aDTFUZvkzvqW87OYxAlWxH7Gt\u002Bw5D2bCuLRjhqFPfYTcF8trd1MQtRg\u002BfIwbHYyIQEqzRknK\u002B1jeAqjXcUhZV3Y\u002BvLw9610btgLUCoLap5s36zZWnDc7ERxinXS6OTPf5SUF7GDASmT9l4A29vDV81sNr4YCAstO86ufy03YYXzfBBVtxMsqZ5DRWPSnBBornKoZrJmtzeJpxvi1MH8XFSYTZ/LbaC6f4zflIKnGl/\u002BBdD6jzsTTITYzBA3SdTchukPek6wnUDR7iclRuK1Ikz8JM8xAY1ZhMDa8qGQgzX4Aw2ZV9/RDahQKKDULcXiY\u002BmDOyTF64Ub9fWNlarfAWrxbUOU24qs6tcmoRksRZb7OI63zUfQ8leIfaIqQ7f9sOd14oCCDYgfFlBN30qsL3AekpzcJ3QjILssDF3ogmdfKPAxtmLWOSsGWLc3QtMNHA5xy7DbIYmzEsIFVcEqdpPpLrZaerjNSFmx1Y69K52oHzAPtrb2RAcmvmOgkOMp3CIjDlRcsqGVZENXaQw69icknXbRGr/dMqqvc/wVbPe2h/lsmd1JC6xOelIzXxr7K4g8e/NsGMFiBhup7X7lv/eLoOFSjlxJ21HKgqBtqZOPtAhz2TDECm83ylPBn14taPqap/55qF0r8mBhoVYhNFyIGnk2sabGx1ZyGoQIiDwznVnl0wGVFcurB\u002BaQYo="
    },
    {
      "RequestUri": "http://gen1gen2domain1.blob.core.windows.net/test-filesystem-58171ea5-daab-665d-9972-68ee9d14aebf?restype=container",
      "RequestMethod": "DELETE",
      "RequestHeaders": {
        "Authorization": "Sanitized",
        "traceparent": "00-430b82e565bbd447b93a434344006ad1-1d20364823a44947-00",
        "User-Agent": [
          "azsdk-net-Storage.Files.DataLake/12.5.0-alpha.20200908.1",
          "(.NET Core 4.6.29130.01; Microsoft Windows 10.0.19041 )"
        ],
        "x-ms-client-request-id": "98d8e206-1947-3dad-2433-bc3e6804b749",
        "x-ms-date": "Tue, 08 Sep 2020 16:10:34 GMT",
        "x-ms-return-client-request-id": "true",
        "x-ms-version": "2020-02-10"
      },
      "RequestBody": null,
      "StatusCode": 202,
      "ResponseHeaders": {
        "Content-Length": "0",
        "Date": "Tue, 08 Sep 2020 16:10:33 GMT",
        "Server": [
          "Windows-Azure-Blob/1.0",
          "Microsoft-HTTPAPI/2.0"
        ],
        "x-ms-client-request-id": "98d8e206-1947-3dad-2433-bc3e6804b749",
<<<<<<< HEAD
        "x-ms-request-id": "f74dcdac-201e-0001-1e5d-64127c000000",
        "x-ms-version": "2020-02-10"
=======
        "x-ms-request-id": "c41eb565-e01e-0031-3afa-851732000000",
        "x-ms-version": "2019-12-12"
>>>>>>> 548336e6
      },
      "ResponseBody": []
    }
  ],
  "Variables": {
    "RandomSeed": "210598108",
    "Storage_TestConfigHierarchicalNamespace": "NamespaceTenant\ngen1gen2domain1\nU2FuaXRpemVk\nhttp://gen1gen2domain1.blob.core.windows.net\nhttp://gen1gen2domain1.file.core.windows.net\nhttp://gen1gen2domain1.queue.core.windows.net\nhttp://gen1gen2domain1.table.core.windows.net\n\n\n\n\nhttp://gen1gen2domain1-secondary.blob.core.windows.net\nhttp://gen1gen2domain1-secondary.file.core.windows.net\nhttp://gen1gen2domain1-secondary.queue.core.windows.net\nhttp://gen1gen2domain1-secondary.table.core.windows.net\nc6b5fe1a-9b59-4975-92c4-d9f728c3c371\nSanitized\n72f988bf-86f1-41af-91ab-2d7cd011db47\nhttps://login.microsoftonline.com/\nCloud\nBlobEndpoint=http://gen1gen2domain1.blob.core.windows.net/;QueueEndpoint=http://gen1gen2domain1.queue.core.windows.net/;FileEndpoint=http://gen1gen2domain1.file.core.windows.net/;BlobSecondaryEndpoint=http://gen1gen2domain1-secondary.blob.core.windows.net/;QueueSecondaryEndpoint=http://gen1gen2domain1-secondary.queue.core.windows.net/;FileSecondaryEndpoint=http://gen1gen2domain1-secondary.file.core.windows.net/;AccountName=gen1gen2domain1;AccountKey=Sanitized\n"
  }
}<|MERGE_RESOLUTION|>--- conflicted
+++ resolved
@@ -1,18 +1,18 @@
 {
   "Entries": [
     {
-      "RequestUri": "http://gen1gen2domain1.blob.core.windows.net/test-filesystem-58171ea5-daab-665d-9972-68ee9d14aebf?restype=container",
+      "RequestUri": "https://seannsecanary.blob.core.windows.net/test-filesystem-cb8f4cfe-1ab0-5114-d0cd-22167d421b80?restype=container",
       "RequestMethod": "PUT",
       "RequestHeaders": {
         "Authorization": "Sanitized",
-        "traceparent": "00-45ff92f855c54149b1ee42e0e7901f9c-2e71040c0d063d43-00",
-        "User-Agent": [
-          "azsdk-net-Storage.Files.DataLake/12.5.0-alpha.20200908.1",
-          "(.NET Core 4.6.29130.01; Microsoft Windows 10.0.19041 )"
+        "traceparent": "00-578f65a30b210443bf4b1697076b7268-69e3445d868cba46-00",
+        "User-Agent": [
+          "azsdk-net-Storage.Files.DataLake/12.5.0-alpha.20200921.1",
+          "(.NET Core 4.6.29220.03; Microsoft Windows 10.0.19041 )"
         ],
         "x-ms-blob-public-access": "container",
-        "x-ms-client-request-id": "a62fca94-1257-96d4-a2a5-3aa572ddfcff",
-        "x-ms-date": "Tue, 08 Sep 2020 16:10:33 GMT",
+        "x-ms-client-request-id": "77f67d81-d321-25d6-a70e-c301c6b98c0f",
+        "x-ms-date": "Mon, 21 Sep 2020 06:23:47 GMT",
         "x-ms-return-client-request-id": "true",
         "x-ms-version": "2020-02-10"
       },
@@ -20,37 +20,32 @@
       "StatusCode": 201,
       "ResponseHeaders": {
         "Content-Length": "0",
-        "Date": "Tue, 08 Sep 2020 16:10:32 GMT",
-        "ETag": "\u00220x8D85411B718D495\u0022",
-        "Last-Modified": "Tue, 08 Sep 2020 16:10:33 GMT",
+        "Date": "Mon, 21 Sep 2020 06:23:48 GMT",
+        "ETag": "\u00220x8D85DF6E6852411\u0022",
+        "Last-Modified": "Mon, 21 Sep 2020 06:23:48 GMT",
         "Server": [
           "Windows-Azure-Blob/1.0",
           "Microsoft-HTTPAPI/2.0"
         ],
-        "x-ms-client-request-id": "a62fca94-1257-96d4-a2a5-3aa572ddfcff",
-<<<<<<< HEAD
-        "x-ms-request-id": "f74dcc26-201e-0001-085d-64127c000000",
-        "x-ms-version": "2020-02-10"
-=======
-        "x-ms-request-id": "c41eb4fc-e01e-0031-66fa-851732000000",
-        "x-ms-version": "2019-12-12"
->>>>>>> 548336e6
-      },
-      "ResponseBody": []
-    },
-    {
-      "RequestUri": "http://gen1gen2domain1.dfs.core.windows.net/test-filesystem-58171ea5-daab-665d-9972-68ee9d14aebf/test-file-43e90707-1bf7-80a2-f105-8ebccad8745b?resource=file",
+        "x-ms-client-request-id": "77f67d81-d321-25d6-a70e-c301c6b98c0f",
+        "x-ms-request-id": "5b040266-c01e-008f-01df-8fc4ca000000",
+        "x-ms-version": "2020-02-10"
+      },
+      "ResponseBody": []
+    },
+    {
+      "RequestUri": "https://seannsecanary.dfs.core.windows.net/test-filesystem-cb8f4cfe-1ab0-5114-d0cd-22167d421b80/test-file-f9fd4b6f-7352-dec5-f2a8-d266b9f54d59?resource=file",
       "RequestMethod": "PUT",
       "RequestHeaders": {
         "Authorization": "Sanitized",
         "If-None-Match": "*",
-        "traceparent": "00-508f70cfb9d388419ab37f9f82692a94-ada34ed7555ccc44-00",
-        "User-Agent": [
-          "azsdk-net-Storage.Files.DataLake/12.5.0-alpha.20200908.1",
-          "(.NET Core 4.6.29130.01; Microsoft Windows 10.0.19041 )"
-        ],
-        "x-ms-client-request-id": "415cb99b-a70c-0a87-efde-dc1aa2ed49e4",
-        "x-ms-date": "Tue, 08 Sep 2020 16:10:33 GMT",
+        "traceparent": "00-f70ac20120e719498b990785f7ccadf9-deb2589f0866694d-00",
+        "User-Agent": [
+          "azsdk-net-Storage.Files.DataLake/12.5.0-alpha.20200921.1",
+          "(.NET Core 4.6.29220.03; Microsoft Windows 10.0.19041 )"
+        ],
+        "x-ms-client-request-id": "4e308624-3af5-f2b7-122c-8d0ae55a30f7",
+        "x-ms-date": "Mon, 21 Sep 2020 06:23:49 GMT",
         "x-ms-return-client-request-id": "true",
         "x-ms-version": "2020-02-10"
       },
@@ -58,69 +53,64 @@
       "StatusCode": 201,
       "ResponseHeaders": {
         "Content-Length": "0",
-        "Date": "Tue, 08 Sep 2020 16:10:33 GMT",
-        "ETag": "\u00220x8D85411B768A4C8\u0022",
-        "Last-Modified": "Tue, 08 Sep 2020 16:10:34 GMT",
-        "Server": [
-          "Windows-Azure-HDFS/1.0",
-          "Microsoft-HTTPAPI/2.0"
-        ],
-        "x-ms-client-request-id": "415cb99b-a70c-0a87-efde-dc1aa2ed49e4",
-<<<<<<< HEAD
-        "x-ms-request-id": "b9d0b937-801f-0018-365d-6492c7000000",
-        "x-ms-version": "2020-02-10"
-=======
-        "x-ms-request-id": "23bf8ce5-c01f-00d2-2bfa-8575cf000000",
-        "x-ms-version": "2019-12-12"
->>>>>>> 548336e6
-      },
-      "ResponseBody": []
-    },
-    {
-      "RequestUri": "http://gen1gen2domain1.dfs.core.windows.net/test-filesystem-58171ea5-daab-665d-9972-68ee9d14aebf/test-file-43e90707-1bf7-80a2-f105-8ebccad8745b?action=append\u0026position=0",
+        "Date": "Mon, 21 Sep 2020 06:23:49 GMT",
+        "ETag": "\u00220x8D85DF6E7753FFC\u0022",
+        "Last-Modified": "Mon, 21 Sep 2020 06:23:49 GMT",
+        "Server": [
+          "Windows-Azure-HDFS/1.0",
+          "Microsoft-HTTPAPI/2.0"
+        ],
+        "x-ms-client-request-id": "4e308624-3af5-f2b7-122c-8d0ae55a30f7",
+        "x-ms-request-id": "613da276-601f-0086-08df-8f8119000000",
+        "x-ms-version": "2020-02-10"
+      },
+      "ResponseBody": []
+    },
+    {
+      "RequestUri": "https://seannsecanary.dfs.core.windows.net/test-filesystem-cb8f4cfe-1ab0-5114-d0cd-22167d421b80/test-file-f9fd4b6f-7352-dec5-f2a8-d266b9f54d59?action=append\u0026position=0",
       "RequestMethod": "PATCH",
       "RequestHeaders": {
         "Authorization": "Sanitized",
         "Content-Length": "1024",
-        "traceparent": "00-611d6dd9fc366449b8e36f7b7bb5cf06-14cb1cc51caab342-00",
-        "User-Agent": [
-          "azsdk-net-Storage.Files.DataLake/12.5.0-alpha.20200908.1",
-          "(.NET Core 4.6.29130.01; Microsoft Windows 10.0.19041 )"
-        ],
-        "x-ms-client-request-id": "55b0e5c2-9cdb-5177-6c7b-e09350a54ee5",
-        "x-ms-date": "Tue, 08 Sep 2020 16:10:34 GMT",
-        "x-ms-return-client-request-id": "true",
-        "x-ms-version": "2020-02-10"
-      },
-      "RequestBody": "5bRZ0\u002BUIZ44lGjxu6oee7fIQfepTSbx5KK60UYMYy8kw3sC9gykZ/qBaHdzeM5VpZqHJuluKB5z44Ko2UxUKDU9zPQzH4WnJ9n5K\u002BSvgmvQZS\u002BviTxFtptYjxaJ\u002B4quKTxCMa/aJoYU3/8PdQA5wF0a2HQgqKL4\u002BBpc1oxzGShTSv6kbUy7\u002BkKllq09Nj2XHs61cyMWjXydRTmVeU/1pcLWvCoBkVMQXt41exHxv8HYxbfBuaoFPL1\u002BCygTJnzyr/DuZnoXlY17pRRE3RZqq4V7uLeUN\u002BwUzYNsh4oq/TRdQsshB1VHxTAqShCVwF\u002BrE2Oim23JXngE1Zj6pw4HTKvf555LSaAwM/eDae3bgw0jxXAmiGXKk\u002BBTHDG8TR4iJvloudi9X8nDbmd2SfCKLVKL1uGd3MRCEVO5\u002BC1uc\u002BLZYUbwbskwZmWqZxn\u002BUEnzxPLfMHo4gEY1JqSFB2ecUPqAnOSpmb6JV3B793WqR70Jyjc\u002Bk0NonNz8v0Qkq18CDhYfebdhRi8wVdkFwIzMiuLnfz0sXb27FAALrNp2ZKgReeljisoJpIAICjlmZthQLDBlPSwh0axUZGGzWZlQve0s8EqnbQAU2dq5JFeEVLEnu3yqESd/76Q9CyZoVkrqt0xMNXKRrMMwTGNRaKlU0A\u002Bsj6IYqqzJsQCiZmHZrIeT0nELNB9Ckg65dcDEKob65DsWu8qozgyjhoRt70ZhVqPfwZY4TZvwbfmXYzDsAYZ9q4ImwvC46wBka7GW0KLEWCMc5GjwvpqjJknREW7bt4EB8EfEOpOzItqV1\u002BXmWZlWzwcRzx0ZjOjrh5yq69WViLQwlOBfACGPbcGOXuqwuMisekZnyeRj5Gda2LL3CDsE/EsxscS498rhgmFbjzICNs7X\u002Bm2PLcLP0Kx9ACtumGGKiV6fgwsD94Z/gkeDCFk1WKXkIw3Jdc6IYeEUO/Ojcun/zQHTYrfH0ALrD697TMRXS6uBinVXvROQFx0l77uS3A9ZgztbYfXyIE8O4mojDRUYwPBIHeh0qA/yQ0\u002BWneBHWDOcIcmI/\u002BW1j2YqRN6pbQYICSrLSr4m5NsrZSKmX4Jqx4o2hu9Pj8UOko6CSmMxRNJJjpS5fBF1dTzuYZbDDzPjv4FQduoauHlluLQvoJp39iBQXNDtsUd4wQ2yXS4yS4Neno7h4NHoMtIbU8NZRdSiemt2crJi8go527HcZFtLN3Ew0QIPkhVOaC3\u002B1mGAH3s1D\u002BbGu9TQ\u002B6yApAUcC8p2zBxSKHDSluRSJAqEYB\u002Botbg6p1h0hHuYY9lViu4QLlxniAZBMfcKZnj\u002BdJfKSJeM1\u002B5M5WRx/kugtcSbfQv6QfWuINgVZ4fFMDzfdhA==",
+        "traceparent": "00-3e935ebf42a9e54dbca6f70933483a1c-b0bd193189ee1948-00",
+        "User-Agent": [
+          "azsdk-net-Storage.Files.DataLake/12.5.0-alpha.20200921.1",
+          "(.NET Core 4.6.29220.03; Microsoft Windows 10.0.19041 )"
+        ],
+        "x-ms-client-request-id": "4d6dbd77-9f43-1f73-dde5-14e5f64b81d8",
+        "x-ms-date": "Mon, 21 Sep 2020 06:23:49 GMT",
+        "x-ms-return-client-request-id": "true",
+        "x-ms-version": "2020-02-10"
+      },
+      "RequestBody": "7fGVAEukX2wGhBBjXVghP71Qr7h55d8NuBiEeQBva7HBahPVJIzEyuyR8s1jYYCZh5OpaUaU4AcSh0gzH\u002BVslhheovNESxowjOXM5/MRqVaX6vFsxgJrLIkMwpxEkKoGJFu0BL\u002BNVDt4eNxhyPgUAd3ynDT0/9AW83ZpOIh\u002B7Pw6xcOXXKWWCZa2804lCmOR98G\u002BUvR1EiSLnhBJJByy\u002BovgJgI1faQ4W5KePQuC8OkS10HGv5oHxbOeC72UTeV5A/nCReNgXHkdhfZi1tQZCa4nNkza6zrx2WFPl3HmpA6sJToSv6sFsXvHqTmjpe7ehQIPbRaZnxe\u002B0GyCEcUINuHotbGaBkkCIYXQE0IATjNycBFu1jb3E4UiU\u002B4/g5\u002B2v3JXuu88RH65DUuRyIvVvoI4D6GzmV\u002Bq8aIrd7Naw57lGlPPqJNENSuTtcnrZkr6TZVrBnP\u002BAiUSrclMEczLX0mtq603BRXv9Np1IOOWv4pYMSod7r0q5hgtvPvK9yRfyFaAPbqdwkeAfBGZieJCfO0\u002B9N\u002BhrXCMgsSVCUgZJf21FleNFoHQu2/jnXGrkV0260AOjAJEvRrl87v1CLj\u002BZlcU43KKtWVrbjlwvg/\u002B4fFnXh4IC5n6cFk9pyLG2rO35Dcalq3rqzbaoh7J1P4L5hLJjqmZ9lq\u002BGnMZTQ1DpZOGuNnY5EpEe7PnLWl6MZtaMcAQ/UsKHe3cXHw60V4ol/yKQxwkMwLHhRL1ssnxQ\u002BjXvxtMMqhIfJvs\u002B4jOCapVvpVs8O5/Nf6\u002BSHc4FGok6xiTYxJC22RUQseAODd5\u002BXtooPMzhFL6V4odjuowD2cwyBBvOqaYE\u002BIxGK4n//zGRE/80HR38GbGmAuHJE16JDJfT3AnCr7Uz4wRAmyk01iNVkqaND/yudepqaGbEO6VtvR8x6\u002BMnjqRJwDnZu76IcWz\u002Bs4D4O/ybJaZfmAcOb\u002Bee0t4KAyoAbgPCA0/C1Porofc5xYgktYEiVoY8h/Zde1ASeqjgvm4CvgV89fismFDsNDYP1Koful0c56xkA6YNpIf/sJpRCuOI90dCp7\u002BIdb51UJPADWbmMoALw9bB3rpfbxEwrOf2mukSht1inRKdVHHuLrMSDVdhGb3aBUcMhxiNIzhuV4iWfvWq7UZJg1Wtbm9k06/HTSH5z5NqHFVhxj/ElbnaLzypF\u002B/9Z1/Q15ZoLNcX57NoxZXWtEg1bGJgCOdGhO2b0z9yu/v/yeXB6Tf8we\u002B\u002BSd5MW8/jw7q0s\u002BtNXV54ilKozBmX5Wv3qPvwFMtQOKpy4f7I\u002BikduA\u002BE/ggQsqyHSV7lFDWWJqSylPLT867vJHsA2rtfb5ApixQKEycj5zZPaItsqyR03PtaA==",
       "StatusCode": 202,
       "ResponseHeaders": {
         "Content-Length": "0",
-        "Date": "Tue, 08 Sep 2020 16:10:33 GMT",
-        "Server": [
-          "Windows-Azure-HDFS/1.0",
-          "Microsoft-HTTPAPI/2.0"
-        ],
-        "x-ms-client-request-id": "55b0e5c2-9cdb-5177-6c7b-e09350a54ee5",
-        "x-ms-request-id": "23bf8ce8-c01f-00d2-2dfa-8575cf000000",
+        "Date": "Mon, 21 Sep 2020 06:23:49 GMT",
+        "Server": [
+          "Windows-Azure-HDFS/1.0",
+          "Microsoft-HTTPAPI/2.0"
+        ],
+        "x-ms-client-request-id": "4d6dbd77-9f43-1f73-dde5-14e5f64b81d8",
+        "x-ms-request-id": "613da282-601f-0086-14df-8f8119000000",
         "x-ms-request-server-encrypted": "true",
         "x-ms-version": "2020-02-10"
       },
       "ResponseBody": []
     },
     {
-      "RequestUri": "http://gen1gen2domain1.dfs.core.windows.net/test-filesystem-58171ea5-daab-665d-9972-68ee9d14aebf/test-file-43e90707-1bf7-80a2-f105-8ebccad8745b?action=flush\u0026position=1024",
+      "RequestUri": "https://seannsecanary.dfs.core.windows.net/test-filesystem-cb8f4cfe-1ab0-5114-d0cd-22167d421b80/test-file-f9fd4b6f-7352-dec5-f2a8-d266b9f54d59?action=flush\u0026position=1024",
       "RequestMethod": "PATCH",
       "RequestHeaders": {
         "Authorization": "Sanitized",
         "Content-Length": "0",
-        "traceparent": "00-978f557c72652e48b81b9d8f8148791b-9ea9e02a76533e47-00",
-        "User-Agent": [
-          "azsdk-net-Storage.Files.DataLake/12.5.0-alpha.20200908.1",
-          "(.NET Core 4.6.29130.01; Microsoft Windows 10.0.19041 )"
-        ],
-        "x-ms-client-request-id": "bc582a47-f33c-0509-979d-cc7075d9c599",
-        "x-ms-date": "Tue, 08 Sep 2020 16:10:34 GMT",
+        "traceparent": "00-21f7674c69577145b88490d3c3ccf2c4-6c8a350e558e4e43-00",
+        "User-Agent": [
+          "azsdk-net-Storage.Files.DataLake/12.5.0-alpha.20200921.1",
+          "(.NET Core 4.6.29220.03; Microsoft Windows 10.0.19041 )"
+        ],
+        "x-ms-client-request-id": "2793c629-e3ed-61b4-a145-cde7f059aeaa",
+        "x-ms-date": "Mon, 21 Sep 2020 06:23:49 GMT",
         "x-ms-return-client-request-id": "true",
         "x-ms-version": "2020-02-10"
       },
@@ -128,32 +118,32 @@
       "StatusCode": 200,
       "ResponseHeaders": {
         "Content-Length": "0",
-        "Date": "Tue, 08 Sep 2020 16:10:33 GMT",
-        "ETag": "\u00220x8D85411B781EDF8\u0022",
-        "Last-Modified": "Tue, 08 Sep 2020 16:10:34 GMT",
-        "Server": [
-          "Windows-Azure-HDFS/1.0",
-          "Microsoft-HTTPAPI/2.0"
-        ],
-        "x-ms-client-request-id": "bc582a47-f33c-0509-979d-cc7075d9c599",
-        "x-ms-request-id": "23bf8ce9-c01f-00d2-2efa-8575cf000000",
+        "Date": "Mon, 21 Sep 2020 06:23:49 GMT",
+        "ETag": "\u00220x8D85DF6E78957C0\u0022",
+        "Last-Modified": "Mon, 21 Sep 2020 06:23:50 GMT",
+        "Server": [
+          "Windows-Azure-HDFS/1.0",
+          "Microsoft-HTTPAPI/2.0"
+        ],
+        "x-ms-client-request-id": "2793c629-e3ed-61b4-a145-cde7f059aeaa",
+        "x-ms-request-id": "613da291-601f-0086-23df-8f8119000000",
         "x-ms-request-server-encrypted": "false",
         "x-ms-version": "2020-02-10"
       },
       "ResponseBody": []
     },
     {
-      "RequestUri": "http://gen1gen2domain1.blob.core.windows.net/test-filesystem-58171ea5-daab-665d-9972-68ee9d14aebf/test-file-43e90707-1bf7-80a2-f105-8ebccad8745b",
+      "RequestUri": "https://seannsecanary.blob.core.windows.net/test-filesystem-cb8f4cfe-1ab0-5114-d0cd-22167d421b80/test-file-f9fd4b6f-7352-dec5-f2a8-d266b9f54d59",
       "RequestMethod": "HEAD",
       "RequestHeaders": {
         "Authorization": "Sanitized",
-        "traceparent": "00-a1500dcb9acde24c960b2087862c0d48-b50a82867d3cac4e-00",
-        "User-Agent": [
-          "azsdk-net-Storage.Files.DataLake/12.5.0-alpha.20200908.1",
-          "(.NET Core 4.6.29130.01; Microsoft Windows 10.0.19041 )"
-        ],
-        "x-ms-client-request-id": "91a98d64-10b7-edf0-846b-cb11b52da600",
-        "x-ms-date": "Tue, 08 Sep 2020 16:10:34 GMT",
+        "traceparent": "00-5956599779ab0145b961f0c0640c7d10-c3f1aea2a5064c4c-00",
+        "User-Agent": [
+          "azsdk-net-Storage.Files.DataLake/12.5.0-alpha.20200921.1",
+          "(.NET Core 4.6.29220.03; Microsoft Windows 10.0.19041 )"
+        ],
+        "x-ms-client-request-id": "c0b11de6-6d89-33c2-1b21-c4a19cb950fa",
+        "x-ms-date": "Mon, 21 Sep 2020 06:23:49 GMT",
         "x-ms-return-client-request-id": "true",
         "x-ms-version": "2020-02-10"
       },
@@ -163,9 +153,9 @@
         "Accept-Ranges": "bytes",
         "Content-Length": "1024",
         "Content-Type": "application/octet-stream",
-        "Date": "Tue, 08 Sep 2020 16:10:33 GMT",
-        "ETag": "\u00220x8D85411B781EDF8\u0022",
-        "Last-Modified": "Tue, 08 Sep 2020 16:10:34 GMT",
+        "Date": "Mon, 21 Sep 2020 06:23:49 GMT",
+        "ETag": "\u00220x8D85DF6E78957C0\u0022",
+        "Last-Modified": "Mon, 21 Sep 2020 06:23:50 GMT",
         "Server": [
           "Windows-Azure-Blob/1.0",
           "Microsoft-HTTPAPI/2.0"
@@ -173,60 +163,60 @@
         "x-ms-access-tier": "Hot",
         "x-ms-access-tier-inferred": "true",
         "x-ms-blob-type": "BlockBlob",
-        "x-ms-client-request-id": "91a98d64-10b7-edf0-846b-cb11b52da600",
-        "x-ms-creation-time": "Tue, 08 Sep 2020 16:10:34 GMT",
+        "x-ms-client-request-id": "c0b11de6-6d89-33c2-1b21-c4a19cb950fa",
+        "x-ms-creation-time": "Mon, 21 Sep 2020 06:23:49 GMT",
         "x-ms-lease-state": "available",
         "x-ms-lease-status": "unlocked",
-        "x-ms-request-id": "c41eb555-e01e-0031-2dfa-851732000000",
+        "x-ms-request-id": "5b040387-c01e-008f-7adf-8fc4ca000000",
         "x-ms-server-encrypted": "true",
         "x-ms-version": "2020-02-10"
       },
       "ResponseBody": []
     },
     {
-      "RequestUri": "http://gen1gen2domain1.dfs.core.windows.net/test-filesystem-58171ea5-daab-665d-9972-68ee9d14aebf/test-file-43e90707-1bf7-80a2-f105-8ebccad8745b?action=append\u0026position=1024",
+      "RequestUri": "https://seannsecanary.dfs.core.windows.net/test-filesystem-cb8f4cfe-1ab0-5114-d0cd-22167d421b80/test-file-f9fd4b6f-7352-dec5-f2a8-d266b9f54d59?action=append\u0026position=1024",
       "RequestMethod": "PATCH",
       "RequestHeaders": {
         "Authorization": "Sanitized",
         "Content-Length": "1024",
         "User-Agent": [
-          "azsdk-net-Storage.Files.DataLake/12.5.0-alpha.20200908.1",
-          "(.NET Core 4.6.29130.01; Microsoft Windows 10.0.19041 )"
-        ],
-        "x-ms-client-request-id": "9248f739-b0f1-93d2-736d-d3711b03ddad",
-        "x-ms-date": "Tue, 08 Sep 2020 16:10:34 GMT",
-        "x-ms-return-client-request-id": "true",
-        "x-ms-version": "2020-02-10"
-      },
-      "RequestBody": "UMY6cxI1\u002BNzFawmVmQlVE/zETCZNkaj/DrvJGxmvz3OAaR02HQsJEjF799HqdGyNSLh0sY2fTL4dO2RXa93DFZuWFC/sH/bwujn00ZrWFZpOO9JgOx7m4R1eGOKnsqZTt\u002BI2VF88oSnCg/dTqnokRybJCDAKY9p9sDISjQYTSQeToBm3oMA6EpmpnbcnkjeiOtG83ap2SVQHuaQtKhQirzrvwAlhbKZljvaWYcUjVR37cFM1V2tdHFfEsOYcDeeFh\u002B58ONEuQc0qVk6z4OeP42OGMrrB7VfPkaOxnLy/SYEOENnWpx1LzS6FCgAcqjxvNcyDldstxJqWrKYufKQRagzNpc8OuDxFO2WLO\u002BJWsudnQWbwPLSl4Ew/QPp3HVCJdJ/0TwRtYX2PPVl2ooi4QPq/xjo\u002BIS5XJ8SCz3hBzh0UAcdCYmPi\u002BeDpYP5aLz3EhgAAt1YWS1NxnCdA6pEETW88YqHAdd2X3c1aVMAv/fiGvkh4QRbH/rV00MU7og5O5BKPHsycAxEiadqJvPeSQp8vuSxJjAxYdGTrTKUXWzu\u002BC2\u002Bun94r6rs3Vdc8PUG\u002B4o4mDOjiBFcFNqlosLZsCg2fyrCH5KLBA85xEjc1GzYiLWoW8U9S2wYYqGg0wzkEykrJnXORN/3rZQgZcfIg0BtzRoNMVRm\u002BTO\u002Bpbzs5jECVbEfsa37DkPZsK4tGOGoU99hNwXy2t3UxC1GD58jBsdjIhASrNGScr7WN4CqNdxSFlXdj68vD3rXRu2AtQKgtqnmzfrNlacNzsRHGKddLo5M9/lJQXsYMBKZP2XgDb28NXzWw2vhgICy07zq5/LTdhhfN8EFW3EyypnkNFY9KcEGiucqhmsma3N4mnG\u002BLUwfxcVJhNn8ttoLp/jN\u002BUgqcaX/4F0PqPOxNMhNjMEDdJ1NyG6Q96TrCdQNHuJyVG4rUiTPwkzzEBjVmEwNryoZCDNfgDDZlX39ENqFAooNQtxeJj6YM7JMXrhRv19Y2Vqt8BavFtQ5Tbiqzq1yahGSxFlvs4jrfNR9DyV4h9oipDt/2w53XigIINiB8WUE3fSqwvcB6SnNwndCMguywMXeiCZ18o8DG2YtY5KwZYtzdC0w0cDnHLsNshibMSwgVVwSp2k\u002Bkutlp6uM1IWbHVjr0rnagfMA\u002B2tvZEBya\u002BY6CQ4yncIiMOVFyyoZVkQ1dpDDr2JySddtEav90yqq9z/BVs97aH\u002BWyZ3UkLrE56UjNfGvsriDx782wYwWIGG6ntfuW/94ug4VKOXEnbUcqCoG2pk4\u002B0CHPZMMQKbzfKU8GfXi1o\u002Bpqn/nmoXSvyYGGhViE0XIgaeTaxpsbHVnIahAiIPDOdWeXTAZUVy6sH5pBig==",
+          "azsdk-net-Storage.Files.DataLake/12.5.0-alpha.20200921.1",
+          "(.NET Core 4.6.29220.03; Microsoft Windows 10.0.19041 )"
+        ],
+        "x-ms-client-request-id": "7215c360-cb96-0420-6459-cbd56d734aae",
+        "x-ms-date": "Mon, 21 Sep 2020 06:23:50 GMT",
+        "x-ms-return-client-request-id": "true",
+        "x-ms-version": "2020-02-10"
+      },
+      "RequestBody": "tIRPEbV3xOidTga3RrNAhGx7uzC3Wusqs2LpvcE4LuzcrQtaCWfjsgGrip7d/BruBEl7dJ5\u002B8lmYJV1TjQcmZCAZ2pmn5noFmAkuDNBNTbdH\u002Brh4vbpOXrqxweQJkCT6hCZ\u002BwyGBRh7OddyUT\u002BaJS9emC5JPrqZmynze9iWW\u002BwflNIepzomWxrSaqUfduQ7UJ3UMY4WRq9Z/GPilolD4N3rVrxte33xND0TetAReiBFtCc6vipeCVImxKraR8SRjoXLNCArzdkj5vlRBsvbRIY/nN5iBSazjU1uSrLXFvB4gehOSkYAGepOGtsxDQKGS4AknqbmL4lfF6bWvYMqSMwE1IDjjPo8P4b0F\u002B5PgoBK5/8usnhJllJi7zKfLVhnI84PKDSBpr6J5GMj8hebE5Umi9mD\u002B5ZTv0IyfKHHoQ4qjPQcQFZLyUFApM4ZJaQ6y9uddKGC4yQ3u2z2TyocwkNQ9WEjetNC3sKYQ1bINpWd97TGKihsq63P5ITpVXobJ\u002BaKyCxHG00IWpne6qPRb4TXVFtxWpQW5E2zU5ZKWYlIfRtwPW5lWthruc\u002BSjcEJ/nkAEf0ipc1Oc\u002BPik8e2wgEQlmmIYS4Wcf1/CZzEhFqIqVUZSkeIJdtOIc2KhscUsPfKgfdbgZ1K6aP/p5gsie\u002BJWepynXu9hHCOOj9gi\u002B82Zlio\u002BgJjMSe70lynjII/HZfeASzcphd8DP2CyUdd6mG0xT1Dh5PpJiTCtssbFffyTxyrgorCWcBFKOkE4GfcXef68sdE/5oH9NsEGe9IYPsFkHoqtmfa9m94\u002Blqm4EXA5ljnHCMwqVOGo42vuj/U/MfuA0/ptad8I/xXyAE/YRCVRzeSYUDX1OcqoBLWKzgzo/2StOD51yyxZvwm2OFOR0J9GncEQpuHGipkvxGUpfTEJCQHqKgvn2wG3P5EsPwF2FzQWRDBK11mD566kRQfHL0HYrC5SpqaUXsK/WWdPmUuYuK0xEzkAvjGnZ0JdQpX68A9QU5LTJHCNgeVui37xNE1iDIxZlhwI1\u002B38qj9jNxwsxWhY/0W4xZQ8o5JTkjOztjP1\u002BjYIoFrzR3yk1nkxKkrJQcUVmTQHqUf4HfKJtUW6SfQLbj3lIyQOZLfJFO4aC3lHiVBtnRz\u002B7VDvEINnaZI26o2FJbwN4x2hBzR9PpVY3RF5Qiv0TKzXDYHs9hKhp/skkyphleW8OqUzzJXngK\u002B7ljNx7SdnQp3hrRg6IO0KAF85Watr90csvAeFwYAW8IzSMGDfL7nTvVCMf\u002BjNghm4KMs2rScDUJ7sRTAf4YAcy72LaPCMK9CmZZta3ndeXjrtzZm04EJkzuDB8\u002BqItNvQcLQrQhkpK/z7j0iMqQ==",
       "StatusCode": 202,
       "ResponseHeaders": {
         "Content-Length": "0",
-        "Date": "Tue, 08 Sep 2020 16:10:33 GMT",
-        "Server": [
-          "Windows-Azure-HDFS/1.0",
-          "Microsoft-HTTPAPI/2.0"
-        ],
-        "x-ms-client-request-id": "9248f739-b0f1-93d2-736d-d3711b03ddad",
-        "x-ms-request-id": "23bf8cea-c01f-00d2-2ffa-8575cf000000",
+        "Date": "Mon, 21 Sep 2020 06:23:49 GMT",
+        "Server": [
+          "Windows-Azure-HDFS/1.0",
+          "Microsoft-HTTPAPI/2.0"
+        ],
+        "x-ms-client-request-id": "7215c360-cb96-0420-6459-cbd56d734aae",
+        "x-ms-request-id": "613da323-601f-0086-35df-8f8119000000",
         "x-ms-request-server-encrypted": "true",
         "x-ms-version": "2020-02-10"
       },
       "ResponseBody": []
     },
     {
-      "RequestUri": "http://gen1gen2domain1.dfs.core.windows.net/test-filesystem-58171ea5-daab-665d-9972-68ee9d14aebf/test-file-43e90707-1bf7-80a2-f105-8ebccad8745b?action=flush\u0026position=2048",
+      "RequestUri": "https://seannsecanary.dfs.core.windows.net/test-filesystem-cb8f4cfe-1ab0-5114-d0cd-22167d421b80/test-file-f9fd4b6f-7352-dec5-f2a8-d266b9f54d59?action=flush\u0026position=2048",
       "RequestMethod": "PATCH",
       "RequestHeaders": {
         "Authorization": "Sanitized",
         "Content-Length": "0",
-        "If-Match": "\u00220x8D85411B781EDF8\u0022",
-        "User-Agent": [
-          "azsdk-net-Storage.Files.DataLake/12.5.0-alpha.20200908.1",
-          "(.NET Core 4.6.29130.01; Microsoft Windows 10.0.19041 )"
-        ],
-        "x-ms-client-request-id": "bed716e6-14e4-290f-c022-f0a1e4d21ed8",
-        "x-ms-date": "Tue, 08 Sep 2020 16:10:34 GMT",
+        "If-Match": "\u00220x8D85DF6E78957C0\u0022",
+        "User-Agent": [
+          "azsdk-net-Storage.Files.DataLake/12.5.0-alpha.20200921.1",
+          "(.NET Core 4.6.29220.03; Microsoft Windows 10.0.19041 )"
+        ],
+        "x-ms-client-request-id": "d840aaa1-dda4-0c63-046a-360c37bd1453",
+        "x-ms-date": "Mon, 21 Sep 2020 06:23:50 GMT",
         "x-ms-return-client-request-id": "true",
         "x-ms-version": "2020-02-10"
       },
@@ -234,32 +224,32 @@
       "StatusCode": 200,
       "ResponseHeaders": {
         "Content-Length": "0",
-        "Date": "Tue, 08 Sep 2020 16:10:33 GMT",
-        "ETag": "\u00220x8D85411B7A6CEE3\u0022",
-        "Last-Modified": "Tue, 08 Sep 2020 16:10:34 GMT",
-        "Server": [
-          "Windows-Azure-HDFS/1.0",
-          "Microsoft-HTTPAPI/2.0"
-        ],
-        "x-ms-client-request-id": "bed716e6-14e4-290f-c022-f0a1e4d21ed8",
-        "x-ms-request-id": "23bf8ceb-c01f-00d2-30fa-8575cf000000",
+        "Date": "Mon, 21 Sep 2020 06:23:49 GMT",
+        "ETag": "\u00220x8D85DF6E7B4D7CB\u0022",
+        "Last-Modified": "Mon, 21 Sep 2020 06:23:50 GMT",
+        "Server": [
+          "Windows-Azure-HDFS/1.0",
+          "Microsoft-HTTPAPI/2.0"
+        ],
+        "x-ms-client-request-id": "d840aaa1-dda4-0c63-046a-360c37bd1453",
+        "x-ms-request-id": "613da343-601f-0086-55df-8f8119000000",
         "x-ms-request-server-encrypted": "false",
         "x-ms-version": "2020-02-10"
       },
       "ResponseBody": []
     },
     {
-      "RequestUri": "http://gen1gen2domain1.blob.core.windows.net/test-filesystem-58171ea5-daab-665d-9972-68ee9d14aebf/test-file-43e90707-1bf7-80a2-f105-8ebccad8745b",
+      "RequestUri": "https://seannsecanary.blob.core.windows.net/test-filesystem-cb8f4cfe-1ab0-5114-d0cd-22167d421b80/test-file-f9fd4b6f-7352-dec5-f2a8-d266b9f54d59",
       "RequestMethod": "GET",
       "RequestHeaders": {
         "Authorization": "Sanitized",
-        "traceparent": "00-ef090d6b1f5f7c48ad9855e597746e49-6aa4cb7f8d23f74e-00",
-        "User-Agent": [
-          "azsdk-net-Storage.Files.DataLake/12.5.0-alpha.20200908.1",
-          "(.NET Core 4.6.29130.01; Microsoft Windows 10.0.19041 )"
-        ],
-        "x-ms-client-request-id": "058b4cc8-1f2b-21c8-3e4a-2dc6c986c675",
-        "x-ms-date": "Tue, 08 Sep 2020 16:10:34 GMT",
+        "traceparent": "00-dfcff2fd41fe7b48be8aebc22f039b3e-f222aaf6a532814a-00",
+        "User-Agent": [
+          "azsdk-net-Storage.Files.DataLake/12.5.0-alpha.20200921.1",
+          "(.NET Core 4.6.29220.03; Microsoft Windows 10.0.19041 )"
+        ],
+        "x-ms-client-request-id": "c233cad6-7232-bc0a-1d41-7137f9c6abcd",
+        "x-ms-date": "Mon, 21 Sep 2020 06:23:50 GMT",
         "x-ms-return-client-request-id": "true",
         "x-ms-version": "2020-02-10"
       },
@@ -269,36 +259,36 @@
         "Accept-Ranges": "bytes",
         "Content-Length": "2048",
         "Content-Type": "application/octet-stream",
-        "Date": "Tue, 08 Sep 2020 16:10:33 GMT",
-        "ETag": "\u00220x8D85411B7A6CEE3\u0022",
-        "Last-Modified": "Tue, 08 Sep 2020 16:10:34 GMT",
+        "Date": "Mon, 21 Sep 2020 06:23:49 GMT",
+        "ETag": "\u00220x8D85DF6E7B4D7CB\u0022",
+        "Last-Modified": "Mon, 21 Sep 2020 06:23:50 GMT",
         "Server": [
           "Windows-Azure-Blob/1.0",
           "Microsoft-HTTPAPI/2.0"
         ],
         "x-ms-blob-type": "BlockBlob",
-        "x-ms-client-request-id": "058b4cc8-1f2b-21c8-3e4a-2dc6c986c675",
-        "x-ms-creation-time": "Tue, 08 Sep 2020 16:10:34 GMT",
+        "x-ms-client-request-id": "c233cad6-7232-bc0a-1d41-7137f9c6abcd",
+        "x-ms-creation-time": "Mon, 21 Sep 2020 06:23:49 GMT",
         "x-ms-lease-state": "available",
         "x-ms-lease-status": "unlocked",
-        "x-ms-request-id": "c41eb560-e01e-0031-35fa-851732000000",
+        "x-ms-request-id": "5b0403a6-c01e-008f-15df-8fc4ca000000",
         "x-ms-server-encrypted": "true",
         "x-ms-version": "2020-02-10"
       },
-      "ResponseBody": "5bRZ0\u002BUIZ44lGjxu6oee7fIQfepTSbx5KK60UYMYy8kw3sC9gykZ/qBaHdzeM5VpZqHJuluKB5z44Ko2UxUKDU9zPQzH4WnJ9n5K\u002BSvgmvQZS\u002BviTxFtptYjxaJ\u002B4quKTxCMa/aJoYU3/8PdQA5wF0a2HQgqKL4\u002BBpc1oxzGShTSv6kbUy7\u002BkKllq09Nj2XHs61cyMWjXydRTmVeU/1pcLWvCoBkVMQXt41exHxv8HYxbfBuaoFPL1\u002BCygTJnzyr/DuZnoXlY17pRRE3RZqq4V7uLeUN\u002BwUzYNsh4oq/TRdQsshB1VHxTAqShCVwF\u002BrE2Oim23JXngE1Zj6pw4HTKvf555LSaAwM/eDae3bgw0jxXAmiGXKk\u002BBTHDG8TR4iJvloudi9X8nDbmd2SfCKLVKL1uGd3MRCEVO5\u002BC1uc\u002BLZYUbwbskwZmWqZxn\u002BUEnzxPLfMHo4gEY1JqSFB2ecUPqAnOSpmb6JV3B793WqR70Jyjc\u002Bk0NonNz8v0Qkq18CDhYfebdhRi8wVdkFwIzMiuLnfz0sXb27FAALrNp2ZKgReeljisoJpIAICjlmZthQLDBlPSwh0axUZGGzWZlQve0s8EqnbQAU2dq5JFeEVLEnu3yqESd/76Q9CyZoVkrqt0xMNXKRrMMwTGNRaKlU0A\u002Bsj6IYqqzJsQCiZmHZrIeT0nELNB9Ckg65dcDEKob65DsWu8qozgyjhoRt70ZhVqPfwZY4TZvwbfmXYzDsAYZ9q4ImwvC46wBka7GW0KLEWCMc5GjwvpqjJknREW7bt4EB8EfEOpOzItqV1\u002BXmWZlWzwcRzx0ZjOjrh5yq69WViLQwlOBfACGPbcGOXuqwuMisekZnyeRj5Gda2LL3CDsE/EsxscS498rhgmFbjzICNs7X\u002Bm2PLcLP0Kx9ACtumGGKiV6fgwsD94Z/gkeDCFk1WKXkIw3Jdc6IYeEUO/Ojcun/zQHTYrfH0ALrD697TMRXS6uBinVXvROQFx0l77uS3A9ZgztbYfXyIE8O4mojDRUYwPBIHeh0qA/yQ0\u002BWneBHWDOcIcmI/\u002BW1j2YqRN6pbQYICSrLSr4m5NsrZSKmX4Jqx4o2hu9Pj8UOko6CSmMxRNJJjpS5fBF1dTzuYZbDDzPjv4FQduoauHlluLQvoJp39iBQXNDtsUd4wQ2yXS4yS4Neno7h4NHoMtIbU8NZRdSiemt2crJi8go527HcZFtLN3Ew0QIPkhVOaC3\u002B1mGAH3s1D\u002BbGu9TQ\u002B6yApAUcC8p2zBxSKHDSluRSJAqEYB\u002Botbg6p1h0hHuYY9lViu4QLlxniAZBMfcKZnj\u002BdJfKSJeM1\u002B5M5WRx/kugtcSbfQv6QfWuINgVZ4fFMDzfdhFDGOnMSNfjcxWsJlZkJVRP8xEwmTZGo/w67yRsZr89zgGkdNh0LCRIxe/fR6nRsjUi4dLGNn0y\u002BHTtkV2vdwxWblhQv7B/28Lo59NGa1hWaTjvSYDse5uEdXhjip7KmU7fiNlRfPKEpwoP3U6p6JEcmyQgwCmPafbAyEo0GE0kHk6AZt6DAOhKZqZ23J5I3ojrRvN2qdklUB7mkLSoUIq8678AJYWymZY72lmHFI1Ud\u002B3BTNVdrXRxXxLDmHA3nhYfufDjRLkHNKlZOs\u002BDnj\u002BNjhjK6we1Xz5GjsZy8v0mBDhDZ1qcdS80uhQoAHKo8bzXMg5XbLcSalqymLnykEWoMzaXPDrg8RTtlizviVrLnZ0Fm8Dy0peBMP0D6dx1QiXSf9E8EbWF9jz1ZdqKIuED6v8Y6PiEuVyfEgs94Qc4dFAHHQmJj4vng6WD\u002BWi89xIYAALdWFktTcZwnQOqRBE1vPGKhwHXdl93NWlTAL/34hr5IeEEWx/61dNDFO6IOTuQSjx7MnAMRImnaibz3kkKfL7ksSYwMWHRk60ylF1s7vgtvrp/eK\u002Bq7N1XXPD1BvuKOJgzo4gRXBTapaLC2bAoNn8qwh\u002BSiwQPOcRI3NRs2Ii1qFvFPUtsGGKhoNMM5BMpKyZ1zkTf962UIGXHyINAbc0aDTFUZvkzvqW87OYxAlWxH7Gt\u002Bw5D2bCuLRjhqFPfYTcF8trd1MQtRg\u002BfIwbHYyIQEqzRknK\u002B1jeAqjXcUhZV3Y\u002BvLw9610btgLUCoLap5s36zZWnDc7ERxinXS6OTPf5SUF7GDASmT9l4A29vDV81sNr4YCAstO86ufy03YYXzfBBVtxMsqZ5DRWPSnBBornKoZrJmtzeJpxvi1MH8XFSYTZ/LbaC6f4zflIKnGl/\u002BBdD6jzsTTITYzBA3SdTchukPek6wnUDR7iclRuK1Ikz8JM8xAY1ZhMDa8qGQgzX4Aw2ZV9/RDahQKKDULcXiY\u002BmDOyTF64Ub9fWNlarfAWrxbUOU24qs6tcmoRksRZb7OI63zUfQ8leIfaIqQ7f9sOd14oCCDYgfFlBN30qsL3AekpzcJ3QjILssDF3ogmdfKPAxtmLWOSsGWLc3QtMNHA5xy7DbIYmzEsIFVcEqdpPpLrZaerjNSFmx1Y69K52oHzAPtrb2RAcmvmOgkOMp3CIjDlRcsqGVZENXaQw69icknXbRGr/dMqqvc/wVbPe2h/lsmd1JC6xOelIzXxr7K4g8e/NsGMFiBhup7X7lv/eLoOFSjlxJ21HKgqBtqZOPtAhz2TDECm83ylPBn14taPqap/55qF0r8mBhoVYhNFyIGnk2sabGx1ZyGoQIiDwznVnl0wGVFcurB\u002BaQYo="
-    },
-    {
-      "RequestUri": "http://gen1gen2domain1.blob.core.windows.net/test-filesystem-58171ea5-daab-665d-9972-68ee9d14aebf?restype=container",
+      "ResponseBody": "7fGVAEukX2wGhBBjXVghP71Qr7h55d8NuBiEeQBva7HBahPVJIzEyuyR8s1jYYCZh5OpaUaU4AcSh0gzH\u002BVslhheovNESxowjOXM5/MRqVaX6vFsxgJrLIkMwpxEkKoGJFu0BL\u002BNVDt4eNxhyPgUAd3ynDT0/9AW83ZpOIh\u002B7Pw6xcOXXKWWCZa2804lCmOR98G\u002BUvR1EiSLnhBJJByy\u002BovgJgI1faQ4W5KePQuC8OkS10HGv5oHxbOeC72UTeV5A/nCReNgXHkdhfZi1tQZCa4nNkza6zrx2WFPl3HmpA6sJToSv6sFsXvHqTmjpe7ehQIPbRaZnxe\u002B0GyCEcUINuHotbGaBkkCIYXQE0IATjNycBFu1jb3E4UiU\u002B4/g5\u002B2v3JXuu88RH65DUuRyIvVvoI4D6GzmV\u002Bq8aIrd7Naw57lGlPPqJNENSuTtcnrZkr6TZVrBnP\u002BAiUSrclMEczLX0mtq603BRXv9Np1IOOWv4pYMSod7r0q5hgtvPvK9yRfyFaAPbqdwkeAfBGZieJCfO0\u002B9N\u002BhrXCMgsSVCUgZJf21FleNFoHQu2/jnXGrkV0260AOjAJEvRrl87v1CLj\u002BZlcU43KKtWVrbjlwvg/\u002B4fFnXh4IC5n6cFk9pyLG2rO35Dcalq3rqzbaoh7J1P4L5hLJjqmZ9lq\u002BGnMZTQ1DpZOGuNnY5EpEe7PnLWl6MZtaMcAQ/UsKHe3cXHw60V4ol/yKQxwkMwLHhRL1ssnxQ\u002BjXvxtMMqhIfJvs\u002B4jOCapVvpVs8O5/Nf6\u002BSHc4FGok6xiTYxJC22RUQseAODd5\u002BXtooPMzhFL6V4odjuowD2cwyBBvOqaYE\u002BIxGK4n//zGRE/80HR38GbGmAuHJE16JDJfT3AnCr7Uz4wRAmyk01iNVkqaND/yudepqaGbEO6VtvR8x6\u002BMnjqRJwDnZu76IcWz\u002Bs4D4O/ybJaZfmAcOb\u002Bee0t4KAyoAbgPCA0/C1Porofc5xYgktYEiVoY8h/Zde1ASeqjgvm4CvgV89fismFDsNDYP1Koful0c56xkA6YNpIf/sJpRCuOI90dCp7\u002BIdb51UJPADWbmMoALw9bB3rpfbxEwrOf2mukSht1inRKdVHHuLrMSDVdhGb3aBUcMhxiNIzhuV4iWfvWq7UZJg1Wtbm9k06/HTSH5z5NqHFVhxj/ElbnaLzypF\u002B/9Z1/Q15ZoLNcX57NoxZXWtEg1bGJgCOdGhO2b0z9yu/v/yeXB6Tf8we\u002B\u002BSd5MW8/jw7q0s\u002BtNXV54ilKozBmX5Wv3qPvwFMtQOKpy4f7I\u002BikduA\u002BE/ggQsqyHSV7lFDWWJqSylPLT867vJHsA2rtfb5ApixQKEycj5zZPaItsqyR03PtaLSETxG1d8TonU4Gt0azQIRse7swt1rrKrNi6b3BOC7s3K0LWgln47IBq4qe3fwa7gRJe3SefvJZmCVdU40HJmQgGdqZp\u002BZ6BZgJLgzQTU23R/q4eL26Tl66scHkCZAk\u002BoQmfsMhgUYeznXclE/miUvXpguST66mZsp83vYllvsH5TSHqc6Jlsa0mqlH3bkO1Cd1DGOFkavWfxj4paJQ\u002BDd61a8bXt98TQ9E3rQEXogRbQnOr4qXglSJsSq2kfEkY6FyzQgK83ZI\u002Bb5UQbL20SGP5zeYgUms41Nbkqy1xbweIHoTkpGABnqThrbMQ0ChkuAJJ6m5i\u002BJXxem1r2DKkjMBNSA44z6PD\u002BG9BfuT4KASuf/LrJ4SZZSYu8yny1YZyPODyg0gaa\u002BieRjI/IXmxOVJovZg/uWU79CMnyhx6EOKoz0HEBWS8lBQKTOGSWkOsvbnXShguMkN7ts9k8qHMJDUPVhI3rTQt7CmENWyDaVnfe0xioobKutz\u002BSE6VV6GyfmisgsRxtNCFqZ3uqj0W\u002BE11RbcVqUFuRNs1OWSlmJSH0bcD1uZVrYa7nPko3BCf55ABH9IqXNTnPj4pPHtsIBEJZpiGEuFnH9fwmcxIRaiKlVGUpHiCXbTiHNiobHFLD3yoH3W4GdSumj/6eYLInviVnqcp17vYRwjjo/YIvvNmZYqPoCYzEnu9Jcp4yCPx2X3gEs3KYXfAz9gslHXephtMU9Q4eT6SYkwrbLGxX38k8cq4KKwlnARSjpBOBn3F3n\u002BvLHRP\u002BaB/TbBBnvSGD7BZB6KrZn2vZvePpapuBFwOZY5xwjMKlThqONr7o/1PzH7gNP6bWnfCP8V8gBP2EQlUc3kmFA19TnKqAS1is4M6P9krTg\u002BdcssWb8JtjhTkdCfRp3BEKbhxoqZL8RlKX0xCQkB6ioL59sBtz\u002BRLD8Bdhc0FkQwStdZg\u002BeupEUHxy9B2KwuUqamlF7Cv1lnT5lLmLitMRM5AL4xp2dCXUKV\u002BvAPUFOS0yRwjYHlbot\u002B8TRNYgyMWZYcCNft/Ko/YzccLMVoWP9FuMWUPKOSU5Izs7Yz9fo2CKBa80d8pNZ5MSpKyUHFFZk0B6lH\u002BB3yibVFukn0C2495SMkDmS3yRTuGgt5R4lQbZ0c/u1Q7xCDZ2mSNuqNhSW8DeMdoQc0fT6VWN0ReUIr9Eys1w2B7PYSoaf7JJMqYZXlvDqlM8yV54Cvu5Yzce0nZ0Kd4a0YOiDtCgBfOVmra/dHLLwHhcGAFvCM0jBg3y\u002B5071QjH/ozYIZuCjLNq0nA1Ce7EUwH\u002BGAHMu9i2jwjCvQpmWbWt53Xl467c2ZtOBCZM7gwfPqiLTb0HC0K0IZKSv8\u002B49IjKk="
+    },
+    {
+      "RequestUri": "https://seannsecanary.blob.core.windows.net/test-filesystem-cb8f4cfe-1ab0-5114-d0cd-22167d421b80?restype=container",
       "RequestMethod": "DELETE",
       "RequestHeaders": {
         "Authorization": "Sanitized",
-        "traceparent": "00-430b82e565bbd447b93a434344006ad1-1d20364823a44947-00",
-        "User-Agent": [
-          "azsdk-net-Storage.Files.DataLake/12.5.0-alpha.20200908.1",
-          "(.NET Core 4.6.29130.01; Microsoft Windows 10.0.19041 )"
-        ],
-        "x-ms-client-request-id": "98d8e206-1947-3dad-2433-bc3e6804b749",
-        "x-ms-date": "Tue, 08 Sep 2020 16:10:34 GMT",
+        "traceparent": "00-aac1cfb0d368904ead419b2354fc342f-9d2fb86f889df648-00",
+        "User-Agent": [
+          "azsdk-net-Storage.Files.DataLake/12.5.0-alpha.20200921.1",
+          "(.NET Core 4.6.29220.03; Microsoft Windows 10.0.19041 )"
+        ],
+        "x-ms-client-request-id": "6d36cbcb-5189-2b20-5072-128a973f372a",
+        "x-ms-date": "Mon, 21 Sep 2020 06:23:50 GMT",
         "x-ms-return-client-request-id": "true",
         "x-ms-version": "2020-02-10"
       },
@@ -306,25 +296,20 @@
       "StatusCode": 202,
       "ResponseHeaders": {
         "Content-Length": "0",
-        "Date": "Tue, 08 Sep 2020 16:10:33 GMT",
+        "Date": "Mon, 21 Sep 2020 06:23:49 GMT",
         "Server": [
           "Windows-Azure-Blob/1.0",
           "Microsoft-HTTPAPI/2.0"
         ],
-        "x-ms-client-request-id": "98d8e206-1947-3dad-2433-bc3e6804b749",
-<<<<<<< HEAD
-        "x-ms-request-id": "f74dcdac-201e-0001-1e5d-64127c000000",
-        "x-ms-version": "2020-02-10"
-=======
-        "x-ms-request-id": "c41eb565-e01e-0031-3afa-851732000000",
-        "x-ms-version": "2019-12-12"
->>>>>>> 548336e6
+        "x-ms-client-request-id": "6d36cbcb-5189-2b20-5072-128a973f372a",
+        "x-ms-request-id": "5b0403b5-c01e-008f-22df-8fc4ca000000",
+        "x-ms-version": "2020-02-10"
       },
       "ResponseBody": []
     }
   ],
   "Variables": {
-    "RandomSeed": "210598108",
-    "Storage_TestConfigHierarchicalNamespace": "NamespaceTenant\ngen1gen2domain1\nU2FuaXRpemVk\nhttp://gen1gen2domain1.blob.core.windows.net\nhttp://gen1gen2domain1.file.core.windows.net\nhttp://gen1gen2domain1.queue.core.windows.net\nhttp://gen1gen2domain1.table.core.windows.net\n\n\n\n\nhttp://gen1gen2domain1-secondary.blob.core.windows.net\nhttp://gen1gen2domain1-secondary.file.core.windows.net\nhttp://gen1gen2domain1-secondary.queue.core.windows.net\nhttp://gen1gen2domain1-secondary.table.core.windows.net\nc6b5fe1a-9b59-4975-92c4-d9f728c3c371\nSanitized\n72f988bf-86f1-41af-91ab-2d7cd011db47\nhttps://login.microsoftonline.com/\nCloud\nBlobEndpoint=http://gen1gen2domain1.blob.core.windows.net/;QueueEndpoint=http://gen1gen2domain1.queue.core.windows.net/;FileEndpoint=http://gen1gen2domain1.file.core.windows.net/;BlobSecondaryEndpoint=http://gen1gen2domain1-secondary.blob.core.windows.net/;QueueSecondaryEndpoint=http://gen1gen2domain1-secondary.queue.core.windows.net/;FileSecondaryEndpoint=http://gen1gen2domain1-secondary.file.core.windows.net/;AccountName=gen1gen2domain1;AccountKey=Sanitized\n"
+    "RandomSeed": "580332217",
+    "Storage_TestConfigHierarchicalNamespace": "NamespaceTenant\nseannsecanary\nU2FuaXRpemVk\nhttps://seannsecanary.blob.core.windows.net\nhttps://seannsecanary.file.core.windows.net\nhttps://seannsecanary.queue.core.windows.net\nhttps://seannsecanary.table.core.windows.net\n\n\n\n\nhttps://seannsecanary-secondary.blob.core.windows.net\nhttps://seannsecanary-secondary.file.core.windows.net\nhttps://seannsecanary-secondary.queue.core.windows.net\nhttps://seannsecanary-secondary.table.core.windows.net\n68390a19-a643-458b-b726-408abf67b4fc\nSanitized\n72f988bf-86f1-41af-91ab-2d7cd011db47\nhttps://login.microsoftonline.com/\nCloud\nBlobEndpoint=https://seannsecanary.blob.core.windows.net/;QueueEndpoint=https://seannsecanary.queue.core.windows.net/;FileEndpoint=https://seannsecanary.file.core.windows.net/;BlobSecondaryEndpoint=https://seannsecanary-secondary.blob.core.windows.net/;QueueSecondaryEndpoint=https://seannsecanary-secondary.queue.core.windows.net/;FileSecondaryEndpoint=https://seannsecanary-secondary.file.core.windows.net/;AccountName=seannsecanary;AccountKey=Sanitized\n"
   }
 }