{
  "Entries": [
    {
      "RequestUri": "https://seannsecanary.blob.core.windows.net/test-filesystem-b1369449-0565-2af0-a1a4-b5cade23e657?restype=container",
      "RequestMethod": "PUT",
      "RequestHeaders": {
        "Authorization": "Sanitized",
        "traceparent": "00-fcdfc78501be644ca5bbe26a6de55322-87bc2351c4313f4f-00",
        "User-Agent": [
          "azsdk-net-Storage.Files.DataLake/12.3.0-dev.20200601.1",
          "(.NET Core 4.6.28619.01; Microsoft Windows 10.0.18362 )"
        ],
        "x-ms-blob-public-access": "container",
        "x-ms-client-request-id": "0c8b18fc-9fb3-8dd4-c48d-a6b92d955104",
        "x-ms-date": "Mon, 01 Jun 2020 20:25:57 GMT",
        "x-ms-return-client-request-id": "true",
        "x-ms-version": "2019-12-12"
      },
      "RequestBody": null,
      "StatusCode": 201,
      "ResponseHeaders": {
        "Content-Length": "0",
        "Date": "Mon, 01 Jun 2020 20:25:58 GMT",
        "ETag": "\u00220x8D80669FED4A64A\u0022",
        "Last-Modified": "Mon, 01 Jun 2020 20:25:58 GMT",
        "Server": [
          "Windows-Azure-Blob/1.0",
          "Microsoft-HTTPAPI/2.0"
        ],
        "x-ms-client-request-id": "0c8b18fc-9fb3-8dd4-c48d-a6b92d955104",
<<<<<<< HEAD
        "x-ms-request-id": "c74f6340-a01e-000f-283d-f3e457000000",
=======
        "x-ms-request-id": "e32fa105-101e-0057-1152-38e393000000",
>>>>>>> 8d420312
        "x-ms-version": "2019-12-12"
      },
      "ResponseBody": []
    },
    {
      "RequestUri": "https://seannsecanary.dfs.core.windows.net/test-filesystem-b1369449-0565-2af0-a1a4-b5cade23e657/test-directory-7bae8727-737d-47f9-c4c8-941598d7a89c?resource=directory",
      "RequestMethod": "PUT",
      "RequestHeaders": {
        "Authorization": "Sanitized",
        "traceparent": "00-134f5bda8f6fc54aa7d897e5e55db756-838922483eaabe45-00",
        "User-Agent": [
          "azsdk-net-Storage.Files.DataLake/12.3.0-dev.20200601.1",
          "(.NET Core 4.6.28619.01; Microsoft Windows 10.0.18362 )"
        ],
        "x-ms-client-request-id": "dd677c32-2634-a31f-ea4d-d62b5cc0a806",
        "x-ms-date": "Mon, 01 Jun 2020 20:25:58 GMT",
        "x-ms-return-client-request-id": "true",
        "x-ms-version": "2019-12-12"
      },
      "RequestBody": null,
      "StatusCode": 201,
      "ResponseHeaders": {
        "Content-Length": "0",
        "Date": "Mon, 01 Jun 2020 20:25:58 GMT",
        "ETag": "\u00220x8D80669FEF856D4\u0022",
        "Last-Modified": "Mon, 01 Jun 2020 20:25:59 GMT",
        "Server": [
          "Windows-Azure-HDFS/1.0",
          "Microsoft-HTTPAPI/2.0"
        ],
        "x-ms-client-request-id": "dd677c32-2634-a31f-ea4d-d62b5cc0a806",
<<<<<<< HEAD
        "x-ms-request-id": "81a51407-a01f-0042-403d-f32bbb000000",
=======
        "x-ms-request-id": "37a205cf-701f-008a-7752-381611000000",
>>>>>>> 8d420312
        "x-ms-version": "2019-12-12"
      },
      "ResponseBody": []
    },
    {
      "RequestUri": "https://seannsecanary.dfs.core.windows.net/test-filesystem-b1369449-0565-2af0-a1a4-b5cade23e657/test-directory-7bae8727-737d-47f9-c4c8-941598d7a89c/test-file-466fd13f-9983-21c2-d5c4-4664f6bf32d3?resource=file",
      "RequestMethod": "PUT",
      "RequestHeaders": {
        "Authorization": "Sanitized",
        "User-Agent": [
          "azsdk-net-Storage.Files.DataLake/12.3.0-dev.20200601.1",
          "(.NET Core 4.6.28619.01; Microsoft Windows 10.0.18362 )"
        ],
        "x-ms-client-request-id": "b086abdd-732d-6fcf-a02f-efae36b7e197",
        "x-ms-date": "Mon, 01 Jun 2020 20:25:58 GMT",
        "x-ms-return-client-request-id": "true",
        "x-ms-version": "2019-12-12"
      },
      "RequestBody": null,
      "StatusCode": 201,
      "ResponseHeaders": {
        "Content-Length": "0",
        "Date": "Mon, 01 Jun 2020 20:25:58 GMT",
        "ETag": "\u00220x8D80669FF01E0A3\u0022",
        "Last-Modified": "Mon, 01 Jun 2020 20:25:59 GMT",
        "Server": [
          "Windows-Azure-HDFS/1.0",
          "Microsoft-HTTPAPI/2.0"
        ],
        "x-ms-client-request-id": "b086abdd-732d-6fcf-a02f-efae36b7e197",
<<<<<<< HEAD
        "x-ms-request-id": "81a51408-a01f-0042-413d-f32bbb000000",
=======
        "x-ms-request-id": "37a205d0-701f-008a-7852-381611000000",
>>>>>>> 8d420312
        "x-ms-version": "2019-12-12"
      },
      "ResponseBody": []
    },
    {
      "RequestUri": "https://login.microsoftonline.com/72f988bf-86f1-41af-91ab-2d7cd011db47/oauth2/v2.0/token",
      "RequestMethod": "POST",
      "RequestHeaders": {
        "Content-Length": "169",
        "Content-Type": "application/x-www-form-urlencoded",
        "traceparent": "00-1e250e7a63d85b4681392e679c2268d0-1811588cf53b5642-00",
        "User-Agent": [
          "azsdk-net-Identity/1.1.1",
          "(.NET Core 4.6.28619.01; Microsoft Windows 10.0.18362 )"
        ],
        "x-ms-client-request-id": "4d281d6c1b4cde82b80b00b4cbe8fd9a",
        "x-ms-return-client-request-id": "true"
      },
      "RequestBody": "response_type=token\u0026grant_type=client_credentials\u0026client_id=68390a19-a643-458b-b726-408abf67b4fc\u0026client_secret=Sanitized\u0026scope=https%3A%2F%2Fstorage.azure.com%2F.default",
      "StatusCode": 200,
      "ResponseHeaders": {
        "Cache-Control": "no-store, no-cache",
        "Content-Length": "92",
        "Content-Type": "application/json; charset=utf-8",
        "Date": "Mon, 01 Jun 2020 20:25:58 GMT",
        "Expires": "-1",
        "P3P": "CP=\u0022DSP CUR OTPi IND OTRi ONL FIN\u0022",
        "Pragma": "no-cache",
        "Set-Cookie": [
          "fpc=AtVf7Wb-1gNJpXgqVj4dqoneSEc1BgAAAEZbZ9YOAAAA; expires=Wed, 01-Jul-2020 20:25:59 GMT; path=/; secure; HttpOnly; SameSite=None",
          "x-ms-gateway-slice=estsfd; path=/; SameSite=None; secure; HttpOnly",
          "stsservicecookie=estsfd; path=/; secure; HttpOnly; SameSite=None"
        ],
        "Strict-Transport-Security": "max-age=31536000; includeSubDomains",
        "X-Content-Type-Options": "nosniff",
        "x-ms-ests-server": "2.1.10656.6 - WUS2 ProdSlices",
        "x-ms-request-id": "259919bc-b4fb-4b36-ab15-dc226b099a00"
      },
      "ResponseBody": {
        "token_type": "Bearer",
        "expires_in": 86399,
        "ext_expires_in": 86399,
        "access_token": "Sanitized"
      }
    },
    {
      "RequestUri": "https://seannsecanary.blob.core.windows.net/?restype=service\u0026comp=userdelegationkey",
      "RequestMethod": "POST",
      "RequestHeaders": {
        "Authorization": "Sanitized",
        "Content-Length": "56",
        "Content-Type": "application/xml",
        "traceparent": "00-1e250e7a63d85b4681392e679c2268d0-fb91d637fbb20240-00",
        "User-Agent": [
          "azsdk-net-Storage.Files.DataLake/12.3.0-dev.20200601.1",
          "(.NET Core 4.6.28619.01; Microsoft Windows 10.0.18362 )"
        ],
        "x-ms-client-request-id": "b04e366c-f73a-2ad8-1897-10d8c81eb87c",
        "x-ms-return-client-request-id": "true",
        "x-ms-version": "2019-12-12"
      },
      "RequestBody": "\u003CKeyInfo\u003E\u003CExpiry\u003E2020-06-01T21:25:58Z\u003C/Expiry\u003E\u003C/KeyInfo\u003E",
      "StatusCode": 200,
      "ResponseHeaders": {
        "Content-Type": "application/xml",
        "Date": "Mon, 01 Jun 2020 20:25:59 GMT",
        "Server": [
          "Windows-Azure-Blob/1.0",
          "Microsoft-HTTPAPI/2.0"
        ],
        "Transfer-Encoding": "chunked",
        "x-ms-client-request-id": "b04e366c-f73a-2ad8-1897-10d8c81eb87c",
<<<<<<< HEAD
        "x-ms-request-id": "c74f6357-a01e-000f-333d-f3e457000000",
        "x-ms-version": "2019-12-12"
      },
      "ResponseBody": "\uFEFF\u003C?xml version=\u00221.0\u0022 encoding=\u0022utf-8\u0022?\u003E\u003CUserDelegationKey\u003E\u003CSignedOid\u003Ec4f48289-bb84-4086-b250-6f94a8f64cee\u003C/SignedOid\u003E\u003CSignedTid\u003E72f988bf-86f1-41af-91ab-2d7cd011db47\u003C/SignedTid\u003E\u003CSignedStart\u003E2020-03-05T22:30:09Z\u003C/SignedStart\u003E\u003CSignedExpiry\u003E2020-03-05T23:30:08Z\u003C/SignedExpiry\u003E\u003CSignedService\u003Eb\u003C/SignedService\u003E\u003CSignedVersion\u003E2019-12-12\u003C/SignedVersion\u003E\u003CValue\u003E5xOuAb/VcVfhgvrcNE2qJElgCuQyl4ZRjNovFYaFYyI=\u003C/Value\u003E\u003C/UserDelegationKey\u003E"
    },
    {
      "RequestUri": "https://seanstagehierarchical.dfs.core.windows.net/test-filesystem-b1369449-0565-2af0-a1a4-b5cade23e657/test-directory-7bae8727-737d-47f9-c4c8-941598d7a89c/test-file-466fd13f-9983-21c2-d5c4-4664f6bf32d3?skoid=c4f48289-bb84-4086-b250-6f94a8f64cee\u0026sktid=72f988bf-86f1-41af-91ab-2d7cd011db47\u0026skt=2020-03-05T22%3A30%3A09Z\u0026ske=2020-03-05T23%3A30%3A08Z\u0026sks=b\u0026skv=2019-12-12\u0026sv=2019-12-12\u0026st=2020-03-05T21%3A30%3A08Z\u0026se=2020-03-05T23%3A30%3A08Z\u0026sr=b\u0026sp=racwd\u0026sig=Sanitized\u0026action=getAccessControl",
=======
        "x-ms-request-id": "b69be4af-701e-008a-4352-381611000000",
        "x-ms-version": "2019-12-12"
      },
      "ResponseBody": "\uFEFF\u003C?xml version=\u00221.0\u0022 encoding=\u0022utf-8\u0022?\u003E\u003CUserDelegationKey\u003E\u003CSignedOid\u003Ec4f48289-bb84-4086-b250-6f94a8f64cee\u003C/SignedOid\u003E\u003CSignedTid\u003E72f988bf-86f1-41af-91ab-2d7cd011db47\u003C/SignedTid\u003E\u003CSignedStart\u003E2020-06-01T20:25:59Z\u003C/SignedStart\u003E\u003CSignedExpiry\u003E2020-06-01T21:25:58Z\u003C/SignedExpiry\u003E\u003CSignedService\u003Eb\u003C/SignedService\u003E\u003CSignedVersion\u003E2019-12-12\u003C/SignedVersion\u003E\u003CValue\u003E6Uo4Z0vkBGNHM9L63ZabAc\u002BYdOEwUOXxBiDWiDM4YKQ=\u003C/Value\u003E\u003C/UserDelegationKey\u003E"
    },
    {
      "RequestUri": "https://seannsecanary.dfs.core.windows.net/test-filesystem-b1369449-0565-2af0-a1a4-b5cade23e657/test-directory-7bae8727-737d-47f9-c4c8-941598d7a89c/test-file-466fd13f-9983-21c2-d5c4-4664f6bf32d3?skoid=c4f48289-bb84-4086-b250-6f94a8f64cee\u0026sktid=72f988bf-86f1-41af-91ab-2d7cd011db47\u0026skt=2020-06-01T20%3A25%3A59Z\u0026ske=2020-06-01T21%3A25%3A58Z\u0026sks=b\u0026skv=2019-12-12\u0026sv=2019-12-12\u0026st=2020-06-01T19%3A25%3A58Z\u0026se=2020-06-01T21%3A25%3A58Z\u0026sr=b\u0026sp=racwd\u0026sig=Sanitized\u0026action=getAccessControl",
>>>>>>> 8d420312
      "RequestMethod": "HEAD",
      "RequestHeaders": {
        "traceparent": "00-6363dc33d5ac4c4b890945f7acc80894-50c5fdb08dadd949-00",
        "User-Agent": [
          "azsdk-net-Storage.Files.DataLake/12.3.0-dev.20200601.1",
          "(.NET Core 4.6.28619.01; Microsoft Windows 10.0.18362 )"
        ],
        "x-ms-client-request-id": "547a2bbf-61dc-505c-b370-f72ef6245f2f",
        "x-ms-return-client-request-id": "true",
        "x-ms-version": "2019-12-12"
      },
      "RequestBody": null,
      "StatusCode": 200,
      "ResponseHeaders": {
        "Date": "Mon, 01 Jun 2020 20:25:59 GMT",
        "ETag": "\u00220x8D80669FF01E0A3\u0022",
        "Last-Modified": "Mon, 01 Jun 2020 20:25:59 GMT",
        "Server": [
          "Windows-Azure-HDFS/1.0",
          "Microsoft-HTTPAPI/2.0"
        ],
        "x-ms-acl": "user::rw-,group::r--,other::---",
        "x-ms-client-request-id": "547a2bbf-61dc-505c-b370-f72ef6245f2f",
        "x-ms-group": "$superuser",
        "x-ms-owner": "$superuser",
        "x-ms-permissions": "rw-r-----",
<<<<<<< HEAD
        "x-ms-request-id": "7a82a601-e01f-001e-513d-f37ee3000000",
=======
        "x-ms-request-id": "b0c2d8bb-b01f-0003-3552-38acc4000000",
>>>>>>> 8d420312
        "x-ms-version": "2019-12-12"
      },
      "ResponseBody": []
    },
    {
      "RequestUri": "https://seannsecanary.blob.core.windows.net/test-filesystem-b1369449-0565-2af0-a1a4-b5cade23e657?restype=container",
      "RequestMethod": "DELETE",
      "RequestHeaders": {
        "Authorization": "Sanitized",
        "traceparent": "00-12ccb7388794334d9cb67804344154b4-6c114ed4f4febe48-00",
        "User-Agent": [
          "azsdk-net-Storage.Files.DataLake/12.3.0-dev.20200601.1",
          "(.NET Core 4.6.28619.01; Microsoft Windows 10.0.18362 )"
        ],
        "x-ms-client-request-id": "9ff46e59-a96e-1ebd-eaf1-4cf8382e02a8",
        "x-ms-date": "Mon, 01 Jun 2020 20:25:59 GMT",
        "x-ms-return-client-request-id": "true",
        "x-ms-version": "2019-12-12"
      },
      "RequestBody": null,
      "StatusCode": 202,
      "ResponseHeaders": {
        "Content-Length": "0",
        "Date": "Mon, 01 Jun 2020 20:25:59 GMT",
        "Server": [
          "Windows-Azure-Blob/1.0",
          "Microsoft-HTTPAPI/2.0"
        ],
        "x-ms-client-request-id": "9ff46e59-a96e-1ebd-eaf1-4cf8382e02a8",
<<<<<<< HEAD
        "x-ms-request-id": "c74f6361-a01e-000f-3d3d-f3e457000000",
=======
        "x-ms-request-id": "e32fa1ff-101e-0057-5752-38e393000000",
>>>>>>> 8d420312
        "x-ms-version": "2019-12-12"
      },
      "ResponseBody": []
    }
  ],
  "Variables": {
    "DateTimeOffsetNow": "2020-06-01T15:25:58.3437021-05:00",
    "RandomSeed": "1691498936",
    "Storage_TestConfigHierarchicalNamespace": "NamespaceTenant\nseannsecanary\nU2FuaXRpemVk\nhttps://seannsecanary.blob.core.windows.net\nhttps://seannsecanary.file.core.windows.net\nhttps://seannsecanary.queue.core.windows.net\nhttps://seannsecanary.table.core.windows.net\n\n\n\n\nhttps://seannsecanary-secondary.blob.core.windows.net\nhttps://seannsecanary-secondary.file.core.windows.net\nhttps://seannsecanary-secondary.queue.core.windows.net\nhttps://seannsecanary-secondary.table.core.windows.net\n68390a19-a643-458b-b726-408abf67b4fc\nSanitized\n72f988bf-86f1-41af-91ab-2d7cd011db47\nhttps://login.microsoftonline.com/\nCloud\nBlobEndpoint=https://seannsecanary.blob.core.windows.net/;QueueEndpoint=https://seannsecanary.queue.core.windows.net/;FileEndpoint=https://seannsecanary.file.core.windows.net/;BlobSecondaryEndpoint=https://seannsecanary-secondary.blob.core.windows.net/;QueueSecondaryEndpoint=https://seannsecanary-secondary.queue.core.windows.net/;FileSecondaryEndpoint=https://seannsecanary-secondary.file.core.windows.net/;AccountName=seannsecanary;AccountKey=Sanitized\n"
  }
}<|MERGE_RESOLUTION|>--- conflicted
+++ resolved
@@ -28,11 +28,7 @@
           "Microsoft-HTTPAPI/2.0"
         ],
         "x-ms-client-request-id": "0c8b18fc-9fb3-8dd4-c48d-a6b92d955104",
-<<<<<<< HEAD
-        "x-ms-request-id": "c74f6340-a01e-000f-283d-f3e457000000",
-=======
         "x-ms-request-id": "e32fa105-101e-0057-1152-38e393000000",
->>>>>>> 8d420312
         "x-ms-version": "2019-12-12"
       },
       "ResponseBody": []
@@ -64,11 +60,7 @@
           "Microsoft-HTTPAPI/2.0"
         ],
         "x-ms-client-request-id": "dd677c32-2634-a31f-ea4d-d62b5cc0a806",
-<<<<<<< HEAD
-        "x-ms-request-id": "81a51407-a01f-0042-403d-f32bbb000000",
-=======
         "x-ms-request-id": "37a205cf-701f-008a-7752-381611000000",
->>>>>>> 8d420312
         "x-ms-version": "2019-12-12"
       },
       "ResponseBody": []
@@ -99,11 +91,7 @@
           "Microsoft-HTTPAPI/2.0"
         ],
         "x-ms-client-request-id": "b086abdd-732d-6fcf-a02f-efae36b7e197",
-<<<<<<< HEAD
-        "x-ms-request-id": "81a51408-a01f-0042-413d-f32bbb000000",
-=======
         "x-ms-request-id": "37a205d0-701f-008a-7852-381611000000",
->>>>>>> 8d420312
         "x-ms-version": "2019-12-12"
       },
       "ResponseBody": []
@@ -176,15 +164,6 @@
         ],
         "Transfer-Encoding": "chunked",
         "x-ms-client-request-id": "b04e366c-f73a-2ad8-1897-10d8c81eb87c",
-<<<<<<< HEAD
-        "x-ms-request-id": "c74f6357-a01e-000f-333d-f3e457000000",
-        "x-ms-version": "2019-12-12"
-      },
-      "ResponseBody": "\uFEFF\u003C?xml version=\u00221.0\u0022 encoding=\u0022utf-8\u0022?\u003E\u003CUserDelegationKey\u003E\u003CSignedOid\u003Ec4f48289-bb84-4086-b250-6f94a8f64cee\u003C/SignedOid\u003E\u003CSignedTid\u003E72f988bf-86f1-41af-91ab-2d7cd011db47\u003C/SignedTid\u003E\u003CSignedStart\u003E2020-03-05T22:30:09Z\u003C/SignedStart\u003E\u003CSignedExpiry\u003E2020-03-05T23:30:08Z\u003C/SignedExpiry\u003E\u003CSignedService\u003Eb\u003C/SignedService\u003E\u003CSignedVersion\u003E2019-12-12\u003C/SignedVersion\u003E\u003CValue\u003E5xOuAb/VcVfhgvrcNE2qJElgCuQyl4ZRjNovFYaFYyI=\u003C/Value\u003E\u003C/UserDelegationKey\u003E"
-    },
-    {
-      "RequestUri": "https://seanstagehierarchical.dfs.core.windows.net/test-filesystem-b1369449-0565-2af0-a1a4-b5cade23e657/test-directory-7bae8727-737d-47f9-c4c8-941598d7a89c/test-file-466fd13f-9983-21c2-d5c4-4664f6bf32d3?skoid=c4f48289-bb84-4086-b250-6f94a8f64cee\u0026sktid=72f988bf-86f1-41af-91ab-2d7cd011db47\u0026skt=2020-03-05T22%3A30%3A09Z\u0026ske=2020-03-05T23%3A30%3A08Z\u0026sks=b\u0026skv=2019-12-12\u0026sv=2019-12-12\u0026st=2020-03-05T21%3A30%3A08Z\u0026se=2020-03-05T23%3A30%3A08Z\u0026sr=b\u0026sp=racwd\u0026sig=Sanitized\u0026action=getAccessControl",
-=======
         "x-ms-request-id": "b69be4af-701e-008a-4352-381611000000",
         "x-ms-version": "2019-12-12"
       },
@@ -192,7 +171,6 @@
     },
     {
       "RequestUri": "https://seannsecanary.dfs.core.windows.net/test-filesystem-b1369449-0565-2af0-a1a4-b5cade23e657/test-directory-7bae8727-737d-47f9-c4c8-941598d7a89c/test-file-466fd13f-9983-21c2-d5c4-4664f6bf32d3?skoid=c4f48289-bb84-4086-b250-6f94a8f64cee\u0026sktid=72f988bf-86f1-41af-91ab-2d7cd011db47\u0026skt=2020-06-01T20%3A25%3A59Z\u0026ske=2020-06-01T21%3A25%3A58Z\u0026sks=b\u0026skv=2019-12-12\u0026sv=2019-12-12\u0026st=2020-06-01T19%3A25%3A58Z\u0026se=2020-06-01T21%3A25%3A58Z\u0026sr=b\u0026sp=racwd\u0026sig=Sanitized\u0026action=getAccessControl",
->>>>>>> 8d420312
       "RequestMethod": "HEAD",
       "RequestHeaders": {
         "traceparent": "00-6363dc33d5ac4c4b890945f7acc80894-50c5fdb08dadd949-00",
@@ -219,11 +197,7 @@
         "x-ms-group": "$superuser",
         "x-ms-owner": "$superuser",
         "x-ms-permissions": "rw-r-----",
-<<<<<<< HEAD
-        "x-ms-request-id": "7a82a601-e01f-001e-513d-f37ee3000000",
-=======
         "x-ms-request-id": "b0c2d8bb-b01f-0003-3552-38acc4000000",
->>>>>>> 8d420312
         "x-ms-version": "2019-12-12"
       },
       "ResponseBody": []
@@ -253,11 +227,7 @@
           "Microsoft-HTTPAPI/2.0"
         ],
         "x-ms-client-request-id": "9ff46e59-a96e-1ebd-eaf1-4cf8382e02a8",
-<<<<<<< HEAD
-        "x-ms-request-id": "c74f6361-a01e-000f-3d3d-f3e457000000",
-=======
         "x-ms-request-id": "e32fa1ff-101e-0057-5752-38e393000000",
->>>>>>> 8d420312
         "x-ms-version": "2019-12-12"
       },
       "ResponseBody": []
