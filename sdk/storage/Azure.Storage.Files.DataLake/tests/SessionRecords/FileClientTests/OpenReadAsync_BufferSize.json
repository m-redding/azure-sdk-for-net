--- conflicted
+++ resolved
@@ -1,18 +1,18 @@
 {
   "Entries": [
     {
-      "RequestUri": "http://gen1gen2domain1.blob.core.windows.net/test-filesystem-7d2ff241-907b-ae38-07d7-a621326a09a3?restype=container",
+      "RequestUri": "https://seannsecanary.blob.core.windows.net/test-filesystem-e61856f2-a028-e268-e8be-dd31929f3f7f?restype=container",
       "RequestMethod": "PUT",
       "RequestHeaders": {
         "Authorization": "Sanitized",
-        "traceparent": "00-ac074a15af015044b1a2aecfb80be5c2-3626a12e96606848-00",
-        "User-Agent": [
-          "azsdk-net-Storage.Files.DataLake/12.5.0-alpha.20200908.1",
-          "(.NET Core 4.6.29130.01; Microsoft Windows 10.0.19041 )"
+        "traceparent": "00-240249b53b4028488a2d7b6dd6a7cb6a-0051b57d2d9d1342-00",
+        "User-Agent": [
+          "azsdk-net-Storage.Files.DataLake/12.5.0-alpha.20200921.1",
+          "(.NET Core 4.6.29220.03; Microsoft Windows 10.0.19041 )"
         ],
         "x-ms-blob-public-access": "container",
-        "x-ms-client-request-id": "d9524147-ffda-aaf7-2c0f-e36c4c9b2298",
-        "x-ms-date": "Tue, 08 Sep 2020 16:07:15 GMT",
+        "x-ms-client-request-id": "12e3e12b-f357-f208-23ea-917f76d47d6c",
+        "x-ms-date": "Mon, 21 Sep 2020 06:23:05 GMT",
         "x-ms-return-client-request-id": "true",
         "x-ms-version": "2020-02-10"
       },
@@ -20,190 +20,142 @@
       "StatusCode": 201,
       "ResponseHeaders": {
         "Content-Length": "0",
-        "Date": "Tue, 08 Sep 2020 16:07:15 GMT",
-        "ETag": "\u00220x8D85411414FD32B\u0022",
-        "Last-Modified": "Tue, 08 Sep 2020 16:07:15 GMT",
-        "Server": [
-          "Windows-Azure-Blob/1.0",
-          "Microsoft-HTTPAPI/2.0"
-        ],
-        "x-ms-client-request-id": "d9524147-ffda-aaf7-2c0f-e36c4c9b2298",
-<<<<<<< HEAD
-        "x-ms-request-id": "d55f6540-f01e-003a-3e1d-5b8bfa000000",
-        "x-ms-version": "2020-02-10"
-=======
-        "x-ms-request-id": "445c3b7c-b01e-004e-2ffa-85d8a9000000",
-        "x-ms-version": "2019-12-12"
->>>>>>> 548336e6
+        "Date": "Mon, 21 Sep 2020 06:23:08 GMT",
+        "ETag": "\u00220x8D85DF6CD962EED\u0022",
+        "Last-Modified": "Mon, 21 Sep 2020 06:23:06 GMT",
+        "Server": [
+          "Windows-Azure-Blob/1.0",
+          "Microsoft-HTTPAPI/2.0"
+        ],
+        "x-ms-client-request-id": "12e3e12b-f357-f208-23ea-917f76d47d6c",
+        "x-ms-request-id": "7b214f7c-001e-0039-12df-8fb6bc000000",
+        "x-ms-version": "2020-02-10"
       },
       "ResponseBody": []
     },
     {
-      "RequestUri": "http://gen1gen2domain1.dfs.core.windows.net/test-filesystem-7d2ff241-907b-ae38-07d7-a621326a09a3/test-file-59012742-b021-3cb4-de3e-63a56d7080df?resource=file",
+      "RequestUri": "https://seannsecanary.dfs.core.windows.net/test-filesystem-e61856f2-a028-e268-e8be-dd31929f3f7f/test-file-343e7248-55c2-0e20-0344-e0e9a9a946c3?resource=file",
       "RequestMethod": "PUT",
       "RequestHeaders": {
         "Authorization": "Sanitized",
         "If-None-Match": "*",
-        "traceparent": "00-cb3f2b17024c0a4d9f964dbb9074ba62-e64305fe5f99fe4d-00",
-        "User-Agent": [
-          "azsdk-net-Storage.Files.DataLake/12.5.0-alpha.20200908.1",
-          "(.NET Core 4.6.29130.01; Microsoft Windows 10.0.19041 )"
-        ],
-        "x-ms-client-request-id": "33c6c6a2-77f3-5731-ba8d-2f08fcd26ec0",
-        "x-ms-date": "Tue, 08 Sep 2020 16:07:16 GMT",
-        "x-ms-return-client-request-id": "true",
-        "x-ms-version": "2019-12-12"
-      },
-      "RequestBody": null,
-      "StatusCode": 503,
-      "ResponseHeaders": {
-        "Content-Length": "146",
-        "Content-Type": "application/json; charset=utf-8",
-        "Date": "Tue, 08 Sep 2020 16:07:28 GMT",
+        "traceparent": "00-8d1f5a8c6b18334fb3f5a9e5aca3f32d-0dad22ff7c85284e-00",
+        "User-Agent": [
+          "azsdk-net-Storage.Files.DataLake/12.5.0-alpha.20200921.1",
+          "(.NET Core 4.6.29220.03; Microsoft Windows 10.0.19041 )"
+        ],
+        "x-ms-client-request-id": "5d0bca30-1ec1-30a0-d58a-8e1eba98a480",
+        "x-ms-date": "Mon, 21 Sep 2020 06:23:08 GMT",
+        "x-ms-return-client-request-id": "true",
+        "x-ms-version": "2020-02-10"
+      },
+      "RequestBody": null,
+      "StatusCode": 201,
+      "ResponseHeaders": {
+        "Content-Length": "0",
+        "Date": "Mon, 21 Sep 2020 06:23:08 GMT",
+        "ETag": "\u00220x8D85DF6CED06432\u0022",
+        "Last-Modified": "Mon, 21 Sep 2020 06:23:08 GMT",
         "Server": [
           "Windows-Azure-HDFS/1.0",
           "Microsoft-HTTPAPI/2.0"
         ],
-        "x-ms-client-request-id": "33c6c6a2-77f3-5731-ba8d-2f08fcd26ec0",
-        "x-ms-error-code": "ServerBusy",
-        "x-ms-request-id": "a3ce3241-601f-0096-31fa-85fff0000000",
-        "x-ms-version": "2019-12-12"
-      },
-      "ResponseBody": {
-        "error": {
-          "code": "ServerBusy",
-          "message": "The server is busy.\nRequestId:a3ce3241-601f-0096-31fa-85fff0000000\nTime:2020-09-08T16:07:29.0197360Z"
-        }
-      }
-    },
-    {
-      "RequestUri": "http://gen1gen2domain1.dfs.core.windows.net/test-filesystem-7d2ff241-907b-ae38-07d7-a621326a09a3/test-file-59012742-b021-3cb4-de3e-63a56d7080df?resource=file",
-      "RequestMethod": "PUT",
-      "RequestHeaders": {
-        "Authorization": "Sanitized",
-        "If-None-Match": "*",
-        "traceparent": "00-cb3f2b17024c0a4d9f964dbb9074ba62-e64305fe5f99fe4d-00",
-        "User-Agent": [
-          "azsdk-net-Storage.Files.DataLake/12.5.0-alpha.20200908.1",
-          "(.NET Core 4.6.29130.01; Microsoft Windows 10.0.19041 )"
-        ],
-        "x-ms-client-request-id": "33c6c6a2-77f3-5731-ba8d-2f08fcd26ec0",
-        "x-ms-date": "Tue, 08 Sep 2020 16:07:29 GMT",
-        "x-ms-return-client-request-id": "true",
-        "x-ms-version": "2020-02-10"
-      },
-      "RequestBody": null,
-      "StatusCode": 201,
+        "x-ms-client-request-id": "5d0bca30-1ec1-30a0-d58a-8e1eba98a480",
+        "x-ms-request-id": "98a0f056-101f-009c-41df-8fe0c6000000",
+        "x-ms-version": "2020-02-10"
+      },
+      "ResponseBody": []
+    },
+    {
+      "RequestUri": "https://seannsecanary.dfs.core.windows.net/test-filesystem-e61856f2-a028-e268-e8be-dd31929f3f7f/test-file-343e7248-55c2-0e20-0344-e0e9a9a946c3?action=append\u0026position=0",
+      "RequestMethod": "PATCH",
+      "RequestHeaders": {
+        "Authorization": "Sanitized",
+        "Content-Length": "1024",
+        "traceparent": "00-9b10ef180f838d47bd330936bb361cb3-7615c19f1cbb5140-00",
+        "User-Agent": [
+          "azsdk-net-Storage.Files.DataLake/12.5.0-alpha.20200921.1",
+          "(.NET Core 4.6.29220.03; Microsoft Windows 10.0.19041 )"
+        ],
+        "x-ms-client-request-id": "a69106fc-4945-f31d-1309-f92617e5e844",
+        "x-ms-date": "Mon, 21 Sep 2020 06:23:08 GMT",
+        "x-ms-return-client-request-id": "true",
+        "x-ms-version": "2020-02-10"
+      },
+      "RequestBody": "9UIFsLwsKBjkQFTvUtNcMcGJdynmk9jWwdUPEhMfSHqkzYk0zsywG0klUIEAMbsv6K8nHzIc3GJqL\u002B/nHRYFxPfaS4RKKGL02VvfwUJW1ZAZ3ylj9ylIh/AmyZ/dyf4yH4uJJuY25L9NMkbWPBsfE1lfzj7soszOkcOTI17CFxBdraG2zK6q4vpqFcXjckrVB7ZFfvrARn2/u5UiosBgixs1eY96aEartOtDgowH6x94vhyofJkVnWYj9xEYhz85CYmprfi7Wp5vmskPfMPwt892quSkuA\u002BCH9woVnA1ky2sCXgDXj0mvWR9OeLPBiCjM0BBot1blVF6J40ckgMuOQacY3JK7ViRT\u002B1/J38sshm7hSMv9PBQUHQniDawCipgT//bMqOtWEbnr1Lv227STXR0YAzg/kUWTBL\u002BImQi4UTCH9h/UX92Di3cR0SeYHQGVTrBO6oef1C6xeaQrzXhxc0NLbyWUvz0/lHeA7YAd\u002Byd980qYKaao5\u002BHxIyZ5V/4\u002B4J3kDK4cAM\u002BzD1YP3uZuk368rdotmUnc4ocDo1vWxjy5gg0iee55YfK7JNoQWMj7go\u002BnvOnkEQcTxyom2F1znElZlhzZDBlQAwwnsrRvjIm\u002BSCDMbwlS1bDGDnLEUolVB0iQ9sLsInZ2V7md/F6S5DqgaJB8Z20/xsCsEz3mi7CCkmtr3tXG0iWqVdeP9NkScyo4I\u002Bo42OAbUPACf894T4vI2yozZsVk2ZZq0dFVcBHnWd/T7mfGibmLEE3lxJJWccZLxtmvHwxkk0oTzgbOxeCeGuYvZKFkAlGwqBZ3vxUEFGALCal4OHrTrxsdsruyvEqtB6msJs0lJ4RIPnb17RR0z/mmw7w3ZeKrW/WGBk\u002BWPeuLyndrl\u002B2S5iHk8DnD3YIG6KLBy/iOdeHGwIsXnuF08gBLaiKcyXfMFB2aUnWop74zv13slDIy/VSVpJdiewcAsD45uLNfad9rNbfa9CNsHlkM5B9DSB3OWGyNxySgqdjWmaJ3ry8K1FV\u002BgZ66GAlxaYZ\u002BFVcn/WfgK2BG0WK6iovfBFpA9G9pwg\u002BJxIa/VABjHJ2eIlRBrpx6l4OOxALyg/cSmxOvMLVXFFNHXfihYNcf47TFHKg3nVX\u002BBlzrmz4M1wDPrPks9CwoRs4A\u002BlDjmTasbuBOLadO2v298OpYa7kVOoa30fQeMy9I3NWaNqME2m0mP2xdvqmZQJH7bsMBj9tU6/\u002BKK8dCjjuxBVCRtOQauNa9MmxM93vdHlEiIsRsBw06RQrjeq5lo3Ew7HlYx8vtoPYshJ1vCDRDrQ22YKt3RT5Dl2\u002BZdz4oV477HArChBZFdEIOP4Jviz0Wn82gr0LFuWd61XBcFGm3w==",
+      "StatusCode": 202,
       "ResponseHeaders": {
         "Content-Length": "0",
-        "Date": "Tue, 08 Sep 2020 16:07:29 GMT",
-        "ETag": "\u00220x8D8541149793A04\u0022",
-        "Last-Modified": "Tue, 08 Sep 2020 16:07:29 GMT",
+        "Date": "Mon, 21 Sep 2020 06:23:08 GMT",
         "Server": [
           "Windows-Azure-HDFS/1.0",
           "Microsoft-HTTPAPI/2.0"
         ],
-        "x-ms-client-request-id": "33c6c6a2-77f3-5731-ba8d-2f08fcd26ec0",
-<<<<<<< HEAD
-        "x-ms-request-id": "7da16764-901f-0085-5a1d-5bbc5f000000",
-        "x-ms-version": "2020-02-10"
-=======
-        "x-ms-request-id": "a3ce32b9-601f-0096-1dfa-85fff0000000",
-        "x-ms-version": "2019-12-12"
->>>>>>> 548336e6
+        "x-ms-client-request-id": "a69106fc-4945-f31d-1309-f92617e5e844",
+        "x-ms-request-id": "98a0f083-101f-009c-6edf-8fe0c6000000",
+        "x-ms-request-server-encrypted": "true",
+        "x-ms-version": "2020-02-10"
       },
       "ResponseBody": []
     },
     {
-      "RequestUri": "http://gen1gen2domain1.dfs.core.windows.net/test-filesystem-7d2ff241-907b-ae38-07d7-a621326a09a3/test-file-59012742-b021-3cb4-de3e-63a56d7080df?action=append\u0026position=0",
+      "RequestUri": "https://seannsecanary.dfs.core.windows.net/test-filesystem-e61856f2-a028-e268-e8be-dd31929f3f7f/test-file-343e7248-55c2-0e20-0344-e0e9a9a946c3?action=flush\u0026position=1024",
       "RequestMethod": "PATCH",
       "RequestHeaders": {
         "Authorization": "Sanitized",
+        "Content-Length": "0",
+        "traceparent": "00-bc855f3df6663944a5aac568ad8ce697-80e98690591a394e-00",
+        "User-Agent": [
+          "azsdk-net-Storage.Files.DataLake/12.5.0-alpha.20200921.1",
+          "(.NET Core 4.6.29220.03; Microsoft Windows 10.0.19041 )"
+        ],
+        "x-ms-client-request-id": "b4220648-fe06-183b-3af9-427b631d9d95",
+        "x-ms-date": "Mon, 21 Sep 2020 06:23:08 GMT",
+        "x-ms-return-client-request-id": "true",
+        "x-ms-version": "2020-02-10"
+      },
+      "RequestBody": null,
+      "StatusCode": 200,
+      "ResponseHeaders": {
+        "Content-Length": "0",
+        "Date": "Mon, 21 Sep 2020 06:23:08 GMT",
+        "ETag": "\u00220x8D85DF6CEE3A66B\u0022",
+        "Last-Modified": "Mon, 21 Sep 2020 06:23:08 GMT",
+        "Server": [
+          "Windows-Azure-HDFS/1.0",
+          "Microsoft-HTTPAPI/2.0"
+        ],
+        "x-ms-client-request-id": "b4220648-fe06-183b-3af9-427b631d9d95",
+        "x-ms-request-id": "98a0f09b-101f-009c-06df-8fe0c6000000",
+        "x-ms-request-server-encrypted": "false",
+        "x-ms-version": "2020-02-10"
+      },
+      "ResponseBody": []
+    },
+    {
+      "RequestUri": "https://seannsecanary.blob.core.windows.net/test-filesystem-e61856f2-a028-e268-e8be-dd31929f3f7f/test-file-343e7248-55c2-0e20-0344-e0e9a9a946c3",
+      "RequestMethod": "HEAD",
+      "RequestHeaders": {
+        "Authorization": "Sanitized",
+        "traceparent": "00-a895918214c18040b7833db23fbf5845-2d5e7dc272ee6347-00",
+        "User-Agent": [
+          "azsdk-net-Storage.Files.DataLake/12.5.0-alpha.20200921.1",
+          "(.NET Core 4.6.29220.03; Microsoft Windows 10.0.19041 )"
+        ],
+        "x-ms-client-request-id": "10dd9534-34c2-203d-f42b-112f574f7069",
+        "x-ms-date": "Mon, 21 Sep 2020 06:23:08 GMT",
+        "x-ms-return-client-request-id": "true",
+        "x-ms-version": "2020-02-10"
+      },
+      "RequestBody": null,
+      "StatusCode": 200,
+      "ResponseHeaders": {
+        "Accept-Ranges": "bytes",
         "Content-Length": "1024",
-        "traceparent": "00-58491ed60101944290cdf94656992523-0010327ad8f5da4f-00",
-        "User-Agent": [
-          "azsdk-net-Storage.Files.DataLake/12.5.0-alpha.20200908.1",
-          "(.NET Core 4.6.29130.01; Microsoft Windows 10.0.19041 )"
-        ],
-        "x-ms-client-request-id": "0981f86e-e84c-c9bc-5c3a-f4d10a5f7e7e",
-        "x-ms-date": "Tue, 08 Sep 2020 16:07:29 GMT",
-        "x-ms-return-client-request-id": "true",
-        "x-ms-version": "2020-02-10"
-      },
-      "RequestBody": "RVTZ8BcwyYBhFDzTIaekfrSKhQYmODGWjRb6m5tSPLyOBCf3wTGBEl6B\u002BAxz4Ro2meXx4up6uAwjQmMANS3kDteARB2ArLyCCXOnpUAkI6v8xAG2YFrRFEsa037NgdwxnOk185z8te0obtl30hLM/x\u002B3A3ErLa59ry/RZtg\u002BtYeXdghW7jAP/w4UjvGAWUI5TtRfFX1qBm87uENtK08U6blR4FsKdRDvqANjFp68/FXtmBgE358KLXCZGzbsotS\u002BAKQ3LnnnLtjDb215Bu/Qf7vtf5I3DwoaR7PrcFnaAgYvpRb6hM7cBmk/QG8xkSaAyJx6/yJChvCZHOfG\u002B71\u002B6WxmSmHZ1vrtEXko\u002BM\u002Bb6baMaqi9YAPk7B4lYGfnFQqrwFcCy0bFp/Ghje6oGY4h/jMwOZEVwYlpgl1CtHaSBftvfDh3mR1vx8O2G9IVO9OPBGEzttx4lv7OmUjpgvN7D4fzOZxWqWUVwXLOXqW2VEaJs68UXk8e9uY5qQDVhkXPOwxKIgI2OVr8HfVpqTdZGEQCX89DZrA41EK1HQBlQDst/iOZazJDU3lUF0BZtUyv4JG70iZ1jNRcEk2/gBxal926PKsUv6wSvgxV7k9v3h71Bjxvqm4Ut3JOPFnkg9Jd\u002BoBjn3mhmyDkqBMZIJ2F7TMuynrf6\u002B1upYQ4xYNTLjo6\u002BPTOCz6lU2scigFa\u002B5fUyU8ltblXfQ\u002BS9fr0adackXrZ3yiptuH1iXYOwmDrFKrtY/szLniB4nrlOxZEsOqVf/mHgRtvKxJuMCxDSbqvp\u002BBPBwXaaWMBV/ytxHrLsNiLeUNmZJKOfTjoxf1MPZm/NpQ19anluhaWhikfwWeYon9Ut893SENOwInM8aRltBpi7Y7mlboupb8t0N1ob7zRUCJ\u002B\u002BIXKSO1R5zQfGchyMdEPvNTZsQ3EJREQSnhl5VHN\u002B6GB57yUmKWglK6GD4z2up8MWbPn\u002BJ4VudN0uf117AHiUh0n8EkVeyMuOBxePhaFGY/YWYue5QMCbC7pIN6nKqiso71vz8pV9t6Pub\u002BBtnq976BunJN2RGwaJIMbLFpEhg50sppYFUrFg2KtDyxEgLazKzE\u002BOY0VNl9QVKpGOcqDSjKwDQPgZNlVqBkwyDU/1qTNaAApBk2AX3s7CMGgfkmYKcT6k3Oy08dY6ZB05G0qEH0FeNHJWUTlMK2HpFwXtSrPmJ9wRUMxGpU50R28DHsOEfdDmgV4zs\u002BAFWPFKi5rQDNmpEvOucs60147kIcnKCMyeZNk0xokV8rP8DDgbO9mzZHpVWgwP1csCcanPD1HWOw/krGaBmwZQk2A/8maWmdu1MP2PtO6Ajk8OMpTfBqNh5dDoNk\u002BzMYkzxIbrw==",
-      "StatusCode": 202,
-      "ResponseHeaders": {
-        "Content-Length": "0",
-        "Date": "Tue, 08 Sep 2020 16:07:29 GMT",
-        "Server": [
-          "Windows-Azure-HDFS/1.0",
-          "Microsoft-HTTPAPI/2.0"
-        ],
-        "x-ms-client-request-id": "0981f86e-e84c-c9bc-5c3a-f4d10a5f7e7e",
-        "x-ms-request-id": "a3ce32ba-601f-0096-1efa-85fff0000000",
-        "x-ms-request-server-encrypted": "true",
-        "x-ms-version": "2020-02-10"
-      },
-      "ResponseBody": []
-    },
-    {
-      "RequestUri": "http://gen1gen2domain1.dfs.core.windows.net/test-filesystem-7d2ff241-907b-ae38-07d7-a621326a09a3/test-file-59012742-b021-3cb4-de3e-63a56d7080df?action=flush\u0026position=1024",
-      "RequestMethod": "PATCH",
-      "RequestHeaders": {
-        "Authorization": "Sanitized",
-        "Content-Length": "0",
-        "traceparent": "00-38b2f3d13c65224ab6bd09f858711d03-f699028a45c4e84a-00",
-        "User-Agent": [
-          "azsdk-net-Storage.Files.DataLake/12.5.0-alpha.20200908.1",
-          "(.NET Core 4.6.29130.01; Microsoft Windows 10.0.19041 )"
-        ],
-        "x-ms-client-request-id": "039a6843-6550-b773-9630-526d26223853",
-        "x-ms-date": "Tue, 08 Sep 2020 16:07:29 GMT",
-        "x-ms-return-client-request-id": "true",
-        "x-ms-version": "2020-02-10"
-      },
-      "RequestBody": null,
-      "StatusCode": 200,
-      "ResponseHeaders": {
-        "Content-Length": "0",
-        "Date": "Tue, 08 Sep 2020 16:07:29 GMT",
-        "ETag": "\u00220x8D85411499F6871\u0022",
-        "Last-Modified": "Tue, 08 Sep 2020 16:07:29 GMT",
-        "Server": [
-          "Windows-Azure-HDFS/1.0",
-          "Microsoft-HTTPAPI/2.0"
-        ],
-        "x-ms-client-request-id": "039a6843-6550-b773-9630-526d26223853",
-        "x-ms-request-id": "a3ce32bb-601f-0096-1ffa-85fff0000000",
-        "x-ms-request-server-encrypted": "false",
-        "x-ms-version": "2020-02-10"
-      },
-      "ResponseBody": []
-    },
-    {
-      "RequestUri": "http://gen1gen2domain1.blob.core.windows.net/test-filesystem-7d2ff241-907b-ae38-07d7-a621326a09a3/test-file-59012742-b021-3cb4-de3e-63a56d7080df",
-      "RequestMethod": "HEAD",
-      "RequestHeaders": {
-        "Authorization": "Sanitized",
-        "traceparent": "00-4563c5d18ed673489083a0a80d0dd303-98a77ac50e508c4c-00",
-        "User-Agent": [
-          "azsdk-net-Storage.Files.DataLake/12.5.0-alpha.20200908.1",
-          "(.NET Core 4.6.29130.01; Microsoft Windows 10.0.19041 )"
-        ],
-        "x-ms-client-request-id": "a18d550d-7ac4-462e-e62d-a64d5db960af",
-        "x-ms-date": "Tue, 08 Sep 2020 16:07:30 GMT",
-        "x-ms-return-client-request-id": "true",
-        "x-ms-version": "2019-12-12"
-      },
-      "RequestBody": null,
-      "StatusCode": 200,
-      "ResponseHeaders": {
-        "Accept-Ranges": "bytes",
-        "Content-Length": "1024",
-        "Content-Type": "application/octet-stream",
-        "Date": "Tue, 08 Sep 2020 16:07:29 GMT",
-        "ETag": "\u00220x8D85411499F6871\u0022",
-        "Last-Modified": "Tue, 08 Sep 2020 16:07:29 GMT",
+        "Content-Type": "application/octet-stream",
+        "Date": "Mon, 21 Sep 2020 06:23:08 GMT",
+        "ETag": "\u00220x8D85DF6CEE3A66B\u0022",
+        "Last-Modified": "Mon, 21 Sep 2020 06:23:08 GMT",
         "Server": [
           "Windows-Azure-Blob/1.0",
           "Microsoft-HTTPAPI/2.0"
@@ -211,27 +163,27 @@
         "x-ms-access-tier": "Hot",
         "x-ms-access-tier-inferred": "true",
         "x-ms-blob-type": "BlockBlob",
-        "x-ms-client-request-id": "a18d550d-7ac4-462e-e62d-a64d5db960af",
-        "x-ms-creation-time": "Tue, 08 Sep 2020 16:07:29 GMT",
-        "x-ms-lease-state": "available",
-        "x-ms-lease-status": "unlocked",
-        "x-ms-request-id": "445c3f5e-b01e-004e-27fa-85d8a9000000",
-        "x-ms-server-encrypted": "true",
-        "x-ms-version": "2019-12-12"
+        "x-ms-client-request-id": "10dd9534-34c2-203d-f42b-112f574f7069",
+        "x-ms-creation-time": "Mon, 21 Sep 2020 06:23:08 GMT",
+        "x-ms-lease-state": "available",
+        "x-ms-lease-status": "unlocked",
+        "x-ms-request-id": "7b214fde-001e-0039-5bdf-8fb6bc000000",
+        "x-ms-server-encrypted": "true",
+        "x-ms-version": "2020-02-10"
       },
       "ResponseBody": []
     },
     {
-      "RequestUri": "http://gen1gen2domain1.blob.core.windows.net/test-filesystem-7d2ff241-907b-ae38-07d7-a621326a09a3/test-file-59012742-b021-3cb4-de3e-63a56d7080df",
-      "RequestMethod": "GET",
-      "RequestHeaders": {
-        "Authorization": "Sanitized",
-        "User-Agent": [
-          "azsdk-net-Storage.Files.DataLake/12.5.0-alpha.20200908.1",
-          "(.NET Core 4.6.29130.01; Microsoft Windows 10.0.19041 )"
-        ],
-        "x-ms-client-request-id": "d160aba8-9694-1a8e-898a-ea0766fb6019",
-        "x-ms-date": "Tue, 08 Sep 2020 16:07:30 GMT",
+      "RequestUri": "https://seannsecanary.blob.core.windows.net/test-filesystem-e61856f2-a028-e268-e8be-dd31929f3f7f/test-file-343e7248-55c2-0e20-0344-e0e9a9a946c3",
+      "RequestMethod": "GET",
+      "RequestHeaders": {
+        "Authorization": "Sanitized",
+        "User-Agent": [
+          "azsdk-net-Storage.Files.DataLake/12.5.0-alpha.20200921.1",
+          "(.NET Core 4.6.29220.03; Microsoft Windows 10.0.19041 )"
+        ],
+        "x-ms-client-request-id": "cd46d57e-8c40-75d3-23ba-3602e42e0aec",
+        "x-ms-date": "Mon, 21 Sep 2020 06:23:09 GMT",
         "x-ms-range": "bytes=0-127",
         "x-ms-return-client-request-id": "true",
         "x-ms-version": "2020-02-10"
@@ -243,36 +195,36 @@
         "Content-Length": "128",
         "Content-Range": "bytes 0-127/1024",
         "Content-Type": "application/octet-stream",
-        "Date": "Tue, 08 Sep 2020 16:07:29 GMT",
-        "ETag": "\u00220x8D85411499F6871\u0022",
-        "Last-Modified": "Tue, 08 Sep 2020 16:07:29 GMT",
-        "Server": [
-          "Windows-Azure-Blob/1.0",
-          "Microsoft-HTTPAPI/2.0"
-        ],
-        "x-ms-blob-type": "BlockBlob",
-        "x-ms-client-request-id": "d160aba8-9694-1a8e-898a-ea0766fb6019",
-        "x-ms-creation-time": "Tue, 08 Sep 2020 16:07:29 GMT",
-        "x-ms-lease-state": "available",
-        "x-ms-lease-status": "unlocked",
-        "x-ms-request-id": "445c3f69-b01e-004e-31fa-85d8a9000000",
-        "x-ms-server-encrypted": "true",
-        "x-ms-version": "2020-02-10"
-      },
-      "ResponseBody": "RVTZ8BcwyYBhFDzTIaekfrSKhQYmODGWjRb6m5tSPLyOBCf3wTGBEl6B\u002BAxz4Ro2meXx4up6uAwjQmMANS3kDteARB2ArLyCCXOnpUAkI6v8xAG2YFrRFEsa037NgdwxnOk185z8te0obtl30hLM/x\u002B3A3ErLa59ry/RZtg\u002BtYc="
-    },
-    {
-      "RequestUri": "http://gen1gen2domain1.blob.core.windows.net/test-filesystem-7d2ff241-907b-ae38-07d7-a621326a09a3/test-file-59012742-b021-3cb4-de3e-63a56d7080df",
-      "RequestMethod": "GET",
-      "RequestHeaders": {
-        "Authorization": "Sanitized",
-        "If-Match": "0x8D85411499F6871",
-        "User-Agent": [
-          "azsdk-net-Storage.Files.DataLake/12.5.0-alpha.20200908.1",
-          "(.NET Core 4.6.29130.01; Microsoft Windows 10.0.19041 )"
-        ],
-        "x-ms-client-request-id": "b1a5eadd-8f58-b41a-9f32-005a7161d123",
-        "x-ms-date": "Tue, 08 Sep 2020 16:07:30 GMT",
+        "Date": "Mon, 21 Sep 2020 06:23:09 GMT",
+        "ETag": "\u00220x8D85DF6CEE3A66B\u0022",
+        "Last-Modified": "Mon, 21 Sep 2020 06:23:08 GMT",
+        "Server": [
+          "Windows-Azure-Blob/1.0",
+          "Microsoft-HTTPAPI/2.0"
+        ],
+        "x-ms-blob-type": "BlockBlob",
+        "x-ms-client-request-id": "cd46d57e-8c40-75d3-23ba-3602e42e0aec",
+        "x-ms-creation-time": "Mon, 21 Sep 2020 06:23:08 GMT",
+        "x-ms-lease-state": "available",
+        "x-ms-lease-status": "unlocked",
+        "x-ms-request-id": "7b214ff4-001e-0039-67df-8fb6bc000000",
+        "x-ms-server-encrypted": "true",
+        "x-ms-version": "2020-02-10"
+      },
+      "ResponseBody": "9UIFsLwsKBjkQFTvUtNcMcGJdynmk9jWwdUPEhMfSHqkzYk0zsywG0klUIEAMbsv6K8nHzIc3GJqL\u002B/nHRYFxPfaS4RKKGL02VvfwUJW1ZAZ3ylj9ylIh/AmyZ/dyf4yH4uJJuY25L9NMkbWPBsfE1lfzj7soszOkcOTI17CFxA="
+    },
+    {
+      "RequestUri": "https://seannsecanary.blob.core.windows.net/test-filesystem-e61856f2-a028-e268-e8be-dd31929f3f7f/test-file-343e7248-55c2-0e20-0344-e0e9a9a946c3",
+      "RequestMethod": "GET",
+      "RequestHeaders": {
+        "Authorization": "Sanitized",
+        "If-Match": "0x8D85DF6CEE3A66B",
+        "User-Agent": [
+          "azsdk-net-Storage.Files.DataLake/12.5.0-alpha.20200921.1",
+          "(.NET Core 4.6.29220.03; Microsoft Windows 10.0.19041 )"
+        ],
+        "x-ms-client-request-id": "82b1c579-a208-2c29-790f-f31173336f7a",
+        "x-ms-date": "Mon, 21 Sep 2020 06:23:09 GMT",
         "x-ms-range": "bytes=128-255",
         "x-ms-return-client-request-id": "true",
         "x-ms-version": "2020-02-10"
@@ -284,36 +236,36 @@
         "Content-Length": "128",
         "Content-Range": "bytes 128-255/1024",
         "Content-Type": "application/octet-stream",
-        "Date": "Tue, 08 Sep 2020 16:07:29 GMT",
-        "ETag": "\u00220x8D85411499F6871\u0022",
-        "Last-Modified": "Tue, 08 Sep 2020 16:07:29 GMT",
-        "Server": [
-          "Windows-Azure-Blob/1.0",
-          "Microsoft-HTTPAPI/2.0"
-        ],
-        "x-ms-blob-type": "BlockBlob",
-        "x-ms-client-request-id": "b1a5eadd-8f58-b41a-9f32-005a7161d123",
-        "x-ms-creation-time": "Tue, 08 Sep 2020 16:07:29 GMT",
-        "x-ms-lease-state": "available",
-        "x-ms-lease-status": "unlocked",
-        "x-ms-request-id": "445c3f6f-b01e-004e-36fa-85d8a9000000",
-        "x-ms-server-encrypted": "true",
-        "x-ms-version": "2020-02-10"
-      },
-      "ResponseBody": "l3YIVu4wD/8OFI7xgFlCOU7UXxV9agZvO7hDbStPFOm5UeBbCnUQ76gDYxaevPxV7ZgYBN\u002BfCi1wmRs27KLUvgCkNy555y7Yw29teQbv0H\u002B77X\u002BSNw8KGkez63BZ2gIGL6UW\u002BoTO3AZpP0BvMZEmgMicev8iQobwmRznxvu9fuk="
-    },
-    {
-      "RequestUri": "http://gen1gen2domain1.blob.core.windows.net/test-filesystem-7d2ff241-907b-ae38-07d7-a621326a09a3/test-file-59012742-b021-3cb4-de3e-63a56d7080df",
-      "RequestMethod": "GET",
-      "RequestHeaders": {
-        "Authorization": "Sanitized",
-        "If-Match": "0x8D85411499F6871",
-        "User-Agent": [
-          "azsdk-net-Storage.Files.DataLake/12.5.0-alpha.20200908.1",
-          "(.NET Core 4.6.29130.01; Microsoft Windows 10.0.19041 )"
-        ],
-        "x-ms-client-request-id": "7b2aae72-af56-09c0-6cca-9a5dfd673f89",
-        "x-ms-date": "Tue, 08 Sep 2020 16:07:30 GMT",
+        "Date": "Mon, 21 Sep 2020 06:23:09 GMT",
+        "ETag": "\u00220x8D85DF6CEE3A66B\u0022",
+        "Last-Modified": "Mon, 21 Sep 2020 06:23:08 GMT",
+        "Server": [
+          "Windows-Azure-Blob/1.0",
+          "Microsoft-HTTPAPI/2.0"
+        ],
+        "x-ms-blob-type": "BlockBlob",
+        "x-ms-client-request-id": "82b1c579-a208-2c29-790f-f31173336f7a",
+        "x-ms-creation-time": "Mon, 21 Sep 2020 06:23:08 GMT",
+        "x-ms-lease-state": "available",
+        "x-ms-lease-status": "unlocked",
+        "x-ms-request-id": "7b214ff8-001e-0039-6adf-8fb6bc000000",
+        "x-ms-server-encrypted": "true",
+        "x-ms-version": "2020-02-10"
+      },
+      "ResponseBody": "Xa2htsyuquL6ahXF43JK1Qe2RX76wEZ9v7uVIqLAYIsbNXmPemhGq7TrQ4KMB\u002BsfeL4cqHyZFZ1mI/cRGIc/OQmJqa34u1qeb5rJD3zD8LfPdqrkpLgPgh/cKFZwNZMtrAl4A149Jr1kfTnizwYgozNAQaLdW5VReieNHJIDLjk="
+    },
+    {
+      "RequestUri": "https://seannsecanary.blob.core.windows.net/test-filesystem-e61856f2-a028-e268-e8be-dd31929f3f7f/test-file-343e7248-55c2-0e20-0344-e0e9a9a946c3",
+      "RequestMethod": "GET",
+      "RequestHeaders": {
+        "Authorization": "Sanitized",
+        "If-Match": "0x8D85DF6CEE3A66B",
+        "User-Agent": [
+          "azsdk-net-Storage.Files.DataLake/12.5.0-alpha.20200921.1",
+          "(.NET Core 4.6.29220.03; Microsoft Windows 10.0.19041 )"
+        ],
+        "x-ms-client-request-id": "1e898f79-877c-abe3-8c08-a05a718f162b",
+        "x-ms-date": "Mon, 21 Sep 2020 06:23:09 GMT",
         "x-ms-range": "bytes=256-383",
         "x-ms-return-client-request-id": "true",
         "x-ms-version": "2020-02-10"
@@ -325,36 +277,36 @@
         "Content-Length": "128",
         "Content-Range": "bytes 256-383/1024",
         "Content-Type": "application/octet-stream",
-        "Date": "Tue, 08 Sep 2020 16:07:29 GMT",
-        "ETag": "\u00220x8D85411499F6871\u0022",
-        "Last-Modified": "Tue, 08 Sep 2020 16:07:29 GMT",
-        "Server": [
-          "Windows-Azure-Blob/1.0",
-          "Microsoft-HTTPAPI/2.0"
-        ],
-        "x-ms-blob-type": "BlockBlob",
-        "x-ms-client-request-id": "7b2aae72-af56-09c0-6cca-9a5dfd673f89",
-        "x-ms-creation-time": "Tue, 08 Sep 2020 16:07:29 GMT",
-        "x-ms-lease-state": "available",
-        "x-ms-lease-status": "unlocked",
-        "x-ms-request-id": "445c3f72-b01e-004e-39fa-85d8a9000000",
-        "x-ms-server-encrypted": "true",
-        "x-ms-version": "2020-02-10"
-      },
-      "ResponseBody": "bGZKYdnW\u002Bu0ReSj4z5vptoxqqL1gA\u002BTsHiVgZ\u002BcVCqvAVwLLRsWn8aGN7qgZjiH\u002BMzA5kRXBiWmCXUK0dpIF\u002B298OHeZHW/Hw7Yb0hU7048EYTO23HiW/s6ZSOmC83sPh/M5nFapZRXBcs5epbZURomzrxReTx725jmpANWGRc8="
-    },
-    {
-      "RequestUri": "http://gen1gen2domain1.blob.core.windows.net/test-filesystem-7d2ff241-907b-ae38-07d7-a621326a09a3/test-file-59012742-b021-3cb4-de3e-63a56d7080df",
-      "RequestMethod": "GET",
-      "RequestHeaders": {
-        "Authorization": "Sanitized",
-        "If-Match": "0x8D85411499F6871",
-        "User-Agent": [
-          "azsdk-net-Storage.Files.DataLake/12.5.0-alpha.20200908.1",
-          "(.NET Core 4.6.29130.01; Microsoft Windows 10.0.19041 )"
-        ],
-        "x-ms-client-request-id": "c3e74f61-5637-cccd-57b3-3a617ccead82",
-        "x-ms-date": "Tue, 08 Sep 2020 16:07:30 GMT",
+        "Date": "Mon, 21 Sep 2020 06:23:09 GMT",
+        "ETag": "\u00220x8D85DF6CEE3A66B\u0022",
+        "Last-Modified": "Mon, 21 Sep 2020 06:23:08 GMT",
+        "Server": [
+          "Windows-Azure-Blob/1.0",
+          "Microsoft-HTTPAPI/2.0"
+        ],
+        "x-ms-blob-type": "BlockBlob",
+        "x-ms-client-request-id": "1e898f79-877c-abe3-8c08-a05a718f162b",
+        "x-ms-creation-time": "Mon, 21 Sep 2020 06:23:08 GMT",
+        "x-ms-lease-state": "available",
+        "x-ms-lease-status": "unlocked",
+        "x-ms-request-id": "7b214ff9-001e-0039-6bdf-8fb6bc000000",
+        "x-ms-server-encrypted": "true",
+        "x-ms-version": "2020-02-10"
+      },
+      "ResponseBody": "BpxjckrtWJFP7X8nfyyyGbuFIy/08FBQdCeINrAKKmBP/9syo61YRuevUu/bbtJNdHRgDOD\u002BRRZMEv4iZCLhRMIf2H9Rf3YOLdxHRJ5gdAZVOsE7qh5/ULrF5pCvNeHFzQ0tvJZS/PT\u002BUd4DtgB37J33zSpgppqjn4fEjJnlX/g="
+    },
+    {
+      "RequestUri": "https://seannsecanary.blob.core.windows.net/test-filesystem-e61856f2-a028-e268-e8be-dd31929f3f7f/test-file-343e7248-55c2-0e20-0344-e0e9a9a946c3",
+      "RequestMethod": "GET",
+      "RequestHeaders": {
+        "Authorization": "Sanitized",
+        "If-Match": "0x8D85DF6CEE3A66B",
+        "User-Agent": [
+          "azsdk-net-Storage.Files.DataLake/12.5.0-alpha.20200921.1",
+          "(.NET Core 4.6.29220.03; Microsoft Windows 10.0.19041 )"
+        ],
+        "x-ms-client-request-id": "e497c456-50aa-2efd-a84f-9c0ff687a9a5",
+        "x-ms-date": "Mon, 21 Sep 2020 06:23:09 GMT",
         "x-ms-range": "bytes=384-511",
         "x-ms-return-client-request-id": "true",
         "x-ms-version": "2020-02-10"
@@ -366,36 +318,36 @@
         "Content-Length": "128",
         "Content-Range": "bytes 384-511/1024",
         "Content-Type": "application/octet-stream",
-        "Date": "Tue, 08 Sep 2020 16:07:30 GMT",
-        "ETag": "\u00220x8D85411499F6871\u0022",
-        "Last-Modified": "Tue, 08 Sep 2020 16:07:29 GMT",
-        "Server": [
-          "Windows-Azure-Blob/1.0",
-          "Microsoft-HTTPAPI/2.0"
-        ],
-        "x-ms-blob-type": "BlockBlob",
-        "x-ms-client-request-id": "c3e74f61-5637-cccd-57b3-3a617ccead82",
-        "x-ms-creation-time": "Tue, 08 Sep 2020 16:07:29 GMT",
-        "x-ms-lease-state": "available",
-        "x-ms-lease-status": "unlocked",
-        "x-ms-request-id": "445c3f76-b01e-004e-3cfa-85d8a9000000",
-        "x-ms-server-encrypted": "true",
-        "x-ms-version": "2020-02-10"
-      },
-      "ResponseBody": "OwxKIgI2OVr8HfVpqTdZGEQCX89DZrA41EK1HQBlQDst/iOZazJDU3lUF0BZtUyv4JG70iZ1jNRcEk2/gBxal926PKsUv6wSvgxV7k9v3h71Bjxvqm4Ut3JOPFnkg9Jd\u002BoBjn3mhmyDkqBMZIJ2F7TMuynrf6\u002B1upYQ4xYNTLjo="
-    },
-    {
-      "RequestUri": "http://gen1gen2domain1.blob.core.windows.net/test-filesystem-7d2ff241-907b-ae38-07d7-a621326a09a3/test-file-59012742-b021-3cb4-de3e-63a56d7080df",
-      "RequestMethod": "GET",
-      "RequestHeaders": {
-        "Authorization": "Sanitized",
-        "If-Match": "0x8D85411499F6871",
-        "User-Agent": [
-          "azsdk-net-Storage.Files.DataLake/12.5.0-alpha.20200908.1",
-          "(.NET Core 4.6.29130.01; Microsoft Windows 10.0.19041 )"
-        ],
-        "x-ms-client-request-id": "adfba129-7b7f-2e51-92a0-da6735af4af0",
-        "x-ms-date": "Tue, 08 Sep 2020 16:07:30 GMT",
+        "Date": "Mon, 21 Sep 2020 06:23:09 GMT",
+        "ETag": "\u00220x8D85DF6CEE3A66B\u0022",
+        "Last-Modified": "Mon, 21 Sep 2020 06:23:08 GMT",
+        "Server": [
+          "Windows-Azure-Blob/1.0",
+          "Microsoft-HTTPAPI/2.0"
+        ],
+        "x-ms-blob-type": "BlockBlob",
+        "x-ms-client-request-id": "e497c456-50aa-2efd-a84f-9c0ff687a9a5",
+        "x-ms-creation-time": "Mon, 21 Sep 2020 06:23:08 GMT",
+        "x-ms-lease-state": "available",
+        "x-ms-lease-status": "unlocked",
+        "x-ms-request-id": "7b214ffb-001e-0039-6ddf-8fb6bc000000",
+        "x-ms-server-encrypted": "true",
+        "x-ms-version": "2020-02-10"
+      },
+      "ResponseBody": "\u002B4J3kDK4cAM\u002BzD1YP3uZuk368rdotmUnc4ocDo1vWxjy5gg0iee55YfK7JNoQWMj7go\u002BnvOnkEQcTxyom2F1znElZlhzZDBlQAwwnsrRvjIm\u002BSCDMbwlS1bDGDnLEUolVB0iQ9sLsInZ2V7md/F6S5DqgaJB8Z20/xsCsEz3mi4="
+    },
+    {
+      "RequestUri": "https://seannsecanary.blob.core.windows.net/test-filesystem-e61856f2-a028-e268-e8be-dd31929f3f7f/test-file-343e7248-55c2-0e20-0344-e0e9a9a946c3",
+      "RequestMethod": "GET",
+      "RequestHeaders": {
+        "Authorization": "Sanitized",
+        "If-Match": "0x8D85DF6CEE3A66B",
+        "User-Agent": [
+          "azsdk-net-Storage.Files.DataLake/12.5.0-alpha.20200921.1",
+          "(.NET Core 4.6.29220.03; Microsoft Windows 10.0.19041 )"
+        ],
+        "x-ms-client-request-id": "ac03f900-32f7-ca81-ee1d-88a97a80ea5c",
+        "x-ms-date": "Mon, 21 Sep 2020 06:23:09 GMT",
         "x-ms-range": "bytes=512-639",
         "x-ms-return-client-request-id": "true",
         "x-ms-version": "2020-02-10"
@@ -407,36 +359,36 @@
         "Content-Length": "128",
         "Content-Range": "bytes 512-639/1024",
         "Content-Type": "application/octet-stream",
-        "Date": "Tue, 08 Sep 2020 16:07:30 GMT",
-        "ETag": "\u00220x8D85411499F6871\u0022",
-        "Last-Modified": "Tue, 08 Sep 2020 16:07:29 GMT",
-        "Server": [
-          "Windows-Azure-Blob/1.0",
-          "Microsoft-HTTPAPI/2.0"
-        ],
-        "x-ms-blob-type": "BlockBlob",
-        "x-ms-client-request-id": "adfba129-7b7f-2e51-92a0-da6735af4af0",
-        "x-ms-creation-time": "Tue, 08 Sep 2020 16:07:29 GMT",
-        "x-ms-lease-state": "available",
-        "x-ms-lease-status": "unlocked",
-        "x-ms-request-id": "445c3f7b-b01e-004e-3ffa-85d8a9000000",
-        "x-ms-server-encrypted": "true",
-        "x-ms-version": "2020-02-10"
-      },
-      "ResponseBody": "Ovj0zgs\u002BpVNrHIoBWvuX1MlPJbW5V30PkvX69GnWnJF62d8oqbbh9Yl2DsJg6xSq7WP7My54geJ65TsWRLDqlX/5h4EbbysSbjAsQ0m6r6fgTwcF2mljAVf8rcR6y7DYi3lDZmSSjn046MX9TD2ZvzaUNfWp5boWloYpH8FnmKI="
-    },
-    {
-      "RequestUri": "http://gen1gen2domain1.blob.core.windows.net/test-filesystem-7d2ff241-907b-ae38-07d7-a621326a09a3/test-file-59012742-b021-3cb4-de3e-63a56d7080df",
-      "RequestMethod": "GET",
-      "RequestHeaders": {
-        "Authorization": "Sanitized",
-        "If-Match": "0x8D85411499F6871",
-        "User-Agent": [
-          "azsdk-net-Storage.Files.DataLake/12.5.0-alpha.20200908.1",
-          "(.NET Core 4.6.29130.01; Microsoft Windows 10.0.19041 )"
-        ],
-        "x-ms-client-request-id": "db37aa52-00d3-f402-0a8a-2199c42fcdee",
-        "x-ms-date": "Tue, 08 Sep 2020 16:07:30 GMT",
+        "Date": "Mon, 21 Sep 2020 06:23:09 GMT",
+        "ETag": "\u00220x8D85DF6CEE3A66B\u0022",
+        "Last-Modified": "Mon, 21 Sep 2020 06:23:08 GMT",
+        "Server": [
+          "Windows-Azure-Blob/1.0",
+          "Microsoft-HTTPAPI/2.0"
+        ],
+        "x-ms-blob-type": "BlockBlob",
+        "x-ms-client-request-id": "ac03f900-32f7-ca81-ee1d-88a97a80ea5c",
+        "x-ms-creation-time": "Mon, 21 Sep 2020 06:23:08 GMT",
+        "x-ms-lease-state": "available",
+        "x-ms-lease-status": "unlocked",
+        "x-ms-request-id": "7b215001-001e-0039-70df-8fb6bc000000",
+        "x-ms-server-encrypted": "true",
+        "x-ms-version": "2020-02-10"
+      },
+      "ResponseBody": "wgpJra97VxtIlqlXXj/TZEnMqOCPqONjgG1DwAn/PeE\u002BLyNsqM2bFZNmWatHRVXAR51nf0\u002B5nxom5ixBN5cSSVnHGS8bZrx8MZJNKE84GzsXgnhrmL2ShZAJRsKgWd78VBBRgCwmpeDh6068bHbK7srxKrQeprCbNJSeESD529c="
+    },
+    {
+      "RequestUri": "https://seannsecanary.blob.core.windows.net/test-filesystem-e61856f2-a028-e268-e8be-dd31929f3f7f/test-file-343e7248-55c2-0e20-0344-e0e9a9a946c3",
+      "RequestMethod": "GET",
+      "RequestHeaders": {
+        "Authorization": "Sanitized",
+        "If-Match": "0x8D85DF6CEE3A66B",
+        "User-Agent": [
+          "azsdk-net-Storage.Files.DataLake/12.5.0-alpha.20200921.1",
+          "(.NET Core 4.6.29220.03; Microsoft Windows 10.0.19041 )"
+        ],
+        "x-ms-client-request-id": "fd0e83d7-fc83-72ae-c1d1-4a69008be77f",
+        "x-ms-date": "Mon, 21 Sep 2020 06:23:09 GMT",
         "x-ms-range": "bytes=640-767",
         "x-ms-return-client-request-id": "true",
         "x-ms-version": "2020-02-10"
@@ -448,36 +400,36 @@
         "Content-Length": "128",
         "Content-Range": "bytes 640-767/1024",
         "Content-Type": "application/octet-stream",
-        "Date": "Tue, 08 Sep 2020 16:07:30 GMT",
-        "ETag": "\u00220x8D85411499F6871\u0022",
-        "Last-Modified": "Tue, 08 Sep 2020 16:07:29 GMT",
-        "Server": [
-          "Windows-Azure-Blob/1.0",
-          "Microsoft-HTTPAPI/2.0"
-        ],
-        "x-ms-blob-type": "BlockBlob",
-        "x-ms-client-request-id": "db37aa52-00d3-f402-0a8a-2199c42fcdee",
-        "x-ms-creation-time": "Tue, 08 Sep 2020 16:07:29 GMT",
-        "x-ms-lease-state": "available",
-        "x-ms-lease-status": "unlocked",
-        "x-ms-request-id": "445c3f81-b01e-004e-44fa-85d8a9000000",
-        "x-ms-server-encrypted": "true",
-        "x-ms-version": "2020-02-10"
-      },
-      "ResponseBody": "f1S3z3dIQ07AiczxpGW0GmLtjuaVui6lvy3Q3WhvvNFQIn74hcpI7VHnNB8ZyHIx0Q\u002B81NmxDcQlERBKeGXlUc37oYHnvJSYpaCUroYPjPa6nwxZs\u002Bf4nhW503S5/XXsAeJSHSfwSRV7Iy44HF4\u002BFoUZj9hZi57lAwJsLukg3qc="
-    },
-    {
-      "RequestUri": "http://gen1gen2domain1.blob.core.windows.net/test-filesystem-7d2ff241-907b-ae38-07d7-a621326a09a3/test-file-59012742-b021-3cb4-de3e-63a56d7080df",
-      "RequestMethod": "GET",
-      "RequestHeaders": {
-        "Authorization": "Sanitized",
-        "If-Match": "0x8D85411499F6871",
-        "User-Agent": [
-          "azsdk-net-Storage.Files.DataLake/12.5.0-alpha.20200908.1",
-          "(.NET Core 4.6.29130.01; Microsoft Windows 10.0.19041 )"
-        ],
-        "x-ms-client-request-id": "8b1499bb-6e77-4c1c-4245-4297ca25fe89",
-        "x-ms-date": "Tue, 08 Sep 2020 16:07:30 GMT",
+        "Date": "Mon, 21 Sep 2020 06:23:09 GMT",
+        "ETag": "\u00220x8D85DF6CEE3A66B\u0022",
+        "Last-Modified": "Mon, 21 Sep 2020 06:23:08 GMT",
+        "Server": [
+          "Windows-Azure-Blob/1.0",
+          "Microsoft-HTTPAPI/2.0"
+        ],
+        "x-ms-blob-type": "BlockBlob",
+        "x-ms-client-request-id": "fd0e83d7-fc83-72ae-c1d1-4a69008be77f",
+        "x-ms-creation-time": "Mon, 21 Sep 2020 06:23:08 GMT",
+        "x-ms-lease-state": "available",
+        "x-ms-lease-status": "unlocked",
+        "x-ms-request-id": "7b215015-001e-0039-7ddf-8fb6bc000000",
+        "x-ms-server-encrypted": "true",
+        "x-ms-version": "2020-02-10"
+      },
+      "ResponseBody": "tFHTP\u002BabDvDdl4qtb9YYGT5Y964vKd2uX7ZLmIeTwOcPdggboosHL\u002BI514cbAixee4XTyAEtqIpzJd8wUHZpSdainvjO/XeyUMjL9VJWkl2J7BwCwPjm4s19p32s1t9r0I2weWQzkH0NIHc5YbI3HJKCp2NaZonevLwrUVX6Bno="
+    },
+    {
+      "RequestUri": "https://seannsecanary.blob.core.windows.net/test-filesystem-e61856f2-a028-e268-e8be-dd31929f3f7f/test-file-343e7248-55c2-0e20-0344-e0e9a9a946c3",
+      "RequestMethod": "GET",
+      "RequestHeaders": {
+        "Authorization": "Sanitized",
+        "If-Match": "0x8D85DF6CEE3A66B",
+        "User-Agent": [
+          "azsdk-net-Storage.Files.DataLake/12.5.0-alpha.20200921.1",
+          "(.NET Core 4.6.29220.03; Microsoft Windows 10.0.19041 )"
+        ],
+        "x-ms-client-request-id": "f7d17728-ed71-f0d8-f933-2f0684b8cd03",
+        "x-ms-date": "Mon, 21 Sep 2020 06:23:09 GMT",
         "x-ms-range": "bytes=768-895",
         "x-ms-return-client-request-id": "true",
         "x-ms-version": "2020-02-10"
@@ -489,36 +441,36 @@
         "Content-Length": "128",
         "Content-Range": "bytes 768-895/1024",
         "Content-Type": "application/octet-stream",
-        "Date": "Tue, 08 Sep 2020 16:07:30 GMT",
-        "ETag": "\u00220x8D85411499F6871\u0022",
-        "Last-Modified": "Tue, 08 Sep 2020 16:07:29 GMT",
-        "Server": [
-          "Windows-Azure-Blob/1.0",
-          "Microsoft-HTTPAPI/2.0"
-        ],
-        "x-ms-blob-type": "BlockBlob",
-        "x-ms-client-request-id": "8b1499bb-6e77-4c1c-4245-4297ca25fe89",
-        "x-ms-creation-time": "Tue, 08 Sep 2020 16:07:29 GMT",
-        "x-ms-lease-state": "available",
-        "x-ms-lease-status": "unlocked",
-        "x-ms-request-id": "445c3f84-b01e-004e-46fa-85d8a9000000",
-        "x-ms-server-encrypted": "true",
-        "x-ms-version": "2020-02-10"
-      },
-      "ResponseBody": "Kqiso71vz8pV9t6Pub\u002BBtnq976BunJN2RGwaJIMbLFpEhg50sppYFUrFg2KtDyxEgLazKzE\u002BOY0VNl9QVKpGOcqDSjKwDQPgZNlVqBkwyDU/1qTNaAApBk2AX3s7CMGgfkmYKcT6k3Oy08dY6ZB05G0qEH0FeNHJWUTlMK2HpFw="
-    },
-    {
-      "RequestUri": "http://gen1gen2domain1.blob.core.windows.net/test-filesystem-7d2ff241-907b-ae38-07d7-a621326a09a3/test-file-59012742-b021-3cb4-de3e-63a56d7080df",
-      "RequestMethod": "GET",
-      "RequestHeaders": {
-        "Authorization": "Sanitized",
-        "If-Match": "0x8D85411499F6871",
-        "User-Agent": [
-          "azsdk-net-Storage.Files.DataLake/12.5.0-alpha.20200908.1",
-          "(.NET Core 4.6.29130.01; Microsoft Windows 10.0.19041 )"
-        ],
-        "x-ms-client-request-id": "2add01f5-411a-aa77-afc2-5f97d0d672bc",
-        "x-ms-date": "Tue, 08 Sep 2020 16:07:30 GMT",
+        "Date": "Mon, 21 Sep 2020 06:23:09 GMT",
+        "ETag": "\u00220x8D85DF6CEE3A66B\u0022",
+        "Last-Modified": "Mon, 21 Sep 2020 06:23:08 GMT",
+        "Server": [
+          "Windows-Azure-Blob/1.0",
+          "Microsoft-HTTPAPI/2.0"
+        ],
+        "x-ms-blob-type": "BlockBlob",
+        "x-ms-client-request-id": "f7d17728-ed71-f0d8-f933-2f0684b8cd03",
+        "x-ms-creation-time": "Mon, 21 Sep 2020 06:23:08 GMT",
+        "x-ms-lease-state": "available",
+        "x-ms-lease-status": "unlocked",
+        "x-ms-request-id": "7b21501a-001e-0039-02df-8fb6bc000000",
+        "x-ms-server-encrypted": "true",
+        "x-ms-version": "2020-02-10"
+      },
+      "ResponseBody": "6GAlxaYZ\u002BFVcn/WfgK2BG0WK6iovfBFpA9G9pwg\u002BJxIa/VABjHJ2eIlRBrpx6l4OOxALyg/cSmxOvMLVXFFNHXfihYNcf47TFHKg3nVX\u002BBlzrmz4M1wDPrPks9CwoRs4A\u002BlDjmTasbuBOLadO2v298OpYa7kVOoa30fQeMy9I3M="
+    },
+    {
+      "RequestUri": "https://seannsecanary.blob.core.windows.net/test-filesystem-e61856f2-a028-e268-e8be-dd31929f3f7f/test-file-343e7248-55c2-0e20-0344-e0e9a9a946c3",
+      "RequestMethod": "GET",
+      "RequestHeaders": {
+        "Authorization": "Sanitized",
+        "If-Match": "0x8D85DF6CEE3A66B",
+        "User-Agent": [
+          "azsdk-net-Storage.Files.DataLake/12.5.0-alpha.20200921.1",
+          "(.NET Core 4.6.29220.03; Microsoft Windows 10.0.19041 )"
+        ],
+        "x-ms-client-request-id": "8840731c-f0b9-cf0d-0608-99bd573bae1f",
+        "x-ms-date": "Mon, 21 Sep 2020 06:23:09 GMT",
         "x-ms-range": "bytes=896-1023",
         "x-ms-return-client-request-id": "true",
         "x-ms-version": "2020-02-10"
@@ -530,36 +482,36 @@
         "Content-Length": "128",
         "Content-Range": "bytes 896-1023/1024",
         "Content-Type": "application/octet-stream",
-        "Date": "Tue, 08 Sep 2020 16:07:30 GMT",
-        "ETag": "\u00220x8D85411499F6871\u0022",
-        "Last-Modified": "Tue, 08 Sep 2020 16:07:29 GMT",
-        "Server": [
-          "Windows-Azure-Blob/1.0",
-          "Microsoft-HTTPAPI/2.0"
-        ],
-        "x-ms-blob-type": "BlockBlob",
-        "x-ms-client-request-id": "2add01f5-411a-aa77-afc2-5f97d0d672bc",
-        "x-ms-creation-time": "Tue, 08 Sep 2020 16:07:29 GMT",
-        "x-ms-lease-state": "available",
-        "x-ms-lease-status": "unlocked",
-        "x-ms-request-id": "445c3f8e-b01e-004e-4efa-85d8a9000000",
-        "x-ms-server-encrypted": "true",
-        "x-ms-version": "2020-02-10"
-      },
-      "ResponseBody": "F7Uqz5ifcEVDMRqVOdEdvAx7DhH3Q5oFeM7PgBVjxSoua0AzZqRLzrnLOtNeO5CHJygjMnmTZNMaJFfKz/Aw4GzvZs2R6VVoMD9XLAnGpzw9R1jsP5KxmgZsGUJNgP/JmlpnbtTD9j7TugI5PDjKU3wajYeXQ6DZPszGJM8SG68="
-    },
-    {
-      "RequestUri": "http://gen1gen2domain1.blob.core.windows.net/test-filesystem-7d2ff241-907b-ae38-07d7-a621326a09a3?restype=container",
+        "Date": "Mon, 21 Sep 2020 06:23:09 GMT",
+        "ETag": "\u00220x8D85DF6CEE3A66B\u0022",
+        "Last-Modified": "Mon, 21 Sep 2020 06:23:08 GMT",
+        "Server": [
+          "Windows-Azure-Blob/1.0",
+          "Microsoft-HTTPAPI/2.0"
+        ],
+        "x-ms-blob-type": "BlockBlob",
+        "x-ms-client-request-id": "8840731c-f0b9-cf0d-0608-99bd573bae1f",
+        "x-ms-creation-time": "Mon, 21 Sep 2020 06:23:08 GMT",
+        "x-ms-lease-state": "available",
+        "x-ms-lease-status": "unlocked",
+        "x-ms-request-id": "7b21501e-001e-0039-05df-8fb6bc000000",
+        "x-ms-server-encrypted": "true",
+        "x-ms-version": "2020-02-10"
+      },
+      "ResponseBody": "VmjajBNptJj9sXb6pmUCR\u002B27DAY/bVOv/iivHQo47sQVQkbTkGrjWvTJsTPd73R5RIiLEbAcNOkUK43quZaNxMOx5WMfL7aD2LISdbwg0Q60NtmCrd0U\u002BQ5dvmXc\u002BKFeO\u002BxwKwoQWRXRCDj\u002BCb4s9Fp/NoK9CxblnetVwXBRpt8="
+    },
+    {
+      "RequestUri": "https://seannsecanary.blob.core.windows.net/test-filesystem-e61856f2-a028-e268-e8be-dd31929f3f7f?restype=container",
       "RequestMethod": "DELETE",
       "RequestHeaders": {
         "Authorization": "Sanitized",
-        "traceparent": "00-56003cf2406c2b408ab622febcb92067-bfe955f18c9da14a-00",
-        "User-Agent": [
-          "azsdk-net-Storage.Files.DataLake/12.5.0-alpha.20200908.1",
-          "(.NET Core 4.6.29130.01; Microsoft Windows 10.0.19041 )"
-        ],
-        "x-ms-client-request-id": "c8a2b5a6-d348-d66f-bf10-1da0e2cc6f65",
-        "x-ms-date": "Tue, 08 Sep 2020 16:07:30 GMT",
+        "traceparent": "00-a38adfc064e7214d8f6e92a78f0c12f5-7f2fd7b20a7c1f4c-00",
+        "User-Agent": [
+          "azsdk-net-Storage.Files.DataLake/12.5.0-alpha.20200921.1",
+          "(.NET Core 4.6.29220.03; Microsoft Windows 10.0.19041 )"
+        ],
+        "x-ms-client-request-id": "10e9ec0f-4578-5e49-5777-2f16c862f906",
+        "x-ms-date": "Mon, 21 Sep 2020 06:23:09 GMT",
         "x-ms-return-client-request-id": "true",
         "x-ms-version": "2020-02-10"
       },
@@ -567,26 +519,20 @@
       "StatusCode": 202,
       "ResponseHeaders": {
         "Content-Length": "0",
-        "Date": "Tue, 08 Sep 2020 16:07:30 GMT",
-        "Server": [
-          "Windows-Azure-Blob/1.0",
-          "Microsoft-HTTPAPI/2.0"
-        ],
-<<<<<<< HEAD
-        "x-ms-client-request-id": "2add01f5-411a-aa77-afc2-5f97d0d672bc",
-        "x-ms-request-id": "d55f6698-f01e-003a-771d-5b8bfa000000",
-        "x-ms-version": "2020-02-10"
-=======
-        "x-ms-client-request-id": "c8a2b5a6-d348-d66f-bf10-1da0e2cc6f65",
-        "x-ms-request-id": "445c3f91-b01e-004e-51fa-85d8a9000000",
-        "x-ms-version": "2019-12-12"
->>>>>>> 548336e6
+        "Date": "Mon, 21 Sep 2020 06:23:09 GMT",
+        "Server": [
+          "Windows-Azure-Blob/1.0",
+          "Microsoft-HTTPAPI/2.0"
+        ],
+        "x-ms-client-request-id": "10e9ec0f-4578-5e49-5777-2f16c862f906",
+        "x-ms-request-id": "7b215025-001e-0039-09df-8fb6bc000000",
+        "x-ms-version": "2020-02-10"
       },
       "ResponseBody": []
     }
   ],
   "Variables": {
-    "RandomSeed": "1534669711",
-    "Storage_TestConfigHierarchicalNamespace": "NamespaceTenant\ngen1gen2domain1\nU2FuaXRpemVk\nhttp://gen1gen2domain1.blob.core.windows.net\nhttp://gen1gen2domain1.file.core.windows.net\nhttp://gen1gen2domain1.queue.core.windows.net\nhttp://gen1gen2domain1.table.core.windows.net\n\n\n\n\nhttp://gen1gen2domain1-secondary.blob.core.windows.net\nhttp://gen1gen2domain1-secondary.file.core.windows.net\nhttp://gen1gen2domain1-secondary.queue.core.windows.net\nhttp://gen1gen2domain1-secondary.table.core.windows.net\nc6b5fe1a-9b59-4975-92c4-d9f728c3c371\nSanitized\n72f988bf-86f1-41af-91ab-2d7cd011db47\nhttps://login.microsoftonline.com/\nCloud\nBlobEndpoint=http://gen1gen2domain1.blob.core.windows.net/;QueueEndpoint=http://gen1gen2domain1.queue.core.windows.net/;FileEndpoint=http://gen1gen2domain1.file.core.windows.net/;BlobSecondaryEndpoint=http://gen1gen2domain1-secondary.blob.core.windows.net/;QueueSecondaryEndpoint=http://gen1gen2domain1-secondary.queue.core.windows.net/;FileSecondaryEndpoint=http://gen1gen2domain1-secondary.file.core.windows.net/;AccountName=gen1gen2domain1;AccountKey=Sanitized\n"
+    "RandomSeed": "1174180887",
+    "Storage_TestConfigHierarchicalNamespace": "NamespaceTenant\nseannsecanary\nU2FuaXRpemVk\nhttps://seannsecanary.blob.core.windows.net\nhttps://seannsecanary.file.core.windows.net\nhttps://seannsecanary.queue.core.windows.net\nhttps://seannsecanary.table.core.windows.net\n\n\n\n\nhttps://seannsecanary-secondary.blob.core.windows.net\nhttps://seannsecanary-secondary.file.core.windows.net\nhttps://seannsecanary-secondary.queue.core.windows.net\nhttps://seannsecanary-secondary.table.core.windows.net\n68390a19-a643-458b-b726-408abf67b4fc\nSanitized\n72f988bf-86f1-41af-91ab-2d7cd011db47\nhttps://login.microsoftonline.com/\nCloud\nBlobEndpoint=https://seannsecanary.blob.core.windows.net/;QueueEndpoint=https://seannsecanary.queue.core.windows.net/;FileEndpoint=https://seannsecanary.file.core.windows.net/;BlobSecondaryEndpoint=https://seannsecanary-secondary.blob.core.windows.net/;QueueSecondaryEndpoint=https://seannsecanary-secondary.queue.core.windows.net/;FileSecondaryEndpoint=https://seannsecanary-secondary.file.core.windows.net/;AccountName=seannsecanary;AccountKey=Sanitized\n"
   }
 }