--- conflicted
+++ resolved
@@ -14,7 +14,7 @@
         "x-ms-client-request-id": "87693783-63e6-fc1e-16c6-1428942212d5",
         "x-ms-date": "Thu, 02 Apr 2020 16:52:03 GMT",
         "x-ms-return-client-request-id": "true",
-        "x-ms-version": "2019-12-12"
+        "x-ms-version": "2019-10-10"
       },
       "RequestBody": null,
       "StatusCode": 201,
@@ -28,13 +28,8 @@
         ],
         "Transfer-Encoding": "chunked",
         "x-ms-client-request-id": "87693783-63e6-fc1e-16c6-1428942212d5",
-<<<<<<< HEAD
-        "x-ms-request-id": "e0e7d07b-701e-004f-23fa-f74718000000",
-        "x-ms-version": "2019-12-12"
-=======
         "x-ms-request-id": "b44b5c67-a01e-0063-310f-09abb7000000",
         "x-ms-version": "2019-10-10"
->>>>>>> 1e01f370
       },
       "ResponseBody": []
     },
@@ -51,7 +46,7 @@
         "x-ms-client-request-id": "d88f3dc9-0c81-494e-f273-c9bb45581d30",
         "x-ms-date": "Thu, 02 Apr 2020 16:52:03 GMT",
         "x-ms-return-client-request-id": "true",
-        "x-ms-version": "2019-12-12"
+        "x-ms-version": "2019-10-10"
       },
       "RequestBody": null,
       "StatusCode": 201,
@@ -65,13 +60,8 @@
           "Microsoft-HTTPAPI/2.0"
         ],
         "x-ms-client-request-id": "d88f3dc9-0c81-494e-f273-c9bb45581d30",
-<<<<<<< HEAD
-        "x-ms-request-id": "90bffe39-801f-0029-49fa-f70838000000",
-        "x-ms-version": "2019-12-12"
-=======
         "x-ms-request-id": "938ad8b5-e01f-0062-350f-09f46b000000",
         "x-ms-version": "2019-10-10"
->>>>>>> 1e01f370
       },
       "ResponseBody": []
     },
@@ -87,7 +77,7 @@
         "x-ms-client-request-id": "32405564-f741-d343-1741-4bdb68669679",
         "x-ms-date": "Thu, 02 Apr 2020 16:52:03 GMT",
         "x-ms-return-client-request-id": "true",
-        "x-ms-version": "2019-12-12"
+        "x-ms-version": "2019-10-10"
       },
       "RequestBody": null,
       "StatusCode": 201,
@@ -101,13 +91,8 @@
           "Microsoft-HTTPAPI/2.0"
         ],
         "x-ms-client-request-id": "32405564-f741-d343-1741-4bdb68669679",
-<<<<<<< HEAD
-        "x-ms-request-id": "90bffe3a-801f-0029-4afa-f70838000000",
-        "x-ms-version": "2019-12-12"
-=======
         "x-ms-request-id": "938ad8b6-e01f-0062-360f-09f46b000000",
         "x-ms-version": "2019-10-10"
->>>>>>> 1e01f370
       },
       "ResponseBody": []
     },
@@ -123,7 +108,7 @@
         "x-ms-client-request-id": "b5fdb014-654e-e73d-7b1b-a51ee4c2082e",
         "x-ms-date": "Thu, 02 Apr 2020 16:52:03 GMT",
         "x-ms-return-client-request-id": "true",
-        "x-ms-version": "2019-12-12"
+        "x-ms-version": "2019-10-10"
       },
       "RequestBody": null,
       "StatusCode": 201,
@@ -137,13 +122,8 @@
           "Microsoft-HTTPAPI/2.0"
         ],
         "x-ms-client-request-id": "b5fdb014-654e-e73d-7b1b-a51ee4c2082e",
-<<<<<<< HEAD
-        "x-ms-request-id": "90bffe3b-801f-0029-4bfa-f70838000000",
-        "x-ms-version": "2019-12-12"
-=======
         "x-ms-request-id": "938ad8b7-e01f-0062-370f-09f46b000000",
         "x-ms-version": "2019-10-10"
->>>>>>> 1e01f370
       },
       "ResponseBody": []
     },
@@ -159,7 +139,7 @@
         "x-ms-client-request-id": "d8005b20-37f6-db50-71c0-66ab3709f4b5",
         "x-ms-date": "Thu, 02 Apr 2020 16:52:03 GMT",
         "x-ms-return-client-request-id": "true",
-        "x-ms-version": "2019-12-12"
+        "x-ms-version": "2019-10-10"
       },
       "RequestBody": null,
       "StatusCode": 201,
@@ -173,13 +153,8 @@
           "Microsoft-HTTPAPI/2.0"
         ],
         "x-ms-client-request-id": "d8005b20-37f6-db50-71c0-66ab3709f4b5",
-<<<<<<< HEAD
-        "x-ms-request-id": "90bffe3c-801f-0029-4cfa-f70838000000",
-        "x-ms-version": "2019-12-12"
-=======
         "x-ms-request-id": "938ad8b8-e01f-0062-380f-09f46b000000",
         "x-ms-version": "2019-10-10"
->>>>>>> 1e01f370
       },
       "ResponseBody": []
     },
@@ -195,7 +170,7 @@
         "x-ms-client-request-id": "1b0f2da8-a76c-3351-1865-550ba80a834f",
         "x-ms-date": "Thu, 02 Apr 2020 16:52:03 GMT",
         "x-ms-return-client-request-id": "true",
-        "x-ms-version": "2019-12-12"
+        "x-ms-version": "2019-10-10"
       },
       "RequestBody": null,
       "StatusCode": 201,
@@ -209,13 +184,8 @@
           "Microsoft-HTTPAPI/2.0"
         ],
         "x-ms-client-request-id": "1b0f2da8-a76c-3351-1865-550ba80a834f",
-<<<<<<< HEAD
-        "x-ms-request-id": "90bffe3d-801f-0029-4dfa-f70838000000",
-        "x-ms-version": "2019-12-12"
-=======
         "x-ms-request-id": "938ad8b9-e01f-0062-390f-09f46b000000",
         "x-ms-version": "2019-10-10"
->>>>>>> 1e01f370
       },
       "ResponseBody": []
     },
@@ -231,7 +201,7 @@
         "x-ms-client-request-id": "fd495a0c-5a5c-4bcd-3d34-4932308cefff",
         "x-ms-date": "Thu, 02 Apr 2020 16:52:04 GMT",
         "x-ms-return-client-request-id": "true",
-        "x-ms-version": "2019-12-12"
+        "x-ms-version": "2019-10-10"
       },
       "RequestBody": null,
       "StatusCode": 201,
@@ -245,13 +215,8 @@
           "Microsoft-HTTPAPI/2.0"
         ],
         "x-ms-client-request-id": "fd495a0c-5a5c-4bcd-3d34-4932308cefff",
-<<<<<<< HEAD
-        "x-ms-request-id": "90bffe3e-801f-0029-4efa-f70838000000",
-        "x-ms-version": "2019-12-12"
-=======
         "x-ms-request-id": "938ad8ba-e01f-0062-3a0f-09f46b000000",
         "x-ms-version": "2019-10-10"
->>>>>>> 1e01f370
       },
       "ResponseBody": []
     },
@@ -267,7 +232,7 @@
         "x-ms-client-request-id": "f9847fef-cf35-b316-1d2d-ccf6dcb56ead",
         "x-ms-date": "Thu, 02 Apr 2020 16:52:04 GMT",
         "x-ms-return-client-request-id": "true",
-        "x-ms-version": "2019-12-12"
+        "x-ms-version": "2019-10-10"
       },
       "RequestBody": null,
       "StatusCode": 201,
@@ -281,13 +246,8 @@
           "Microsoft-HTTPAPI/2.0"
         ],
         "x-ms-client-request-id": "f9847fef-cf35-b316-1d2d-ccf6dcb56ead",
-<<<<<<< HEAD
-        "x-ms-request-id": "90bffe3f-801f-0029-4ffa-f70838000000",
-        "x-ms-version": "2019-12-12"
-=======
         "x-ms-request-id": "938ad8bb-e01f-0062-3b0f-09f46b000000",
         "x-ms-version": "2019-10-10"
->>>>>>> 1e01f370
       },
       "ResponseBody": []
     },
@@ -304,7 +264,7 @@
         "x-ms-client-request-id": "5d27d747-030b-bc3a-dc05-cca1bf1da747",
         "x-ms-date": "Thu, 02 Apr 2020 16:52:04 GMT",
         "x-ms-return-client-request-id": "true",
-        "x-ms-version": "2019-12-12"
+        "x-ms-version": "2019-10-10"
       },
       "RequestBody": null,
       "StatusCode": 200,
@@ -318,13 +278,8 @@
         "x-ms-client-request-id": "5d27d747-030b-bc3a-dc05-cca1bf1da747",
         "x-ms-continuation": "VBaijrKc58ju38gBGIACGPoBL2FjbGNibjA2c3RmATAxRDVEN0UzRENFQzZCRTAvdGVzdC1maWxlc3lzdGVtLWIwNjI0NmNjLWYxYTItZGZhZS1lZWFjLWEwNzg1NDE4NzEyNAEwMUQ2MDkwRjA4RUYzQjg5L3Rlc3QtZGlyZWN0b3J5LTk1ZThjYTM4LTM5NmEtZjY0NC1iZDJiLTFkYzVkZWU1M2Q4NC90ZXN0LWRpcmVjdG9yeS0wNTkxNDAwZS1lZDU2LTliNDItODJlYi04ZTQ1NTcyMWUwNTEvdGVzdC1maWxlLWIyYjUxNGUwLTVjZjctZGJlZi1kMjNhLTc2YzU0MzE4ODk3MRYAAAA=",
         "x-ms-namespace-enabled": "true",
-<<<<<<< HEAD
-        "x-ms-request-id": "90bffe40-801f-0029-50fa-f70838000000",
-        "x-ms-version": "2019-12-12"
-=======
         "x-ms-request-id": "938ad8bc-e01f-0062-3c0f-09f46b000000",
         "x-ms-version": "2019-10-10"
->>>>>>> 1e01f370
       },
       "ResponseBody": "eyJkaXJlY3Rvcmllc1N1Y2Nlc3NmdWwiOjIsImZhaWxlZEVudHJpZXMiOltdLCJmYWlsdXJlQ291bnQiOjAsImZpbGVzU3VjY2Vzc2Z1bCI6MH0K"
     },
@@ -341,7 +296,7 @@
         "x-ms-client-request-id": "04af4e8c-118d-33a2-9fe9-61ce398f90b2",
         "x-ms-date": "Thu, 02 Apr 2020 16:52:04 GMT",
         "x-ms-return-client-request-id": "true",
-        "x-ms-version": "2019-12-12"
+        "x-ms-version": "2019-10-10"
       },
       "RequestBody": null,
       "StatusCode": 200,
@@ -355,13 +310,8 @@
         "x-ms-client-request-id": "04af4e8c-118d-33a2-9fe9-61ce398f90b2",
         "x-ms-continuation": "VBbZvJnXob2b\u002BoMBGIACGPoBL2FjbGNibjA2c3RmATAxRDVEN0UzRENFQzZCRTAvdGVzdC1maWxlc3lzdGVtLWIwNjI0NmNjLWYxYTItZGZhZS1lZWFjLWEwNzg1NDE4NzEyNAEwMUQ2MDkwRjA4RUYzQjg5L3Rlc3QtZGlyZWN0b3J5LTk1ZThjYTM4LTM5NmEtZjY0NC1iZDJiLTFkYzVkZWU1M2Q4NC90ZXN0LWRpcmVjdG9yeS1hYzFlOGY4OS1mNTJjLTRlMjUtOGNhNi1hNGU4YjI3OTM0NWQvdGVzdC1maWxlLTVkMzA0MDEzLTM5ZTItM2MzZi00ZWEyLTJkMzNmM2M1MGM2NBYAAAA=",
         "x-ms-namespace-enabled": "true",
-<<<<<<< HEAD
-        "x-ms-request-id": "90bffe41-801f-0029-51fa-f70838000000",
-        "x-ms-version": "2019-12-12"
-=======
         "x-ms-request-id": "938ad8bd-e01f-0062-3d0f-09f46b000000",
         "x-ms-version": "2019-10-10"
->>>>>>> 1e01f370
       },
       "ResponseBody": "eyJkaXJlY3Rvcmllc1N1Y2Nlc3NmdWwiOjEsImZhaWxlZEVudHJpZXMiOltdLCJmYWlsdXJlQ291bnQiOjAsImZpbGVzU3VjY2Vzc2Z1bCI6MX0K"
     },
@@ -378,7 +328,7 @@
         "x-ms-client-request-id": "70150dbd-a26e-d1b9-9d73-02227f04afbe",
         "x-ms-date": "Thu, 02 Apr 2020 16:52:04 GMT",
         "x-ms-return-client-request-id": "true",
-        "x-ms-version": "2019-12-12"
+        "x-ms-version": "2019-10-10"
       },
       "RequestBody": null,
       "StatusCode": 200,
@@ -392,13 +342,8 @@
         "x-ms-client-request-id": "70150dbd-a26e-d1b9-9d73-02227f04afbe",
         "x-ms-continuation": "VBbP0r7sqIT7x0wYzAEYxgEvYWNsY2JuMDZzdGYBMDFENUQ3RTNEQ0VDNkJFMC90ZXN0LWZpbGVzeXN0ZW0tYjA2MjQ2Y2MtZjFhMi1kZmFlLWVlYWMtYTA3ODU0MTg3MTI0ATAxRDYwOTBGMDhFRjNCODkvdGVzdC1kaXJlY3RvcnktOTVlOGNhMzgtMzk2YS1mNjQ0LWJkMmItMWRjNWRlZTUzZDg0L3Rlc3QtZmlsZS1kZTJjZTRkYi01OTZjLTFjM2MtMzA2Ni03ZTE3ZGM4ZmZkNmYWAAAA",
         "x-ms-namespace-enabled": "true",
-<<<<<<< HEAD
-        "x-ms-request-id": "90bffe42-801f-0029-52fa-f70838000000",
-        "x-ms-version": "2019-12-12"
-=======
         "x-ms-request-id": "938ad8be-e01f-0062-3e0f-09f46b000000",
         "x-ms-version": "2019-10-10"
->>>>>>> 1e01f370
       },
       "ResponseBody": "eyJkaXJlY3Rvcmllc1N1Y2Nlc3NmdWwiOjAsImZhaWxlZEVudHJpZXMiOltdLCJmYWlsdXJlQ291bnQiOjAsImZpbGVzU3VjY2Vzc2Z1bCI6Mn0K"
     },
@@ -415,7 +360,7 @@
         "x-ms-client-request-id": "2c11811b-207a-5f43-e065-8e44fc4fe6ff",
         "x-ms-date": "Thu, 02 Apr 2020 16:52:04 GMT",
         "x-ms-return-client-request-id": "true",
-        "x-ms-version": "2019-12-12"
+        "x-ms-version": "2019-10-10"
       },
       "RequestBody": null,
       "StatusCode": 200,
@@ -428,13 +373,8 @@
         "Transfer-Encoding": "chunked",
         "x-ms-client-request-id": "2c11811b-207a-5f43-e065-8e44fc4fe6ff",
         "x-ms-namespace-enabled": "true",
-<<<<<<< HEAD
-        "x-ms-request-id": "90bffe43-801f-0029-53fa-f70838000000",
-        "x-ms-version": "2019-12-12"
-=======
         "x-ms-request-id": "938ad8bf-e01f-0062-3f0f-09f46b000000",
         "x-ms-version": "2019-10-10"
->>>>>>> 1e01f370
       },
       "ResponseBody": "eyJkaXJlY3Rvcmllc1N1Y2Nlc3NmdWwiOjAsImZhaWxlZEVudHJpZXMiOltdLCJmYWlsdXJlQ291bnQiOjAsImZpbGVzU3VjY2Vzc2Z1bCI6MX0K"
     },
@@ -451,7 +391,7 @@
         "x-ms-client-request-id": "fe06111a-83f3-8244-332a-745e8cc18f8c",
         "x-ms-date": "Thu, 02 Apr 2020 16:52:04 GMT",
         "x-ms-return-client-request-id": "true",
-        "x-ms-version": "2019-12-12"
+        "x-ms-version": "2019-10-10"
       },
       "RequestBody": null,
       "StatusCode": 202,
@@ -463,13 +403,8 @@
         ],
         "Transfer-Encoding": "chunked",
         "x-ms-client-request-id": "fe06111a-83f3-8244-332a-745e8cc18f8c",
-<<<<<<< HEAD
-        "x-ms-request-id": "e0e7d07e-701e-004f-24fa-f74718000000",
-        "x-ms-version": "2019-12-12"
-=======
         "x-ms-request-id": "b44b5c6b-a01e-0063-320f-09abb7000000",
         "x-ms-version": "2019-10-10"
->>>>>>> 1e01f370
       },
       "ResponseBody": []
     }
