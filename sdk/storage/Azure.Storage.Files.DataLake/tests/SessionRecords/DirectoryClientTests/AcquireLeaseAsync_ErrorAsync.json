--- conflicted
+++ resolved
@@ -28,11 +28,7 @@
           "Microsoft-HTTPAPI/2.0"
         ],
         "x-ms-client-request-id": "dda1b009-4c7d-0698-af94-cb1a5ccd9cb4",
-<<<<<<< HEAD
-        "x-ms-request-id": "8d52bc6a-d01e-0048-183a-f38f0c000000",
-=======
         "x-ms-request-id": "9621ac7f-f01e-0012-13fa-093670000000",
->>>>>>> 8d420312
         "x-ms-version": "2019-12-12"
       },
       "ResponseBody": []
@@ -67,11 +63,7 @@
         ],
         "x-ms-client-request-id": "36501805-2dc5-34c6-c32f-7c09c6f6089a",
         "x-ms-error-code": "BlobNotFound",
-<<<<<<< HEAD
-        "x-ms-request-id": "8d52bc6f-d01e-0048-1c3a-f38f0c000000",
-=======
         "x-ms-request-id": "9621ac97-f01e-0012-24fa-093670000000",
->>>>>>> 8d420312
         "x-ms-version": "2019-12-12"
       },
       "ResponseBody": [
@@ -105,11 +97,7 @@
           "Microsoft-HTTPAPI/2.0"
         ],
         "x-ms-client-request-id": "c317aaae-0ac5-204a-4bd2-dd5e381175a5",
-<<<<<<< HEAD
-        "x-ms-request-id": "8d52bc73-d01e-0048-203a-f38f0c000000",
-=======
         "x-ms-request-id": "9621aca5-f01e-0012-30fa-093670000000",
->>>>>>> 8d420312
         "x-ms-version": "2019-12-12"
       },
       "ResponseBody": []
