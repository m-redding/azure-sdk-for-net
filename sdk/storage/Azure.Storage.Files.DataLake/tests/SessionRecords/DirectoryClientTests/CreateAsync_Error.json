{
  "Entries": [
    {
      "RequestUri": "http://seannsecanary.dfs.core.windows.net/test-filesystem-25bb1182-b6bd-bf43-ab9e-c5f5b27d93b9/test-directory-a99496e3-7fe9-0992-42ec-b3960f403949?resource=directory",
      "RequestMethod": "PUT",
      "RequestHeaders": {
        "Authorization": "Sanitized",
        "traceparent": "00-9cdf7fef38c28446a56da5ea567243fb-22cb4cf901e70741-00",
        "User-Agent": [
          "azsdk-net-Storage.Files.DataLake/12.1.0-dev.20200403.1",
          "(.NET Core 4.6.28325.01; Microsoft Windows 10.0.18362 )"
        ],
        "x-ms-client-request-id": "1c119384-eae9-8fd0-2a0a-d9d2fce4e1e3",
        "x-ms-date": "Fri, 03 Apr 2020 20:53:09 GMT",
        "x-ms-return-client-request-id": "true",
        "x-ms-version": "2019-12-12"
      },
      "RequestBody": null,
      "StatusCode": 404,
      "ResponseHeaders": {
        "Content-Length": "175",
        "Content-Type": "application/json; charset=utf-8",
        "Date": "Fri, 03 Apr 2020 20:53:06 GMT",
        "Server": [
          "Windows-Azure-HDFS/1.0",
          "Microsoft-HTTPAPI/2.0"
        ],
        "x-ms-client-request-id": "1c119384-eae9-8fd0-2a0a-d9d2fce4e1e3",
        "x-ms-error-code": "FilesystemNotFound",
<<<<<<< HEAD
        "x-ms-request-id": "19e46bf5-601f-003f-033a-f35a98000000",
=======
        "x-ms-request-id": "fa43fa94-201f-0097-62f9-091bad000000",
>>>>>>> 8d420312
        "x-ms-version": "2019-12-12"
      },
      "ResponseBody": {
        "error": {
          "code": "FilesystemNotFound",
          "message": "The specified filesystem does not exist.\nRequestId:fa43fa94-201f-0097-62f9-091bad000000\nTime:2020-04-03T20:53:07.6790335Z"
        }
      }
    }
  ],
  "Variables": {
    "RandomSeed": "1242637840",
    "Storage_TestConfigHierarchicalNamespace": "NamespaceTenant\nseannsecanary\nU2FuaXRpemVk\nhttp://seannsecanary.blob.core.windows.net\nhttp://seannsecanary.file.core.windows.net\nhttp://seannsecanary.queue.core.windows.net\nhttp://seannsecanary.table.core.windows.net\n\n\n\n\nhttp://seannsecanary-secondary.blob.core.windows.net\nhttp://seannsecanary-secondary.file.core.windows.net\nhttp://seannsecanary-secondary.queue.core.windows.net\nhttp://seannsecanary-secondary.table.core.windows.net\n68390a19-a643-458b-b726-408abf67b4fc\nSanitized\n72f988bf-86f1-41af-91ab-2d7cd011db47\nhttps://login.microsoftonline.com/\nCloud\nBlobEndpoint=http://seannsecanary.blob.core.windows.net/;QueueEndpoint=http://seannsecanary.queue.core.windows.net/;FileEndpoint=http://seannsecanary.file.core.windows.net/;BlobSecondaryEndpoint=http://seannsecanary-secondary.blob.core.windows.net/;QueueSecondaryEndpoint=http://seannsecanary-secondary.queue.core.windows.net/;FileSecondaryEndpoint=http://seannsecanary-secondary.file.core.windows.net/;AccountName=seannsecanary;AccountKey=Sanitized\n"
  }
}<|MERGE_RESOLUTION|>--- conflicted
+++ resolved
@@ -27,11 +27,7 @@
         ],
         "x-ms-client-request-id": "1c119384-eae9-8fd0-2a0a-d9d2fce4e1e3",
         "x-ms-error-code": "FilesystemNotFound",
-<<<<<<< HEAD
-        "x-ms-request-id": "19e46bf5-601f-003f-033a-f35a98000000",
-=======
         "x-ms-request-id": "fa43fa94-201f-0097-62f9-091bad000000",
->>>>>>> 8d420312
         "x-ms-version": "2019-12-12"
       },
       "ResponseBody": {
