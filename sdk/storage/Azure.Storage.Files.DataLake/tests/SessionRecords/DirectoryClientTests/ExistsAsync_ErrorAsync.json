--- conflicted
+++ resolved
@@ -1,19 +1,6 @@
 {
   "Entries": [
     {
-<<<<<<< HEAD
-      "RequestUri": "http://seannsecanary.blob.core.windows.net/test-filesystem-596d05b4-134f-7e3d-1824-1d8af4410f56?restype=container",
-      "RequestMethod": "PUT",
-      "RequestHeaders": {
-        "Authorization": "Sanitized",
-        "traceparent": "00-3d1e126c20af634da647b3164e52c0e2-6d27a5945131cf40-00",
-        "User-Agent": [
-          "azsdk-net-Storage.Files.DataLake/12.1.0-dev.20200403.1",
-          "(.NET Core 4.6.28325.01; Microsoft Windows 10.0.18362 )"
-        ],
-        "x-ms-client-request-id": "fc91b31b-0834-5634-1759-916888bbb33a",
-        "x-ms-date": "Fri, 03 Apr 2020 21:13:16 GMT",
-=======
       "RequestUri": "https://seanmccdfsca2.blob.core.windows.net/test-filesystem-596d05b4-134f-7e3d-1824-1d8af4410f56?restype=container",
       "RequestMethod": "PUT",
       "RequestHeaders": {
@@ -25,7 +12,6 @@
         ],
         "x-ms-client-request-id": "fc91b31b-0834-5634-1759-916888bbb33a",
         "x-ms-date": "Wed, 01 Jul 2020 22:27:48 GMT",
->>>>>>> 994efc63
         "x-ms-return-client-request-id": "true",
         "x-ms-version": "2019-12-12"
       },
@@ -33,39 +19,20 @@
       "StatusCode": 201,
       "ResponseHeaders": {
         "Content-Length": "0",
-<<<<<<< HEAD
-        "Date": "Fri, 03 Apr 2020 21:13:14 GMT",
-        "ETag": "\u00220x8D7D813D304D842\u0022",
-        "Last-Modified": "Fri, 03 Apr 2020 21:13:15 GMT",
-=======
         "Date": "Wed, 01 Jul 2020 22:27:46 GMT",
         "ETag": "\u00220x8D81E0DFB9224EE\u0022",
         "Last-Modified": "Wed, 01 Jul 2020 22:27:47 GMT",
->>>>>>> 994efc63
         "Server": [
           "Windows-Azure-Blob/1.0",
           "Microsoft-HTTPAPI/2.0"
         ],
         "x-ms-client-request-id": "fc91b31b-0834-5634-1759-916888bbb33a",
-<<<<<<< HEAD
-        "x-ms-request-id": "5699ee49-501e-0079-13fc-09b184000000",
-=======
         "x-ms-request-id": "e38bffea-801e-0089-73f6-4f2b57000000",
->>>>>>> 994efc63
         "x-ms-version": "2019-12-12"
       },
       "ResponseBody": []
     },
     {
-<<<<<<< HEAD
-      "RequestUri": "http://seannsecanary.blob.core.windows.net/test-filesystem-596d05b4-134f-7e3d-1824-1d8af4410f56/test-directory-65504e97-186d-7bb4-0d9e-deb5e95fa513",
-      "RequestMethod": "HEAD",
-      "RequestHeaders": {
-        "traceparent": "00-bc7f054b1a5c5c4389942e4af4a1b6cf-13dbaec57b823b4b-00",
-        "User-Agent": [
-          "azsdk-net-Storage.Files.DataLake/12.1.0-dev.20200403.1",
-          "(.NET Core 4.6.28325.01; Microsoft Windows 10.0.18362 )"
-=======
       "RequestUri": "https://seanmccdfsca2.blob.core.windows.net/test-filesystem-596d05b4-134f-7e3d-1824-1d8af4410f56/test-directory-65504e97-186d-7bb4-0d9e-deb5e95fa513",
       "RequestMethod": "HEAD",
       "RequestHeaders": {
@@ -73,7 +40,6 @@
         "User-Agent": [
           "azsdk-net-Storage.Files.DataLake/12.3.0-dev.20200701.1",
           "(.NET Core 4.6.28801.04; Microsoft Windows 10.0.18362 )"
->>>>>>> 994efc63
         ],
         "x-ms-client-request-id": "8a45eee6-cab4-036c-ff16-ef95297f6cb7",
         "x-ms-return-client-request-id": "true",
@@ -82,43 +48,21 @@
       "RequestBody": null,
       "StatusCode": 401,
       "ResponseHeaders": {
-<<<<<<< HEAD
-        "Date": "Fri, 03 Apr 2020 21:13:14 GMT",
-=======
         "Content-Length": "0",
         "Date": "Wed, 01 Jul 2020 22:27:47 GMT",
->>>>>>> 994efc63
         "Server": [
           "Windows-Azure-Blob/1.0",
           "Microsoft-HTTPAPI/2.0"
         ],
         "WWW-Authenticate": "Bearer authorization_uri=https://login.microsoftonline.com/72f988bf-86f1-41af-91ab-2d7cd011db47/oauth2/authorize resource_id=https://storage.azure.com",
         "x-ms-client-request-id": "8a45eee6-cab4-036c-ff16-ef95297f6cb7",
-<<<<<<< HEAD
-        "x-ms-error-code": "ResourceNotFound",
-        "x-ms-request-id": "5699ee53-501e-0079-1bfc-09b184000000",
-=======
         "x-ms-error-code": "NoAuthenticationInformation",
         "x-ms-request-id": "5d7e8023-d01e-002d-28f6-4f22f1000000",
->>>>>>> 994efc63
         "x-ms-version": "2019-12-12"
       },
       "ResponseBody": []
     },
     {
-<<<<<<< HEAD
-      "RequestUri": "http://seannsecanary.blob.core.windows.net/test-filesystem-596d05b4-134f-7e3d-1824-1d8af4410f56?restype=container",
-      "RequestMethod": "DELETE",
-      "RequestHeaders": {
-        "Authorization": "Sanitized",
-        "traceparent": "00-a5527081e86aa049a53dd82efa032992-bbfdf34932a5ae45-00",
-        "User-Agent": [
-          "azsdk-net-Storage.Files.DataLake/12.1.0-dev.20200403.1",
-          "(.NET Core 4.6.28325.01; Microsoft Windows 10.0.18362 )"
-        ],
-        "x-ms-client-request-id": "face1e57-1b1a-295e-d76a-419a238cc6d8",
-        "x-ms-date": "Fri, 03 Apr 2020 21:13:16 GMT",
-=======
       "RequestUri": "https://seanmccdfsca2.blob.core.windows.net/test-filesystem-596d05b4-134f-7e3d-1824-1d8af4410f56?restype=container",
       "RequestMethod": "DELETE",
       "RequestHeaders": {
@@ -130,7 +74,6 @@
         ],
         "x-ms-client-request-id": "face1e57-1b1a-295e-d76a-419a238cc6d8",
         "x-ms-date": "Wed, 01 Jul 2020 22:27:49 GMT",
->>>>>>> 994efc63
         "x-ms-return-client-request-id": "true",
         "x-ms-version": "2019-12-12"
       },
@@ -138,21 +81,13 @@
       "StatusCode": 202,
       "ResponseHeaders": {
         "Content-Length": "0",
-<<<<<<< HEAD
-        "Date": "Fri, 03 Apr 2020 21:13:14 GMT",
-=======
         "Date": "Wed, 01 Jul 2020 22:27:47 GMT",
->>>>>>> 994efc63
         "Server": [
           "Windows-Azure-Blob/1.0",
           "Microsoft-HTTPAPI/2.0"
         ],
         "x-ms-client-request-id": "face1e57-1b1a-295e-d76a-419a238cc6d8",
-<<<<<<< HEAD
-        "x-ms-request-id": "5699ee5d-501e-0079-23fc-09b184000000",
-=======
         "x-ms-request-id": "5d7e802e-d01e-002d-2ef6-4f22f1000000",
->>>>>>> 994efc63
         "x-ms-version": "2019-12-12"
       },
       "ResponseBody": []
@@ -160,10 +95,6 @@
   ],
   "Variables": {
     "RandomSeed": "1372200609",
-<<<<<<< HEAD
-    "Storage_TestConfigHierarchicalNamespace": "NamespaceTenant\nseannsecanary\nU2FuaXRpemVk\nhttp://seannsecanary.blob.core.windows.net\nhttp://seannsecanary.file.core.windows.net\nhttp://seannsecanary.queue.core.windows.net\nhttp://seannsecanary.table.core.windows.net\n\n\n\n\nhttp://seannsecanary-secondary.blob.core.windows.net\nhttp://seannsecanary-secondary.file.core.windows.net\nhttp://seannsecanary-secondary.queue.core.windows.net\nhttp://seannsecanary-secondary.table.core.windows.net\n68390a19-a643-458b-b726-408abf67b4fc\nSanitized\n72f988bf-86f1-41af-91ab-2d7cd011db47\nhttps://login.microsoftonline.com/\nCloud\nBlobEndpoint=http://seannsecanary.blob.core.windows.net/;QueueEndpoint=http://seannsecanary.queue.core.windows.net/;FileEndpoint=http://seannsecanary.file.core.windows.net/;BlobSecondaryEndpoint=http://seannsecanary-secondary.blob.core.windows.net/;QueueSecondaryEndpoint=http://seannsecanary-secondary.queue.core.windows.net/;FileSecondaryEndpoint=http://seannsecanary-secondary.file.core.windows.net/;AccountName=seannsecanary;AccountKey=Sanitized\n"
-=======
     "Storage_TestConfigHierarchicalNamespace": "NamespaceTenant\nseanmccdfsca2\nU2FuaXRpemVk\nhttps://seanmccdfsca2.blob.core.windows.net\nhttps://seanmccdfsca2.file.core.windows.net\nhttps://seanmccdfsca2.queue.core.windows.net\nhttps://seanmccdfsca2.table.core.windows.net\n\n\n\n\nhttps://seanmccdfsca2-secondary.blob.core.windows.net\nhttps://seanmccdfsca2-secondary.file.core.windows.net\nhttps://seanmccdfsca2-secondary.queue.core.windows.net\nhttps://seanmccdfsca2-secondary.table.core.windows.net\n68390a19-a643-458b-b726-408abf67b4fc\nSanitized\n72f988bf-86f1-41af-91ab-2d7cd011db47\nhttps://login.microsoftonline.com/\nCloud\nBlobEndpoint=https://seanmccdfsca2.blob.core.windows.net/;QueueEndpoint=https://seanmccdfsca2.queue.core.windows.net/;FileEndpoint=https://seanmccdfsca2.file.core.windows.net/;BlobSecondaryEndpoint=https://seanmccdfsca2-secondary.blob.core.windows.net/;QueueSecondaryEndpoint=https://seanmccdfsca2-secondary.queue.core.windows.net/;FileSecondaryEndpoint=https://seanmccdfsca2-secondary.file.core.windows.net/;AccountName=seanmccdfsca2;AccountKey=Sanitized\n"
->>>>>>> 994efc63
   }
 }