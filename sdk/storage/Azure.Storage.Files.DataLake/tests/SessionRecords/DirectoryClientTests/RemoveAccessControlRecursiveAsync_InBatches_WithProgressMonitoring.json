{
  "Entries": [
    {
      "RequestUri": "http://aclcbn06stf.blob.core.windows.net/test-filesystem-70169243-34bc-2b5d-512f-1c31cf4bf812?restype=container",
      "RequestMethod": "PUT",
      "RequestHeaders": {
        "Authorization": "Sanitized",
        "traceparent": "00-21bdac3a20a5374e814aee31ac7c071f-495d588e5c1db444-00",
        "User-Agent": [
          "azsdk-net-Storage.Files.DataLake/12.1.0-dev.20200402.1",
          "(.NET Framework 4.8.4150.0; Microsoft Windows 10.0.18363 )"
        ],
        "x-ms-blob-public-access": "container",
        "x-ms-client-request-id": "39d00ee8-3107-8161-87f1-362f9ffd8158",
        "x-ms-date": "Thu, 02 Apr 2020 16:49:20 GMT",
        "x-ms-return-client-request-id": "true",
        "x-ms-version": "2019-12-12"
      },
      "RequestBody": null,
      "StatusCode": 201,
      "ResponseHeaders": {
        "Date": "Thu, 02 Apr 2020 16:49:19 GMT",
        "ETag": "\u00220x8D7D725CA7315F5\u0022",
        "Last-Modified": "Thu, 02 Apr 2020 16:49:20 GMT",
        "Server": [
          "Windows-Azure-Blob/1.0",
          "Microsoft-HTTPAPI/2.0"
        ],
        "Transfer-Encoding": "chunked",
        "x-ms-client-request-id": "39d00ee8-3107-8161-87f1-362f9ffd8158",
<<<<<<< HEAD
        "x-ms-request-id": "e0e7d076-701e-004f-21fa-f74718000000",
        "x-ms-version": "2019-12-12"
=======
        "x-ms-request-id": "7ebb069e-801e-0064-690e-09c7d4000000",
        "x-ms-version": "2019-10-10"
>>>>>>> 1e01f370
      },
      "ResponseBody": []
    },
    {
      "RequestUri": "http://aclcbn06stf.dfs.core.windows.net/test-filesystem-70169243-34bc-2b5d-512f-1c31cf4bf812/test-directory-b05da685-d229-a39f-a517-173e48c6149b?resource=directory",
      "RequestMethod": "PUT",
      "RequestHeaders": {
        "Authorization": "Sanitized",
        "traceparent": "00-03484d47a92a4c4485e80c56a620a440-202111ced255d646-00",
        "User-Agent": [
          "azsdk-net-Storage.Files.DataLake/12.1.0-dev.20200402.1",
          "(.NET Framework 4.8.4150.0; Microsoft Windows 10.0.18363 )"
        ],
        "x-ms-client-request-id": "701192fc-4759-1585-6f2c-93ef1a2338c1",
        "x-ms-date": "Thu, 02 Apr 2020 16:49:20 GMT",
        "x-ms-return-client-request-id": "true",
        "x-ms-version": "2019-12-12"
      },
      "RequestBody": null,
      "StatusCode": 201,
      "ResponseHeaders": {
        "Content-Length": "0",
        "Date": "Thu, 02 Apr 2020 16:49:20 GMT",
        "ETag": "\u00220x8D7D725CAA12D4A\u0022",
        "Last-Modified": "Thu, 02 Apr 2020 16:49:20 GMT",
        "Server": [
          "Windows-Azure-HDFS/1.0",
          "Microsoft-HTTPAPI/2.0"
        ],
        "x-ms-client-request-id": "701192fc-4759-1585-6f2c-93ef1a2338c1",
<<<<<<< HEAD
        "x-ms-request-id": "90bffe2e-801f-0029-3efa-f70838000000",
        "x-ms-version": "2019-12-12"
=======
        "x-ms-request-id": "d662ecec-101f-003b-620e-0973e8000000",
        "x-ms-version": "2019-10-10"
>>>>>>> 1e01f370
      },
      "ResponseBody": []
    },
    {
      "RequestUri": "http://aclcbn06stf.dfs.core.windows.net/test-filesystem-70169243-34bc-2b5d-512f-1c31cf4bf812/test-directory-b05da685-d229-a39f-a517-173e48c6149b/test-directory-32f89add-c1b4-c6dd-9b3c-914de21339e8?resource=directory",
      "RequestMethod": "PUT",
      "RequestHeaders": {
        "Authorization": "Sanitized",
        "User-Agent": [
          "azsdk-net-Storage.Files.DataLake/12.1.0-dev.20200402.1",
          "(.NET Framework 4.8.4150.0; Microsoft Windows 10.0.18363 )"
        ],
        "x-ms-client-request-id": "cfad2ea3-2ec4-3ba7-b44a-d51cb638325b",
        "x-ms-date": "Thu, 02 Apr 2020 16:49:21 GMT",
        "x-ms-return-client-request-id": "true",
        "x-ms-version": "2019-12-12"
      },
      "RequestBody": null,
      "StatusCode": 201,
      "ResponseHeaders": {
        "Content-Length": "0",
        "Date": "Thu, 02 Apr 2020 16:49:20 GMT",
        "ETag": "\u00220x8D7D725CAAA5F55\u0022",
        "Last-Modified": "Thu, 02 Apr 2020 16:49:21 GMT",
        "Server": [
          "Windows-Azure-HDFS/1.0",
          "Microsoft-HTTPAPI/2.0"
        ],
        "x-ms-client-request-id": "cfad2ea3-2ec4-3ba7-b44a-d51cb638325b",
<<<<<<< HEAD
        "x-ms-request-id": "90bffe2f-801f-0029-3ffa-f70838000000",
        "x-ms-version": "2019-12-12"
=======
        "x-ms-request-id": "d662eced-101f-003b-630e-0973e8000000",
        "x-ms-version": "2019-10-10"
>>>>>>> 1e01f370
      },
      "ResponseBody": []
    },
    {
      "RequestUri": "http://aclcbn06stf.dfs.core.windows.net/test-filesystem-70169243-34bc-2b5d-512f-1c31cf4bf812/test-directory-b05da685-d229-a39f-a517-173e48c6149b/test-directory-32f89add-c1b4-c6dd-9b3c-914de21339e8/test-file-5e38abf3-82e1-3a0c-5709-4a806f8e9b7f?resource=file",
      "RequestMethod": "PUT",
      "RequestHeaders": {
        "Authorization": "Sanitized",
        "User-Agent": [
          "azsdk-net-Storage.Files.DataLake/12.1.0-dev.20200402.1",
          "(.NET Framework 4.8.4150.0; Microsoft Windows 10.0.18363 )"
        ],
        "x-ms-client-request-id": "805bf501-a7e3-211a-2273-77bbe327cb25",
        "x-ms-date": "Thu, 02 Apr 2020 16:49:21 GMT",
        "x-ms-return-client-request-id": "true",
        "x-ms-version": "2019-12-12"
      },
      "RequestBody": null,
      "StatusCode": 201,
      "ResponseHeaders": {
        "Content-Length": "0",
        "Date": "Thu, 02 Apr 2020 16:49:21 GMT",
        "ETag": "\u00220x8D7D725CADEB2FC\u0022",
        "Last-Modified": "Thu, 02 Apr 2020 16:49:21 GMT",
        "Server": [
          "Windows-Azure-HDFS/1.0",
          "Microsoft-HTTPAPI/2.0"
        ],
        "x-ms-client-request-id": "805bf501-a7e3-211a-2273-77bbe327cb25",
<<<<<<< HEAD
        "x-ms-request-id": "90bffe30-801f-0029-40fa-f70838000000",
        "x-ms-version": "2019-12-12"
=======
        "x-ms-request-id": "d662ecee-101f-003b-640e-0973e8000000",
        "x-ms-version": "2019-10-10"
>>>>>>> 1e01f370
      },
      "ResponseBody": []
    },
    {
      "RequestUri": "http://aclcbn06stf.dfs.core.windows.net/test-filesystem-70169243-34bc-2b5d-512f-1c31cf4bf812/test-directory-b05da685-d229-a39f-a517-173e48c6149b/test-directory-32f89add-c1b4-c6dd-9b3c-914de21339e8/test-file-20e656af-7f8e-89f5-87af-4adb80a26d31?resource=file",
      "RequestMethod": "PUT",
      "RequestHeaders": {
        "Authorization": "Sanitized",
        "User-Agent": [
          "azsdk-net-Storage.Files.DataLake/12.1.0-dev.20200402.1",
          "(.NET Framework 4.8.4150.0; Microsoft Windows 10.0.18363 )"
        ],
        "x-ms-client-request-id": "77badb39-183f-8120-00d1-f9335d3ea080",
        "x-ms-date": "Thu, 02 Apr 2020 16:49:21 GMT",
        "x-ms-return-client-request-id": "true",
        "x-ms-version": "2019-12-12"
      },
      "RequestBody": null,
      "StatusCode": 201,
      "ResponseHeaders": {
        "Content-Length": "0",
        "Date": "Thu, 02 Apr 2020 16:49:21 GMT",
        "ETag": "\u00220x8D7D725CAE79630\u0022",
        "Last-Modified": "Thu, 02 Apr 2020 16:49:21 GMT",
        "Server": [
          "Windows-Azure-HDFS/1.0",
          "Microsoft-HTTPAPI/2.0"
        ],
        "x-ms-client-request-id": "77badb39-183f-8120-00d1-f9335d3ea080",
<<<<<<< HEAD
        "x-ms-request-id": "90bffe31-801f-0029-41fa-f70838000000",
        "x-ms-version": "2019-12-12"
=======
        "x-ms-request-id": "d662ecef-101f-003b-650e-0973e8000000",
        "x-ms-version": "2019-10-10"
>>>>>>> 1e01f370
      },
      "ResponseBody": []
    },
    {
      "RequestUri": "http://aclcbn06stf.dfs.core.windows.net/test-filesystem-70169243-34bc-2b5d-512f-1c31cf4bf812/test-directory-b05da685-d229-a39f-a517-173e48c6149b/test-directory-47eb4505-52a7-95f2-b957-a406ee03961e?resource=directory",
      "RequestMethod": "PUT",
      "RequestHeaders": {
        "Authorization": "Sanitized",
        "User-Agent": [
          "azsdk-net-Storage.Files.DataLake/12.1.0-dev.20200402.1",
          "(.NET Framework 4.8.4150.0; Microsoft Windows 10.0.18363 )"
        ],
        "x-ms-client-request-id": "acec10e7-5d7c-e745-e925-bde7741a93fc",
        "x-ms-date": "Thu, 02 Apr 2020 16:49:21 GMT",
        "x-ms-return-client-request-id": "true",
        "x-ms-version": "2019-12-12"
      },
      "RequestBody": null,
      "StatusCode": 201,
      "ResponseHeaders": {
        "Content-Length": "0",
        "Date": "Thu, 02 Apr 2020 16:49:21 GMT",
        "ETag": "\u00220x8D7D725CAF2AD16\u0022",
        "Last-Modified": "Thu, 02 Apr 2020 16:49:21 GMT",
        "Server": [
          "Windows-Azure-HDFS/1.0",
          "Microsoft-HTTPAPI/2.0"
        ],
        "x-ms-client-request-id": "acec10e7-5d7c-e745-e925-bde7741a93fc",
<<<<<<< HEAD
        "x-ms-request-id": "90bffe32-801f-0029-42fa-f70838000000",
        "x-ms-version": "2019-12-12"
=======
        "x-ms-request-id": "d662ecf0-101f-003b-660e-0973e8000000",
        "x-ms-version": "2019-10-10"
>>>>>>> 1e01f370
      },
      "ResponseBody": []
    },
    {
      "RequestUri": "http://aclcbn06stf.dfs.core.windows.net/test-filesystem-70169243-34bc-2b5d-512f-1c31cf4bf812/test-directory-b05da685-d229-a39f-a517-173e48c6149b/test-directory-47eb4505-52a7-95f2-b957-a406ee03961e/test-file-ff29da3b-fc9d-0f98-5334-cdaad8907351?resource=file",
      "RequestMethod": "PUT",
      "RequestHeaders": {
        "Authorization": "Sanitized",
        "User-Agent": [
          "azsdk-net-Storage.Files.DataLake/12.1.0-dev.20200402.1",
          "(.NET Framework 4.8.4150.0; Microsoft Windows 10.0.18363 )"
        ],
        "x-ms-client-request-id": "47267c6a-323f-eb9f-78dd-5948909b0e59",
        "x-ms-date": "Thu, 02 Apr 2020 16:49:21 GMT",
        "x-ms-return-client-request-id": "true",
        "x-ms-version": "2019-12-12"
      },
      "RequestBody": null,
      "StatusCode": 201,
      "ResponseHeaders": {
        "Content-Length": "0",
        "Date": "Thu, 02 Apr 2020 16:49:21 GMT",
        "ETag": "\u00220x8D7D725CB2237FC\u0022",
        "Last-Modified": "Thu, 02 Apr 2020 16:49:21 GMT",
        "Server": [
          "Windows-Azure-HDFS/1.0",
          "Microsoft-HTTPAPI/2.0"
        ],
        "x-ms-client-request-id": "47267c6a-323f-eb9f-78dd-5948909b0e59",
<<<<<<< HEAD
        "x-ms-request-id": "90bffe33-801f-0029-43fa-f70838000000",
        "x-ms-version": "2019-12-12"
=======
        "x-ms-request-id": "d662ecf1-101f-003b-670e-0973e8000000",
        "x-ms-version": "2019-10-10"
>>>>>>> 1e01f370
      },
      "ResponseBody": []
    },
    {
      "RequestUri": "http://aclcbn06stf.dfs.core.windows.net/test-filesystem-70169243-34bc-2b5d-512f-1c31cf4bf812/test-directory-b05da685-d229-a39f-a517-173e48c6149b/test-file-0cc16cb1-b5fc-51e6-387d-e6e341d5d648?resource=file",
      "RequestMethod": "PUT",
      "RequestHeaders": {
        "Authorization": "Sanitized",
        "User-Agent": [
          "azsdk-net-Storage.Files.DataLake/12.1.0-dev.20200402.1",
          "(.NET Framework 4.8.4150.0; Microsoft Windows 10.0.18363 )"
        ],
        "x-ms-client-request-id": "cc1161ab-3749-b563-96d5-0ec24bbcaaa2",
        "x-ms-date": "Thu, 02 Apr 2020 16:49:21 GMT",
        "x-ms-return-client-request-id": "true",
        "x-ms-version": "2019-12-12"
      },
      "RequestBody": null,
      "StatusCode": 201,
      "ResponseHeaders": {
        "Content-Length": "0",
        "Date": "Thu, 02 Apr 2020 16:49:21 GMT",
        "ETag": "\u00220x8D7D725CB2C8673\u0022",
        "Last-Modified": "Thu, 02 Apr 2020 16:49:21 GMT",
        "Server": [
          "Windows-Azure-HDFS/1.0",
          "Microsoft-HTTPAPI/2.0"
        ],
        "x-ms-client-request-id": "cc1161ab-3749-b563-96d5-0ec24bbcaaa2",
<<<<<<< HEAD
        "x-ms-request-id": "90bffe34-801f-0029-44fa-f70838000000",
        "x-ms-version": "2019-12-12"
=======
        "x-ms-request-id": "d662ecf2-101f-003b-680e-0973e8000000",
        "x-ms-version": "2019-10-10"
>>>>>>> 1e01f370
      },
      "ResponseBody": []
    },
    {
      "RequestUri": "http://aclcbn06stf.dfs.core.windows.net/test-filesystem-70169243-34bc-2b5d-512f-1c31cf4bf812/test-directory-b05da685-d229-a39f-a517-173e48c6149b?action=setAccessControlRecursive\u0026mode=remove\u0026maxRecords=2",
      "RequestMethod": "PATCH",
      "RequestHeaders": {
        "Authorization": "Sanitized",
        "User-Agent": [
          "azsdk-net-Storage.Files.DataLake/12.1.0-dev.20200402.1",
          "(.NET Framework 4.8.4150.0; Microsoft Windows 10.0.18363 )"
        ],
        "x-ms-acl": "mask,default:user,default:group,user:ec3595d6-2c17-4696-8caa-7e139758d24a,group:ec3595d6-2c17-4696-8caa-7e139758d24a,default:user:ec3595d6-2c17-4696-8caa-7e139758d24a,default:group:ec3595d6-2c17-4696-8caa-7e139758d24a",
        "x-ms-client-request-id": "e0386961-0ac4-b9fe-088a-c6931d4fa90c",
        "x-ms-date": "Thu, 02 Apr 2020 16:49:21 GMT",
        "x-ms-return-client-request-id": "true",
        "x-ms-version": "2019-12-12"
      },
      "RequestBody": null,
      "StatusCode": 200,
      "ResponseHeaders": {
        "Date": "Thu, 02 Apr 2020 16:49:21 GMT",
        "Server": [
          "Windows-Azure-HDFS/1.0",
          "Microsoft-HTTPAPI/2.0"
        ],
        "Transfer-Encoding": "chunked",
        "x-ms-client-request-id": "e0386961-0ac4-b9fe-088a-c6931d4fa90c",
        "x-ms-continuation": "VBa0poeQteSVwUMYgAIY\u002BgEvYWNsY2JuMDZzdGYBMDFENUQ3RTNEQ0VDNkJFMC90ZXN0LWZpbGVzeXN0ZW0tNzAxNjkyNDMtMzRiYy0yYjVkLTUxMmYtMWMzMWNmNGJmODEyATAxRDYwOTBFQTdGQzI3RTIvdGVzdC1kaXJlY3RvcnktYjA1ZGE2ODUtZDIyOS1hMzlmLWE1MTctMTczZTQ4YzYxNDliL3Rlc3QtZGlyZWN0b3J5LTMyZjg5YWRkLWMxYjQtYzZkZC05YjNjLTkxNGRlMjEzMzllOC90ZXN0LWZpbGUtMjBlNjU2YWYtN2Y4ZS04OWY1LTg3YWYtNGFkYjgwYTI2ZDMxFgAAAA==",
        "x-ms-namespace-enabled": "true",
<<<<<<< HEAD
        "x-ms-request-id": "90bffe35-801f-0029-45fa-f70838000000",
        "x-ms-version": "2019-12-12"
=======
        "x-ms-request-id": "d662ecf3-101f-003b-690e-0973e8000000",
        "x-ms-version": "2019-10-10"
>>>>>>> 1e01f370
      },
      "ResponseBody": "eyJkaXJlY3Rvcmllc1N1Y2Nlc3NmdWwiOjIsImZhaWxlZEVudHJpZXMiOltdLCJmYWlsdXJlQ291bnQiOjAsImZpbGVzU3VjY2Vzc2Z1bCI6MH0K"
    },
    {
      "RequestUri": "http://aclcbn06stf.dfs.core.windows.net/test-filesystem-70169243-34bc-2b5d-512f-1c31cf4bf812/test-directory-b05da685-d229-a39f-a517-173e48c6149b?action=setAccessControlRecursive\u0026mode=remove\u0026continuation=VBa0poeQteSVwUMYgAIY%2BgEvYWNsY2JuMDZzdGYBMDFENUQ3RTNEQ0VDNkJFMC90ZXN0LWZpbGVzeXN0ZW0tNzAxNjkyNDMtMzRiYy0yYjVkLTUxMmYtMWMzMWNmNGJmODEyATAxRDYwOTBFQTdGQzI3RTIvdGVzdC1kaXJlY3RvcnktYjA1ZGE2ODUtZDIyOS1hMzlmLWE1MTctMTczZTQ4YzYxNDliL3Rlc3QtZGlyZWN0b3J5LTMyZjg5YWRkLWMxYjQtYzZkZC05YjNjLTkxNGRlMjEzMzllOC90ZXN0LWZpbGUtMjBlNjU2YWYtN2Y4ZS04OWY1LTg3YWYtNGFkYjgwYTI2ZDMxFgAAAA%3D%3D\u0026maxRecords=2",
      "RequestMethod": "PATCH",
      "RequestHeaders": {
        "Authorization": "Sanitized",
        "User-Agent": [
          "azsdk-net-Storage.Files.DataLake/12.1.0-dev.20200402.1",
          "(.NET Framework 4.8.4150.0; Microsoft Windows 10.0.18363 )"
        ],
        "x-ms-acl": "mask,default:user,default:group,user:ec3595d6-2c17-4696-8caa-7e139758d24a,group:ec3595d6-2c17-4696-8caa-7e139758d24a,default:user:ec3595d6-2c17-4696-8caa-7e139758d24a,default:group:ec3595d6-2c17-4696-8caa-7e139758d24a",
        "x-ms-client-request-id": "e1602f14-c984-fcde-129d-1ad0ec5c670b",
        "x-ms-date": "Thu, 02 Apr 2020 16:49:22 GMT",
        "x-ms-return-client-request-id": "true",
        "x-ms-version": "2019-12-12"
      },
      "RequestBody": null,
      "StatusCode": 200,
      "ResponseHeaders": {
        "Date": "Thu, 02 Apr 2020 16:49:21 GMT",
        "Server": [
          "Windows-Azure-HDFS/1.0",
          "Microsoft-HTTPAPI/2.0"
        ],
        "Transfer-Encoding": "chunked",
        "x-ms-client-request-id": "e1602f14-c984-fcde-129d-1ad0ec5c670b",
        "x-ms-continuation": "VBacxM6yxaG//WIY0QEYywEvYWNsY2JuMDZzdGYBMDFENUQ3RTNEQ0VDNkJFMC90ZXN0LWZpbGVzeXN0ZW0tNzAxNjkyNDMtMzRiYy0yYjVkLTUxMmYtMWMzMWNmNGJmODEyATAxRDYwOTBFQTdGQzI3RTIvdGVzdC1kaXJlY3RvcnktYjA1ZGE2ODUtZDIyOS1hMzlmLWE1MTctMTczZTQ4YzYxNDliL3Rlc3QtZGlyZWN0b3J5LTQ3ZWI0NTA1LTUyYTctOTVmMi1iOTU3LWE0MDZlZTAzOTYxZRYAAAA=",
        "x-ms-namespace-enabled": "true",
<<<<<<< HEAD
        "x-ms-request-id": "90bffe36-801f-0029-46fa-f70838000000",
        "x-ms-version": "2019-12-12"
=======
        "x-ms-request-id": "d662ecf4-101f-003b-6a0e-0973e8000000",
        "x-ms-version": "2019-10-10"
>>>>>>> 1e01f370
      },
      "ResponseBody": "eyJkaXJlY3Rvcmllc1N1Y2Nlc3NmdWwiOjAsImZhaWxlZEVudHJpZXMiOltdLCJmYWlsdXJlQ291bnQiOjAsImZpbGVzU3VjY2Vzc2Z1bCI6Mn0K"
    },
    {
      "RequestUri": "http://aclcbn06stf.dfs.core.windows.net/test-filesystem-70169243-34bc-2b5d-512f-1c31cf4bf812/test-directory-b05da685-d229-a39f-a517-173e48c6149b?action=setAccessControlRecursive\u0026mode=remove\u0026continuation=VBacxM6yxaG%2F%2FWIY0QEYywEvYWNsY2JuMDZzdGYBMDFENUQ3RTNEQ0VDNkJFMC90ZXN0LWZpbGVzeXN0ZW0tNzAxNjkyNDMtMzRiYy0yYjVkLTUxMmYtMWMzMWNmNGJmODEyATAxRDYwOTBFQTdGQzI3RTIvdGVzdC1kaXJlY3RvcnktYjA1ZGE2ODUtZDIyOS1hMzlmLWE1MTctMTczZTQ4YzYxNDliL3Rlc3QtZGlyZWN0b3J5LTQ3ZWI0NTA1LTUyYTctOTVmMi1iOTU3LWE0MDZlZTAzOTYxZRYAAAA%3D\u0026maxRecords=2",
      "RequestMethod": "PATCH",
      "RequestHeaders": {
        "Authorization": "Sanitized",
        "User-Agent": [
          "azsdk-net-Storage.Files.DataLake/12.1.0-dev.20200402.1",
          "(.NET Framework 4.8.4150.0; Microsoft Windows 10.0.18363 )"
        ],
        "x-ms-acl": "mask,default:user,default:group,user:ec3595d6-2c17-4696-8caa-7e139758d24a,group:ec3595d6-2c17-4696-8caa-7e139758d24a,default:user:ec3595d6-2c17-4696-8caa-7e139758d24a,default:group:ec3595d6-2c17-4696-8caa-7e139758d24a",
        "x-ms-client-request-id": "ee7edd25-c7ee-bf88-e437-6d64dc510c14",
        "x-ms-date": "Thu, 02 Apr 2020 16:49:22 GMT",
        "x-ms-return-client-request-id": "true",
        "x-ms-version": "2019-12-12"
      },
      "RequestBody": null,
      "StatusCode": 200,
      "ResponseHeaders": {
        "Date": "Thu, 02 Apr 2020 16:49:21 GMT",
        "Server": [
          "Windows-Azure-HDFS/1.0",
          "Microsoft-HTTPAPI/2.0"
        ],
        "Transfer-Encoding": "chunked",
        "x-ms-client-request-id": "ee7edd25-c7ee-bf88-e437-6d64dc510c14",
        "x-ms-continuation": "VBbUwMPEvs7fyAEYzAEYxgEvYWNsY2JuMDZzdGYBMDFENUQ3RTNEQ0VDNkJFMC90ZXN0LWZpbGVzeXN0ZW0tNzAxNjkyNDMtMzRiYy0yYjVkLTUxMmYtMWMzMWNmNGJmODEyATAxRDYwOTBFQTdGQzI3RTIvdGVzdC1kaXJlY3RvcnktYjA1ZGE2ODUtZDIyOS1hMzlmLWE1MTctMTczZTQ4YzYxNDliL3Rlc3QtZmlsZS0wY2MxNmNiMS1iNWZjLTUxZTYtMzg3ZC1lNmUzNDFkNWQ2NDgWAAAA",
        "x-ms-namespace-enabled": "true",
<<<<<<< HEAD
        "x-ms-request-id": "90bffe37-801f-0029-47fa-f70838000000",
        "x-ms-version": "2019-12-12"
=======
        "x-ms-request-id": "d662ecf5-101f-003b-6b0e-0973e8000000",
        "x-ms-version": "2019-10-10"
>>>>>>> 1e01f370
      },
      "ResponseBody": "eyJkaXJlY3Rvcmllc1N1Y2Nlc3NmdWwiOjEsImZhaWxlZEVudHJpZXMiOltdLCJmYWlsdXJlQ291bnQiOjAsImZpbGVzU3VjY2Vzc2Z1bCI6MX0K"
    },
    {
      "RequestUri": "http://aclcbn06stf.dfs.core.windows.net/test-filesystem-70169243-34bc-2b5d-512f-1c31cf4bf812/test-directory-b05da685-d229-a39f-a517-173e48c6149b?action=setAccessControlRecursive\u0026mode=remove\u0026continuation=VBbUwMPEvs7fyAEYzAEYxgEvYWNsY2JuMDZzdGYBMDFENUQ3RTNEQ0VDNkJFMC90ZXN0LWZpbGVzeXN0ZW0tNzAxNjkyNDMtMzRiYy0yYjVkLTUxMmYtMWMzMWNmNGJmODEyATAxRDYwOTBFQTdGQzI3RTIvdGVzdC1kaXJlY3RvcnktYjA1ZGE2ODUtZDIyOS1hMzlmLWE1MTctMTczZTQ4YzYxNDliL3Rlc3QtZmlsZS0wY2MxNmNiMS1iNWZjLTUxZTYtMzg3ZC1lNmUzNDFkNWQ2NDgWAAAA\u0026maxRecords=2",
      "RequestMethod": "PATCH",
      "RequestHeaders": {
        "Authorization": "Sanitized",
        "User-Agent": [
          "azsdk-net-Storage.Files.DataLake/12.1.0-dev.20200402.1",
          "(.NET Framework 4.8.4150.0; Microsoft Windows 10.0.18363 )"
        ],
        "x-ms-acl": "mask,default:user,default:group,user:ec3595d6-2c17-4696-8caa-7e139758d24a,group:ec3595d6-2c17-4696-8caa-7e139758d24a,default:user:ec3595d6-2c17-4696-8caa-7e139758d24a,default:group:ec3595d6-2c17-4696-8caa-7e139758d24a",
        "x-ms-client-request-id": "0fabacd7-79dd-5b1c-ad81-a743d4798df5",
        "x-ms-date": "Thu, 02 Apr 2020 16:49:22 GMT",
        "x-ms-return-client-request-id": "true",
        "x-ms-version": "2019-12-12"
      },
      "RequestBody": null,
      "StatusCode": 200,
      "ResponseHeaders": {
        "Date": "Thu, 02 Apr 2020 16:49:22 GMT",
        "Server": [
          "Windows-Azure-HDFS/1.0",
          "Microsoft-HTTPAPI/2.0"
        ],
        "Transfer-Encoding": "chunked",
        "x-ms-client-request-id": "0fabacd7-79dd-5b1c-ad81-a743d4798df5",
        "x-ms-namespace-enabled": "true",
<<<<<<< HEAD
        "x-ms-request-id": "90bffe38-801f-0029-48fa-f70838000000",
        "x-ms-version": "2019-12-12"
=======
        "x-ms-request-id": "d662ecf6-101f-003b-6c0e-0973e8000000",
        "x-ms-version": "2019-10-10"
>>>>>>> 1e01f370
      },
      "ResponseBody": "eyJkaXJlY3Rvcmllc1N1Y2Nlc3NmdWwiOjAsImZhaWxlZEVudHJpZXMiOltdLCJmYWlsdXJlQ291bnQiOjAsImZpbGVzU3VjY2Vzc2Z1bCI6MX0K"
    },
    {
      "RequestUri": "http://aclcbn06stf.blob.core.windows.net/test-filesystem-70169243-34bc-2b5d-512f-1c31cf4bf812?restype=container",
      "RequestMethod": "DELETE",
      "RequestHeaders": {
        "Authorization": "Sanitized",
        "traceparent": "00-12bddeec1b87c94eb5817f83ba2a06e6-bcdabd9b3be9b243-00",
        "User-Agent": [
          "azsdk-net-Storage.Files.DataLake/12.1.0-dev.20200402.1",
          "(.NET Framework 4.8.4150.0; Microsoft Windows 10.0.18363 )"
        ],
        "x-ms-client-request-id": "308cdcd2-fda6-ab36-4bfe-0fd9312bffd8",
        "x-ms-date": "Thu, 02 Apr 2020 16:49:22 GMT",
        "x-ms-return-client-request-id": "true",
        "x-ms-version": "2019-12-12"
      },
      "RequestBody": null,
      "StatusCode": 202,
      "ResponseHeaders": {
        "Date": "Thu, 02 Apr 2020 16:49:22 GMT",
        "Server": [
          "Windows-Azure-Blob/1.0",
          "Microsoft-HTTPAPI/2.0"
        ],
        "Transfer-Encoding": "chunked",
        "x-ms-client-request-id": "308cdcd2-fda6-ab36-4bfe-0fd9312bffd8",
<<<<<<< HEAD
        "x-ms-request-id": "e0e7d07a-701e-004f-22fa-f74718000000",
        "x-ms-version": "2019-12-12"
=======
        "x-ms-request-id": "7ebb06a4-801e-0064-6a0e-09c7d4000000",
        "x-ms-version": "2019-10-10"
>>>>>>> 1e01f370
      },
      "ResponseBody": []
    }
  ],
  "Variables": {
    "RandomSeed": "403673940",
    "Storage_TestConfigHierarchicalNamespace": "NamespaceTenant\naclcbn06stf\nU2FuaXRpemVk\nhttp://aclcbn06stf.blob.core.windows.net\nhttp://aclcbn06stf.file.core.windows.net\nhttp://aclcbn06stf.queue.core.windows.net\nhttp://aclcbn06stf.table.core.windows.net\n\n\n\n\nhttp://aclcbn06stf-secondary.blob.core.windows.net\nhttp://aclcbn06stf-secondary.file.core.windows.net\nhttp://aclcbn06stf-secondary.queue.core.windows.net\nhttp://aclcbn06stf-secondary.table.core.windows.net\n68390a19-a643-458b-b726-408abf67b4fc\nSanitized\n72f988bf-86f1-41af-91ab-2d7cd011db47\nhttps://login.microsoftonline.com/\nCloud\nBlobEndpoint=http://aclcbn06stf.blob.core.windows.net/;QueueEndpoint=http://aclcbn06stf.queue.core.windows.net/;FileEndpoint=http://aclcbn06stf.file.core.windows.net/;BlobSecondaryEndpoint=http://aclcbn06stf-secondary.blob.core.windows.net/;QueueSecondaryEndpoint=http://aclcbn06stf-secondary.queue.core.windows.net/;FileSecondaryEndpoint=http://aclcbn06stf-secondary.file.core.windows.net/;AccountName=aclcbn06stf;AccountKey=Sanitized\n"
  }
}<|MERGE_RESOLUTION|>--- conflicted
+++ resolved
@@ -14,7 +14,7 @@
         "x-ms-client-request-id": "39d00ee8-3107-8161-87f1-362f9ffd8158",
         "x-ms-date": "Thu, 02 Apr 2020 16:49:20 GMT",
         "x-ms-return-client-request-id": "true",
-        "x-ms-version": "2019-12-12"
+        "x-ms-version": "2019-10-10"
       },
       "RequestBody": null,
       "StatusCode": 201,
@@ -28,13 +28,8 @@
         ],
         "Transfer-Encoding": "chunked",
         "x-ms-client-request-id": "39d00ee8-3107-8161-87f1-362f9ffd8158",
-<<<<<<< HEAD
-        "x-ms-request-id": "e0e7d076-701e-004f-21fa-f74718000000",
-        "x-ms-version": "2019-12-12"
-=======
         "x-ms-request-id": "7ebb069e-801e-0064-690e-09c7d4000000",
         "x-ms-version": "2019-10-10"
->>>>>>> 1e01f370
       },
       "ResponseBody": []
     },
@@ -51,7 +46,7 @@
         "x-ms-client-request-id": "701192fc-4759-1585-6f2c-93ef1a2338c1",
         "x-ms-date": "Thu, 02 Apr 2020 16:49:20 GMT",
         "x-ms-return-client-request-id": "true",
-        "x-ms-version": "2019-12-12"
+        "x-ms-version": "2019-10-10"
       },
       "RequestBody": null,
       "StatusCode": 201,
@@ -65,13 +60,8 @@
           "Microsoft-HTTPAPI/2.0"
         ],
         "x-ms-client-request-id": "701192fc-4759-1585-6f2c-93ef1a2338c1",
-<<<<<<< HEAD
-        "x-ms-request-id": "90bffe2e-801f-0029-3efa-f70838000000",
-        "x-ms-version": "2019-12-12"
-=======
         "x-ms-request-id": "d662ecec-101f-003b-620e-0973e8000000",
         "x-ms-version": "2019-10-10"
->>>>>>> 1e01f370
       },
       "ResponseBody": []
     },
@@ -87,7 +77,7 @@
         "x-ms-client-request-id": "cfad2ea3-2ec4-3ba7-b44a-d51cb638325b",
         "x-ms-date": "Thu, 02 Apr 2020 16:49:21 GMT",
         "x-ms-return-client-request-id": "true",
-        "x-ms-version": "2019-12-12"
+        "x-ms-version": "2019-10-10"
       },
       "RequestBody": null,
       "StatusCode": 201,
@@ -101,13 +91,8 @@
           "Microsoft-HTTPAPI/2.0"
         ],
         "x-ms-client-request-id": "cfad2ea3-2ec4-3ba7-b44a-d51cb638325b",
-<<<<<<< HEAD
-        "x-ms-request-id": "90bffe2f-801f-0029-3ffa-f70838000000",
-        "x-ms-version": "2019-12-12"
-=======
         "x-ms-request-id": "d662eced-101f-003b-630e-0973e8000000",
         "x-ms-version": "2019-10-10"
->>>>>>> 1e01f370
       },
       "ResponseBody": []
     },
@@ -123,7 +108,7 @@
         "x-ms-client-request-id": "805bf501-a7e3-211a-2273-77bbe327cb25",
         "x-ms-date": "Thu, 02 Apr 2020 16:49:21 GMT",
         "x-ms-return-client-request-id": "true",
-        "x-ms-version": "2019-12-12"
+        "x-ms-version": "2019-10-10"
       },
       "RequestBody": null,
       "StatusCode": 201,
@@ -137,13 +122,8 @@
           "Microsoft-HTTPAPI/2.0"
         ],
         "x-ms-client-request-id": "805bf501-a7e3-211a-2273-77bbe327cb25",
-<<<<<<< HEAD
-        "x-ms-request-id": "90bffe30-801f-0029-40fa-f70838000000",
-        "x-ms-version": "2019-12-12"
-=======
         "x-ms-request-id": "d662ecee-101f-003b-640e-0973e8000000",
         "x-ms-version": "2019-10-10"
->>>>>>> 1e01f370
       },
       "ResponseBody": []
     },
@@ -159,7 +139,7 @@
         "x-ms-client-request-id": "77badb39-183f-8120-00d1-f9335d3ea080",
         "x-ms-date": "Thu, 02 Apr 2020 16:49:21 GMT",
         "x-ms-return-client-request-id": "true",
-        "x-ms-version": "2019-12-12"
+        "x-ms-version": "2019-10-10"
       },
       "RequestBody": null,
       "StatusCode": 201,
@@ -173,13 +153,8 @@
           "Microsoft-HTTPAPI/2.0"
         ],
         "x-ms-client-request-id": "77badb39-183f-8120-00d1-f9335d3ea080",
-<<<<<<< HEAD
-        "x-ms-request-id": "90bffe31-801f-0029-41fa-f70838000000",
-        "x-ms-version": "2019-12-12"
-=======
         "x-ms-request-id": "d662ecef-101f-003b-650e-0973e8000000",
         "x-ms-version": "2019-10-10"
->>>>>>> 1e01f370
       },
       "ResponseBody": []
     },
@@ -195,7 +170,7 @@
         "x-ms-client-request-id": "acec10e7-5d7c-e745-e925-bde7741a93fc",
         "x-ms-date": "Thu, 02 Apr 2020 16:49:21 GMT",
         "x-ms-return-client-request-id": "true",
-        "x-ms-version": "2019-12-12"
+        "x-ms-version": "2019-10-10"
       },
       "RequestBody": null,
       "StatusCode": 201,
@@ -209,13 +184,8 @@
           "Microsoft-HTTPAPI/2.0"
         ],
         "x-ms-client-request-id": "acec10e7-5d7c-e745-e925-bde7741a93fc",
-<<<<<<< HEAD
-        "x-ms-request-id": "90bffe32-801f-0029-42fa-f70838000000",
-        "x-ms-version": "2019-12-12"
-=======
         "x-ms-request-id": "d662ecf0-101f-003b-660e-0973e8000000",
         "x-ms-version": "2019-10-10"
->>>>>>> 1e01f370
       },
       "ResponseBody": []
     },
@@ -231,7 +201,7 @@
         "x-ms-client-request-id": "47267c6a-323f-eb9f-78dd-5948909b0e59",
         "x-ms-date": "Thu, 02 Apr 2020 16:49:21 GMT",
         "x-ms-return-client-request-id": "true",
-        "x-ms-version": "2019-12-12"
+        "x-ms-version": "2019-10-10"
       },
       "RequestBody": null,
       "StatusCode": 201,
@@ -245,13 +215,8 @@
           "Microsoft-HTTPAPI/2.0"
         ],
         "x-ms-client-request-id": "47267c6a-323f-eb9f-78dd-5948909b0e59",
-<<<<<<< HEAD
-        "x-ms-request-id": "90bffe33-801f-0029-43fa-f70838000000",
-        "x-ms-version": "2019-12-12"
-=======
         "x-ms-request-id": "d662ecf1-101f-003b-670e-0973e8000000",
         "x-ms-version": "2019-10-10"
->>>>>>> 1e01f370
       },
       "ResponseBody": []
     },
@@ -267,7 +232,7 @@
         "x-ms-client-request-id": "cc1161ab-3749-b563-96d5-0ec24bbcaaa2",
         "x-ms-date": "Thu, 02 Apr 2020 16:49:21 GMT",
         "x-ms-return-client-request-id": "true",
-        "x-ms-version": "2019-12-12"
+        "x-ms-version": "2019-10-10"
       },
       "RequestBody": null,
       "StatusCode": 201,
@@ -281,13 +246,8 @@
           "Microsoft-HTTPAPI/2.0"
         ],
         "x-ms-client-request-id": "cc1161ab-3749-b563-96d5-0ec24bbcaaa2",
-<<<<<<< HEAD
-        "x-ms-request-id": "90bffe34-801f-0029-44fa-f70838000000",
-        "x-ms-version": "2019-12-12"
-=======
         "x-ms-request-id": "d662ecf2-101f-003b-680e-0973e8000000",
         "x-ms-version": "2019-10-10"
->>>>>>> 1e01f370
       },
       "ResponseBody": []
     },
@@ -304,7 +264,7 @@
         "x-ms-client-request-id": "e0386961-0ac4-b9fe-088a-c6931d4fa90c",
         "x-ms-date": "Thu, 02 Apr 2020 16:49:21 GMT",
         "x-ms-return-client-request-id": "true",
-        "x-ms-version": "2019-12-12"
+        "x-ms-version": "2019-10-10"
       },
       "RequestBody": null,
       "StatusCode": 200,
@@ -318,13 +278,8 @@
         "x-ms-client-request-id": "e0386961-0ac4-b9fe-088a-c6931d4fa90c",
         "x-ms-continuation": "VBa0poeQteSVwUMYgAIY\u002BgEvYWNsY2JuMDZzdGYBMDFENUQ3RTNEQ0VDNkJFMC90ZXN0LWZpbGVzeXN0ZW0tNzAxNjkyNDMtMzRiYy0yYjVkLTUxMmYtMWMzMWNmNGJmODEyATAxRDYwOTBFQTdGQzI3RTIvdGVzdC1kaXJlY3RvcnktYjA1ZGE2ODUtZDIyOS1hMzlmLWE1MTctMTczZTQ4YzYxNDliL3Rlc3QtZGlyZWN0b3J5LTMyZjg5YWRkLWMxYjQtYzZkZC05YjNjLTkxNGRlMjEzMzllOC90ZXN0LWZpbGUtMjBlNjU2YWYtN2Y4ZS04OWY1LTg3YWYtNGFkYjgwYTI2ZDMxFgAAAA==",
         "x-ms-namespace-enabled": "true",
-<<<<<<< HEAD
-        "x-ms-request-id": "90bffe35-801f-0029-45fa-f70838000000",
-        "x-ms-version": "2019-12-12"
-=======
         "x-ms-request-id": "d662ecf3-101f-003b-690e-0973e8000000",
         "x-ms-version": "2019-10-10"
->>>>>>> 1e01f370
       },
       "ResponseBody": "eyJkaXJlY3Rvcmllc1N1Y2Nlc3NmdWwiOjIsImZhaWxlZEVudHJpZXMiOltdLCJmYWlsdXJlQ291bnQiOjAsImZpbGVzU3VjY2Vzc2Z1bCI6MH0K"
     },
@@ -341,7 +296,7 @@
         "x-ms-client-request-id": "e1602f14-c984-fcde-129d-1ad0ec5c670b",
         "x-ms-date": "Thu, 02 Apr 2020 16:49:22 GMT",
         "x-ms-return-client-request-id": "true",
-        "x-ms-version": "2019-12-12"
+        "x-ms-version": "2019-10-10"
       },
       "RequestBody": null,
       "StatusCode": 200,
@@ -355,13 +310,8 @@
         "x-ms-client-request-id": "e1602f14-c984-fcde-129d-1ad0ec5c670b",
         "x-ms-continuation": "VBacxM6yxaG//WIY0QEYywEvYWNsY2JuMDZzdGYBMDFENUQ3RTNEQ0VDNkJFMC90ZXN0LWZpbGVzeXN0ZW0tNzAxNjkyNDMtMzRiYy0yYjVkLTUxMmYtMWMzMWNmNGJmODEyATAxRDYwOTBFQTdGQzI3RTIvdGVzdC1kaXJlY3RvcnktYjA1ZGE2ODUtZDIyOS1hMzlmLWE1MTctMTczZTQ4YzYxNDliL3Rlc3QtZGlyZWN0b3J5LTQ3ZWI0NTA1LTUyYTctOTVmMi1iOTU3LWE0MDZlZTAzOTYxZRYAAAA=",
         "x-ms-namespace-enabled": "true",
-<<<<<<< HEAD
-        "x-ms-request-id": "90bffe36-801f-0029-46fa-f70838000000",
-        "x-ms-version": "2019-12-12"
-=======
         "x-ms-request-id": "d662ecf4-101f-003b-6a0e-0973e8000000",
         "x-ms-version": "2019-10-10"
->>>>>>> 1e01f370
       },
       "ResponseBody": "eyJkaXJlY3Rvcmllc1N1Y2Nlc3NmdWwiOjAsImZhaWxlZEVudHJpZXMiOltdLCJmYWlsdXJlQ291bnQiOjAsImZpbGVzU3VjY2Vzc2Z1bCI6Mn0K"
     },
@@ -378,7 +328,7 @@
         "x-ms-client-request-id": "ee7edd25-c7ee-bf88-e437-6d64dc510c14",
         "x-ms-date": "Thu, 02 Apr 2020 16:49:22 GMT",
         "x-ms-return-client-request-id": "true",
-        "x-ms-version": "2019-12-12"
+        "x-ms-version": "2019-10-10"
       },
       "RequestBody": null,
       "StatusCode": 200,
@@ -392,13 +342,8 @@
         "x-ms-client-request-id": "ee7edd25-c7ee-bf88-e437-6d64dc510c14",
         "x-ms-continuation": "VBbUwMPEvs7fyAEYzAEYxgEvYWNsY2JuMDZzdGYBMDFENUQ3RTNEQ0VDNkJFMC90ZXN0LWZpbGVzeXN0ZW0tNzAxNjkyNDMtMzRiYy0yYjVkLTUxMmYtMWMzMWNmNGJmODEyATAxRDYwOTBFQTdGQzI3RTIvdGVzdC1kaXJlY3RvcnktYjA1ZGE2ODUtZDIyOS1hMzlmLWE1MTctMTczZTQ4YzYxNDliL3Rlc3QtZmlsZS0wY2MxNmNiMS1iNWZjLTUxZTYtMzg3ZC1lNmUzNDFkNWQ2NDgWAAAA",
         "x-ms-namespace-enabled": "true",
-<<<<<<< HEAD
-        "x-ms-request-id": "90bffe37-801f-0029-47fa-f70838000000",
-        "x-ms-version": "2019-12-12"
-=======
         "x-ms-request-id": "d662ecf5-101f-003b-6b0e-0973e8000000",
         "x-ms-version": "2019-10-10"
->>>>>>> 1e01f370
       },
       "ResponseBody": "eyJkaXJlY3Rvcmllc1N1Y2Nlc3NmdWwiOjEsImZhaWxlZEVudHJpZXMiOltdLCJmYWlsdXJlQ291bnQiOjAsImZpbGVzU3VjY2Vzc2Z1bCI6MX0K"
     },
@@ -415,7 +360,7 @@
         "x-ms-client-request-id": "0fabacd7-79dd-5b1c-ad81-a743d4798df5",
         "x-ms-date": "Thu, 02 Apr 2020 16:49:22 GMT",
         "x-ms-return-client-request-id": "true",
-        "x-ms-version": "2019-12-12"
+        "x-ms-version": "2019-10-10"
       },
       "RequestBody": null,
       "StatusCode": 200,
@@ -428,13 +373,8 @@
         "Transfer-Encoding": "chunked",
         "x-ms-client-request-id": "0fabacd7-79dd-5b1c-ad81-a743d4798df5",
         "x-ms-namespace-enabled": "true",
-<<<<<<< HEAD
-        "x-ms-request-id": "90bffe38-801f-0029-48fa-f70838000000",
-        "x-ms-version": "2019-12-12"
-=======
         "x-ms-request-id": "d662ecf6-101f-003b-6c0e-0973e8000000",
         "x-ms-version": "2019-10-10"
->>>>>>> 1e01f370
       },
       "ResponseBody": "eyJkaXJlY3Rvcmllc1N1Y2Nlc3NmdWwiOjAsImZhaWxlZEVudHJpZXMiOltdLCJmYWlsdXJlQ291bnQiOjAsImZpbGVzU3VjY2Vzc2Z1bCI6MX0K"
     },
@@ -451,7 +391,7 @@
         "x-ms-client-request-id": "308cdcd2-fda6-ab36-4bfe-0fd9312bffd8",
         "x-ms-date": "Thu, 02 Apr 2020 16:49:22 GMT",
         "x-ms-return-client-request-id": "true",
-        "x-ms-version": "2019-12-12"
+        "x-ms-version": "2019-10-10"
       },
       "RequestBody": null,
       "StatusCode": 202,
@@ -463,13 +403,8 @@
         ],
         "Transfer-Encoding": "chunked",
         "x-ms-client-request-id": "308cdcd2-fda6-ab36-4bfe-0fd9312bffd8",
-<<<<<<< HEAD
-        "x-ms-request-id": "e0e7d07a-701e-004f-22fa-f74718000000",
-        "x-ms-version": "2019-12-12"
-=======
         "x-ms-request-id": "7ebb06a4-801e-0064-6a0e-09c7d4000000",
         "x-ms-version": "2019-10-10"
->>>>>>> 1e01f370
       },
       "ResponseBody": []
     }
