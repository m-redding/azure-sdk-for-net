--- conflicted
+++ resolved
@@ -28,11 +28,7 @@
           "Microsoft-HTTPAPI/2.0"
         ],
         "x-ms-client-request-id": "6282b3b0-8f5d-7486-dbb9-8254414da991",
-<<<<<<< HEAD
-        "x-ms-request-id": "3597628d-201e-0001-0a3b-f3cde7000000",
-=======
         "x-ms-request-id": "9621b3a3-f01e-0012-1ffa-093670000000",
->>>>>>> 8d420312
         "x-ms-version": "2019-12-12"
       },
       "ResponseBody": []
@@ -69,11 +65,7 @@
           "Microsoft-HTTPAPI/2.0"
         ],
         "x-ms-client-request-id": "3dce7e74-1f10-3d62-f938-440003beb8bf",
-<<<<<<< HEAD
-        "x-ms-request-id": "bc4e6d10-801f-0018-123b-f34d5c000000",
-=======
         "x-ms-request-id": "fa43fce6-201f-0097-17fa-091bad000000",
->>>>>>> 8d420312
         "x-ms-version": "2019-12-12"
       },
       "ResponseBody": []
@@ -149,11 +141,7 @@
           "Microsoft-HTTPAPI/2.0"
         ],
         "x-ms-client-request-id": "47136b33-7a6b-3a72-954f-31e2308fff88",
-<<<<<<< HEAD
-        "x-ms-request-id": "3597629e-201e-0001-143b-f3cde7000000",
-=======
         "x-ms-request-id": "9621b3be-f01e-0012-36fa-093670000000",
->>>>>>> 8d420312
         "x-ms-version": "2019-12-12"
       },
       "ResponseBody": []
