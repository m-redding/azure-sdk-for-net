--- conflicted
+++ resolved
@@ -28,11 +28,7 @@
           "Microsoft-HTTPAPI/2.0"
         ],
         "x-ms-client-request-id": "9a8241f1-1947-77b9-670b-e53e36f517c7",
-<<<<<<< HEAD
-        "x-ms-request-id": "69f9b513-701e-0033-293e-f3cd90000000",
-=======
         "x-ms-request-id": "d461bd1b-701e-006e-6e52-38188f000000",
->>>>>>> 8d420312
         "x-ms-version": "2019-12-12"
       },
       "ResponseBody": []
@@ -64,21 +60,13 @@
           "Microsoft-HTTPAPI/2.0"
         ],
         "x-ms-client-request-id": "d5c9087b-2ef8-8a9d-363a-6f1aabbc49f9",
-<<<<<<< HEAD
-        "x-ms-request-id": "b6126b98-c01f-0026-433e-f3da23000000",
-=======
         "x-ms-request-id": "956f39d4-b01f-002c-2252-38a10f000000",
->>>>>>> 8d420312
         "x-ms-version": "2019-12-12"
       },
       "ResponseBody": []
     },
     {
-<<<<<<< HEAD
-      "RequestUri": "https://seanstagehierarchical.dfs.core.windows.net/test-filesystem-337e58c9-3086-2fb0-43c2-a7f8e2b1f401/test-directory-e61bd62e-517d-73f0-4e48-faba177bc9e5?sv=2019-12-12\u0026st=2020-03-05T21%3A32%3A56Z\u0026se=2020-03-05T23%3A32%3A56Z\u0026sr=b\u0026sp=racwd\u0026sig=Sanitized\u0026action=getAccessControl",
-=======
       "RequestUri": "https://seannsecanary.dfs.core.windows.net/test-filesystem-337e58c9-3086-2fb0-43c2-a7f8e2b1f401/test-directory-e61bd62e-517d-73f0-4e48-faba177bc9e5?sv=2019-12-12\u0026st=2020-06-01T19%3A24%3A48Z\u0026se=2020-06-01T21%3A24%3A48Z\u0026sr=b\u0026sp=racwd\u0026sig=Sanitized\u0026action=getAccessControl",
->>>>>>> 8d420312
       "RequestMethod": "HEAD",
       "RequestHeaders": {
         "traceparent": "00-8b899a938cf27d46a8196e7056277567-abe08ca82b30a947-00",
@@ -105,11 +93,7 @@
         "x-ms-group": "$superuser",
         "x-ms-owner": "$superuser",
         "x-ms-permissions": "rwxr-x---",
-<<<<<<< HEAD
-        "x-ms-request-id": "eca3c379-b01f-003c-243e-f3bbfc000000",
-=======
         "x-ms-request-id": "e4e6e419-d01f-0093-6b52-3896aa000000",
->>>>>>> 8d420312
         "x-ms-version": "2019-12-12"
       },
       "ResponseBody": []
@@ -139,11 +123,7 @@
           "Microsoft-HTTPAPI/2.0"
         ],
         "x-ms-client-request-id": "783e89aa-1bf9-0ece-d2aa-5c7b1e2c25a4",
-<<<<<<< HEAD
-        "x-ms-request-id": "69f9b521-701e-0033-323e-f3cd90000000",
-=======
         "x-ms-request-id": "d461bd4f-701e-006e-1852-38188f000000",
->>>>>>> 8d420312
         "x-ms-version": "2019-12-12"
       },
       "ResponseBody": []
