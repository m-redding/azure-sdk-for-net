--- conflicted
+++ resolved
@@ -27,13 +27,8 @@
           "Windows-Azure-Blob/1.0",
           "Microsoft-HTTPAPI/2.0"
         ],
-<<<<<<< HEAD
-        "x-ms-client-request-id": "1b9ecb26-de40-4d07-39bd-786ef85ceaae",
-        "x-ms-request-id": "589c0b91-e01e-0021-013b-f3b640000000",
-=======
         "x-ms-client-request-id": "edd31483-d4bf-2f4b-b4e6-47289096f353",
         "x-ms-request-id": "d3979800-e01e-0031-4854-1facb3000000",
->>>>>>> 8d420312
         "x-ms-version": "2019-12-12"
       },
       "ResponseBody": []
@@ -64,13 +59,8 @@
           "Windows-Azure-HDFS/1.0",
           "Microsoft-HTTPAPI/2.0"
         ],
-<<<<<<< HEAD
-        "x-ms-client-request-id": "f80352a7-4e41-edd6-f06a-b2a5f4a57e98",
-        "x-ms-request-id": "c0bb0dbb-501f-0024-413b-f3649b000000",
-=======
         "x-ms-client-request-id": "4296e5f6-e43e-ec6a-ff4a-494917e20ba6",
         "x-ms-request-id": "a4f64449-f01f-0094-4754-1ffac9000000",
->>>>>>> 8d420312
         "x-ms-version": "2019-12-12"
       },
       "ResponseBody": []
@@ -101,13 +91,8 @@
           "Windows-Azure-HDFS/1.0",
           "Microsoft-HTTPAPI/2.0"
         ],
-<<<<<<< HEAD
-        "x-ms-client-request-id": "08be0b52-48f7-1a13-e2cd-f0dcee50593f",
-        "x-ms-request-id": "c0bb0dbc-501f-0024-423b-f3649b000000",
-=======
         "x-ms-client-request-id": "532cff46-ece8-dc7b-5e88-7fdd8cc0fa6e",
         "x-ms-request-id": "a4f6445b-f01f-0094-5954-1ffac9000000",
->>>>>>> 8d420312
         "x-ms-version": "2019-12-12"
       },
       "ResponseBody": []
@@ -136,13 +121,8 @@
           "Windows-Azure-HDFS/1.0",
           "Microsoft-HTTPAPI/2.0"
         ],
-<<<<<<< HEAD
-        "x-ms-client-request-id": "88336ea1-63f3-462f-d19f-98cf699be80d",
-        "x-ms-request-id": "c0bb0dbd-501f-0024-433b-f3649b000000",
-=======
         "x-ms-client-request-id": "f16412c2-1765-0b0c-3995-e0eecd62f1d3",
         "x-ms-request-id": "a4f64480-f01f-0094-7e54-1ffac9000000",
->>>>>>> 8d420312
         "x-ms-version": "2019-12-12"
       },
       "ResponseBody": []
@@ -212,13 +192,8 @@
           "Windows-Azure-Blob/1.0",
           "Microsoft-HTTPAPI/2.0"
         ],
-<<<<<<< HEAD
-        "x-ms-client-request-id": "08d252a6-6960-51f1-e13b-7d9076b9e4e4",
-        "x-ms-request-id": "589c0ba2-e01e-0021-093b-f3b640000000",
-=======
         "x-ms-client-request-id": "21e388fa-7747-1877-62da-f35711f88d8e",
         "x-ms-request-id": "d3979852-e01e-0031-7f54-1facb3000000",
->>>>>>> 8d420312
         "x-ms-version": "2019-12-12"
       },
       "ResponseBody": []
@@ -250,13 +225,8 @@
           "Windows-Azure-Blob/1.0",
           "Microsoft-HTTPAPI/2.0"
         ],
-<<<<<<< HEAD
-        "x-ms-client-request-id": "8b3f9300-deb2-a1ee-d2c9-d51252b9f8db",
-        "x-ms-request-id": "50f73697-701e-0041-763b-f3cadf000000",
-=======
         "x-ms-client-request-id": "aa5d935d-5a26-356f-931a-abb53b05309c",
         "x-ms-request-id": "91f62ced-601e-002f-0a54-1f406b000000",
->>>>>>> 8d420312
         "x-ms-version": "2019-12-12"
       },
       "ResponseBody": []
@@ -287,13 +257,8 @@
           "Windows-Azure-HDFS/1.0",
           "Microsoft-HTTPAPI/2.0"
         ],
-<<<<<<< HEAD
-        "x-ms-client-request-id": "aa49360b-0778-349d-07d7-bfdbc0aaafdd",
-        "x-ms-request-id": "327ddf34-b01f-002c-503b-f37e94000000",
-=======
         "x-ms-client-request-id": "3527d703-5faf-332e-6293-e6bf4be5e427",
         "x-ms-request-id": "49a27232-e01f-000e-2f54-1f6410000000",
->>>>>>> 8d420312
         "x-ms-version": "2019-12-12"
       },
       "ResponseBody": []
@@ -324,13 +289,8 @@
           "Windows-Azure-HDFS/1.0",
           "Microsoft-HTTPAPI/2.0"
         ],
-<<<<<<< HEAD
-        "x-ms-client-request-id": "88586954-e2fd-d92b-2174-dee0b48daf0b",
-        "x-ms-request-id": "327ddf35-b01f-002c-513b-f37e94000000",
-=======
         "x-ms-client-request-id": "5aa2a8c8-5f92-28bc-a397-cf4dd4c4d975",
         "x-ms-request-id": "49a2724e-e01f-000e-4b54-1f6410000000",
->>>>>>> 8d420312
         "x-ms-version": "2019-12-12"
       },
       "ResponseBody": []
@@ -360,13 +320,8 @@
           "Windows-Azure-HDFS/1.0",
           "Microsoft-HTTPAPI/2.0"
         ],
-<<<<<<< HEAD
-        "x-ms-client-request-id": "1cbae3cc-15a3-2596-435e-9a37083b1c3a",
-        "x-ms-request-id": "327ddf36-b01f-002c-523b-f37e94000000",
-=======
         "x-ms-client-request-id": "b1a1e4df-004a-6307-a45d-d5ac7599e902",
         "x-ms-request-id": "49a27260-e01f-000e-5d54-1f6410000000",
->>>>>>> 8d420312
         "x-ms-version": "2019-12-12"
       },
       "ResponseBody": []
@@ -436,13 +391,8 @@
           "Windows-Azure-Blob/1.0",
           "Microsoft-HTTPAPI/2.0"
         ],
-<<<<<<< HEAD
-        "x-ms-client-request-id": "d3e99ff8-4b27-be67-4a93-ed9f6de7073b",
-        "x-ms-request-id": "50f736e0-701e-0041-323b-f3cadf000000",
-=======
         "x-ms-client-request-id": "17bd921e-f92b-dedf-5063-565f5144c88d",
         "x-ms-request-id": "91f62d89-601e-002f-0354-1f406b000000",
->>>>>>> 8d420312
         "x-ms-version": "2019-12-12"
       },
       "ResponseBody": []
@@ -474,13 +424,8 @@
           "Windows-Azure-Blob/1.0",
           "Microsoft-HTTPAPI/2.0"
         ],
-<<<<<<< HEAD
-        "x-ms-client-request-id": "35dda952-93bc-541e-1440-f96563ee107f",
-        "x-ms-request-id": "d522d3df-301e-0022-3a3b-f35724000000",
-=======
         "x-ms-client-request-id": "39a1607b-1c89-4d55-12d8-3203a7ffa427",
         "x-ms-request-id": "e83ef635-e01e-007c-0e54-1f635f000000",
->>>>>>> 8d420312
         "x-ms-version": "2019-12-12"
       },
       "ResponseBody": []
@@ -511,13 +456,8 @@
           "Windows-Azure-HDFS/1.0",
           "Microsoft-HTTPAPI/2.0"
         ],
-<<<<<<< HEAD
-        "x-ms-client-request-id": "5abaf660-ea62-0435-7e93-7b7841132765",
-        "x-ms-request-id": "2b8c0925-101f-001a-653b-f3f3e4000000",
-=======
         "x-ms-client-request-id": "5463f586-f3d0-b5f8-4d0e-08bb51dd98f5",
         "x-ms-request-id": "6de60fd9-001f-0029-1c54-1f73d4000000",
->>>>>>> 8d420312
         "x-ms-version": "2019-12-12"
       },
       "ResponseBody": []
@@ -548,13 +488,8 @@
           "Windows-Azure-HDFS/1.0",
           "Microsoft-HTTPAPI/2.0"
         ],
-<<<<<<< HEAD
-        "x-ms-client-request-id": "a0823fa1-24d2-54ca-63d4-d3bd45335b25",
-        "x-ms-request-id": "2b8c0926-101f-001a-663b-f3f3e4000000",
-=======
         "x-ms-client-request-id": "34f9fbfd-a191-bc02-5590-6181ea2de1dc",
         "x-ms-request-id": "6de60ff7-001f-0029-3954-1f73d4000000",
->>>>>>> 8d420312
         "x-ms-version": "2019-12-12"
       },
       "ResponseBody": []
@@ -584,13 +519,8 @@
           "Windows-Azure-HDFS/1.0",
           "Microsoft-HTTPAPI/2.0"
         ],
-<<<<<<< HEAD
-        "x-ms-client-request-id": "69616333-2ed7-818c-f455-d220c4ffac7f",
-        "x-ms-request-id": "2b8c0927-101f-001a-673b-f3f3e4000000",
-=======
         "x-ms-client-request-id": "d9cdeca6-c377-db3b-2b35-6a29797851d1",
         "x-ms-request-id": "6de61004-001f-0029-4654-1f73d4000000",
->>>>>>> 8d420312
         "x-ms-version": "2019-12-12"
       },
       "ResponseBody": []
@@ -660,13 +590,8 @@
           "Windows-Azure-Blob/1.0",
           "Microsoft-HTTPAPI/2.0"
         ],
-<<<<<<< HEAD
-        "x-ms-client-request-id": "1b71a885-ca74-d5ac-13ff-143660c4937e",
-        "x-ms-request-id": "d522d3e9-301e-0022-403b-f35724000000",
-=======
         "x-ms-client-request-id": "5a483ab7-539d-c671-4b10-e50f8c7bb7ae",
         "x-ms-request-id": "e83ef69e-e01e-007c-4b54-1f635f000000",
->>>>>>> 8d420312
         "x-ms-version": "2019-12-12"
       },
       "ResponseBody": []
@@ -698,13 +623,8 @@
           "Windows-Azure-Blob/1.0",
           "Microsoft-HTTPAPI/2.0"
         ],
-<<<<<<< HEAD
-        "x-ms-client-request-id": "44331b1c-12fc-d98b-2243-142e748a7ed2",
-        "x-ms-request-id": "9d99ab85-f01e-0002-403b-f32c83000000",
-=======
         "x-ms-client-request-id": "27746bf0-d78b-c51a-ce31-0ae310b9d933",
         "x-ms-request-id": "38817da2-d01e-002a-7454-1f92b0000000",
->>>>>>> 8d420312
         "x-ms-version": "2019-12-12"
       },
       "ResponseBody": []
@@ -735,13 +655,8 @@
           "Windows-Azure-HDFS/1.0",
           "Microsoft-HTTPAPI/2.0"
         ],
-<<<<<<< HEAD
-        "x-ms-client-request-id": "988f3d8b-4061-fd8f-7b30-88c79c4f3c40",
-        "x-ms-request-id": "4012f73e-401f-0028-3e3b-f3f393000000",
-=======
         "x-ms-client-request-id": "bef90d7d-ee28-6dc4-8696-aac731771614",
         "x-ms-request-id": "594539ff-001f-0080-1654-1fb2a6000000",
->>>>>>> 8d420312
         "x-ms-version": "2019-12-12"
       },
       "ResponseBody": []
@@ -772,13 +687,8 @@
           "Windows-Azure-HDFS/1.0",
           "Microsoft-HTTPAPI/2.0"
         ],
-<<<<<<< HEAD
-        "x-ms-client-request-id": "49191277-c5ae-498c-7920-0771d00c3077",
-        "x-ms-request-id": "4012f73f-401f-0028-3f3b-f3f393000000",
-=======
         "x-ms-client-request-id": "75995022-d1b3-25c0-7d6f-cd3011814f39",
         "x-ms-request-id": "59453a1b-001f-0080-3254-1fb2a6000000",
->>>>>>> 8d420312
         "x-ms-version": "2019-12-12"
       },
       "ResponseBody": []
@@ -849,13 +759,8 @@
           "Windows-Azure-HDFS/1.0",
           "Microsoft-HTTPAPI/2.0"
         ],
-<<<<<<< HEAD
-        "x-ms-client-request-id": "42fff1cf-7600-f98d-b376-5f3af8bb3875",
-        "x-ms-request-id": "4012f740-401f-0028-403b-f3f393000000",
-=======
         "x-ms-client-request-id": "88a8486a-8160-3085-48d4-0a505003e0dc",
         "x-ms-request-id": "59453a66-001f-0080-7c54-1fb2a6000000",
->>>>>>> 8d420312
         "x-ms-version": "2019-12-12"
       },
       "ResponseBody": []
@@ -925,13 +830,8 @@
           "Windows-Azure-Blob/1.0",
           "Microsoft-HTTPAPI/2.0"
         ],
-<<<<<<< HEAD
-        "x-ms-client-request-id": "a49b9692-0858-4cab-fc46-8006570d4644",
-        "x-ms-request-id": "9d99ab94-f01e-0002-4a3b-f32c83000000",
-=======
         "x-ms-client-request-id": "261800c3-811c-c74d-b902-60ec824a2fd5",
         "x-ms-request-id": "38817e86-d01e-002a-4354-1f92b0000000",
->>>>>>> 8d420312
         "x-ms-version": "2019-12-12"
       },
       "ResponseBody": []
@@ -963,13 +863,8 @@
           "Windows-Azure-Blob/1.0",
           "Microsoft-HTTPAPI/2.0"
         ],
-<<<<<<< HEAD
-        "x-ms-client-request-id": "b2bdb28c-b5bc-9f3c-3488-ea4bf3b33597",
-        "x-ms-request-id": "d71527a0-d01e-003a-503b-f38843000000",
-=======
         "x-ms-client-request-id": "d8d92b22-8870-9db7-940b-d7806c112b4b",
         "x-ms-request-id": "a23d8301-f01e-004f-2d54-1f3cf4000000",
->>>>>>> 8d420312
         "x-ms-version": "2019-12-12"
       },
       "ResponseBody": []
@@ -1000,13 +895,8 @@
           "Windows-Azure-HDFS/1.0",
           "Microsoft-HTTPAPI/2.0"
         ],
-<<<<<<< HEAD
-        "x-ms-client-request-id": "e55a5d27-a672-9537-d9e8-959547b2a2f3",
-        "x-ms-request-id": "6c25558c-a01f-0020-703b-f3e99c000000",
-=======
         "x-ms-client-request-id": "c372e6d4-c71c-1aa7-effd-dcad2e52a8c3",
         "x-ms-request-id": "04aaabe2-701f-0023-2854-1fd763000000",
->>>>>>> 8d420312
         "x-ms-version": "2019-12-12"
       },
       "ResponseBody": []
@@ -1037,13 +927,8 @@
           "Windows-Azure-HDFS/1.0",
           "Microsoft-HTTPAPI/2.0"
         ],
-<<<<<<< HEAD
-        "x-ms-client-request-id": "4f6127f4-9f89-55ed-6d61-5b8313f8b9e2",
-        "x-ms-request-id": "6c25558d-a01f-0020-713b-f3e99c000000",
-=======
         "x-ms-client-request-id": "e8c1ceaa-eaae-172f-2f4a-a1dc8fa0a340",
         "x-ms-request-id": "04aaac00-701f-0023-4654-1fd763000000",
->>>>>>> 8d420312
         "x-ms-version": "2019-12-12"
       },
       "ResponseBody": []
@@ -1073,13 +958,8 @@
           "Windows-Azure-HDFS/1.0",
           "Microsoft-HTTPAPI/2.0"
         ],
-<<<<<<< HEAD
-        "x-ms-client-request-id": "b44a8106-7395-fdcf-4a0d-3284c73255d7",
-        "x-ms-request-id": "6c25558e-a01f-0020-723b-f3e99c000000",
-=======
         "x-ms-client-request-id": "a85cc0dd-92ed-96f1-0378-de13db677ccc",
         "x-ms-request-id": "04aaac0d-701f-0023-5354-1fd763000000",
->>>>>>> 8d420312
         "x-ms-version": "2019-12-12"
       },
       "ResponseBody": []
@@ -1149,13 +1029,8 @@
           "Windows-Azure-Blob/1.0",
           "Microsoft-HTTPAPI/2.0"
         ],
-<<<<<<< HEAD
-        "x-ms-client-request-id": "ece3f400-c3b5-1829-59e9-8d141281208f",
-        "x-ms-request-id": "d71527a7-d01e-003a-543b-f38843000000",
-=======
         "x-ms-client-request-id": "22cbcf9c-ad69-6088-ed26-9b756e6a5316",
         "x-ms-request-id": "a23d8726-f01e-004f-1954-1f3cf4000000",
->>>>>>> 8d420312
         "x-ms-version": "2019-12-12"
       },
       "ResponseBody": []
@@ -1187,13 +1062,8 @@
           "Windows-Azure-Blob/1.0",
           "Microsoft-HTTPAPI/2.0"
         ],
-<<<<<<< HEAD
-        "x-ms-client-request-id": "c7260b37-39dc-92aa-4c0a-8466f1d3af9d",
-        "x-ms-request-id": "83085082-a01e-001f-1d3b-f3213f000000",
-=======
         "x-ms-client-request-id": "f67928f9-b7fa-bc2c-cb9f-44e1ea91a514",
         "x-ms-request-id": "c8e4750f-f01e-0060-1d54-1f313f000000",
->>>>>>> 8d420312
         "x-ms-version": "2019-12-12"
       },
       "ResponseBody": []
@@ -1224,13 +1094,8 @@
           "Windows-Azure-HDFS/1.0",
           "Microsoft-HTTPAPI/2.0"
         ],
-<<<<<<< HEAD
-        "x-ms-client-request-id": "0142a88d-fdc9-f2fd-2165-815913c26a4f",
-        "x-ms-request-id": "1ea16e04-701f-000c-703b-f30533000000",
-=======
         "x-ms-client-request-id": "4ccff995-c9f0-91e5-98c8-728a6ec9eaab",
         "x-ms-request-id": "41932cc7-501f-008d-7154-1f7a72000000",
->>>>>>> 8d420312
         "x-ms-version": "2019-12-12"
       },
       "ResponseBody": []
@@ -1261,13 +1126,8 @@
           "Windows-Azure-HDFS/1.0",
           "Microsoft-HTTPAPI/2.0"
         ],
-<<<<<<< HEAD
-        "x-ms-client-request-id": "ad324043-6a8b-3c92-9f92-427d2b6b3ed3",
-        "x-ms-request-id": "1ea16e05-701f-000c-713b-f30533000000",
-=======
         "x-ms-client-request-id": "3ff47506-c11f-8371-43d4-87c28b194bee",
         "x-ms-request-id": "41932cec-501f-008d-1654-1f7a72000000",
->>>>>>> 8d420312
         "x-ms-version": "2019-12-12"
       },
       "ResponseBody": []
@@ -1301,15 +1161,9 @@
           "Windows-Azure-Blob/1.0",
           "Microsoft-HTTPAPI/2.0"
         ],
-<<<<<<< HEAD
-        "x-ms-client-request-id": "3d6567ed-ff81-5821-aa68-768fa40926c7",
-        "x-ms-lease-id": "349efaca-eb67-c995-36fb-c58815d8789f",
-        "x-ms-request-id": "83085089-a01e-001f-223b-f3213f000000",
-=======
         "x-ms-client-request-id": "38720b21-af3d-f53b-1a61-f972304a6b25",
         "x-ms-lease-id": "2aa67024-11fc-935b-45ac-9127171e51e1",
         "x-ms-request-id": "c8e4758c-f01e-0060-0c54-1f313f000000",
->>>>>>> 8d420312
         "x-ms-version": "2019-12-12"
       },
       "ResponseBody": []
@@ -1339,13 +1193,8 @@
           "Windows-Azure-HDFS/1.0",
           "Microsoft-HTTPAPI/2.0"
         ],
-<<<<<<< HEAD
-        "x-ms-client-request-id": "ad9a9af0-3b72-181d-27f5-c9b2766dac43",
-        "x-ms-request-id": "1ea16e06-701f-000c-723b-f30533000000",
-=======
         "x-ms-client-request-id": "0c067182-19ac-a4a4-cacf-b6546b6ef188",
         "x-ms-request-id": "41932d5b-501f-008d-0554-1f7a72000000",
->>>>>>> 8d420312
         "x-ms-version": "2019-12-12"
       },
       "ResponseBody": []
@@ -1416,13 +1265,8 @@
           "Windows-Azure-Blob/1.0",
           "Microsoft-HTTPAPI/2.0"
         ],
-<<<<<<< HEAD
-        "x-ms-client-request-id": "70b68ca8-a2cf-7ed4-c22f-34136ce523aa",
-        "x-ms-request-id": "83085090-a01e-001f-283b-f3213f000000",
-=======
         "x-ms-client-request-id": "f4ae7b56-337e-8044-f78f-2e8aea45e2ec",
         "x-ms-request-id": "c8e47615-f01e-0060-0a54-1f313f000000",
->>>>>>> 8d420312
         "x-ms-version": "2019-12-12"
       },
       "ResponseBody": []
