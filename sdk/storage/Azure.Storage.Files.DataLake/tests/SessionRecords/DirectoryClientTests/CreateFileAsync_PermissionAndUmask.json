--- conflicted
+++ resolved
@@ -28,11 +28,7 @@
           "Microsoft-HTTPAPI/2.0"
         ],
         "x-ms-client-request-id": "33553c0d-4b07-eb2d-f9ea-814efbad0492",
-<<<<<<< HEAD
-        "x-ms-request-id": "80951db8-a01e-0020-133a-f3e99c000000",
-=======
         "x-ms-request-id": "9621596e-f01e-0012-38f9-093670000000",
->>>>>>> 8d420312
         "x-ms-version": "2019-12-12"
       },
       "ResponseBody": []
@@ -64,11 +60,7 @@
           "Microsoft-HTTPAPI/2.0"
         ],
         "x-ms-client-request-id": "11131e66-faf5-5929-1375-ea1daceec502",
-<<<<<<< HEAD
-        "x-ms-request-id": "22528cb4-001f-0006-313a-f3a184000000",
-=======
         "x-ms-request-id": "fa43fab3-201f-0097-6ef9-091bad000000",
->>>>>>> 8d420312
         "x-ms-version": "2019-12-12"
       },
       "ResponseBody": []
@@ -101,11 +93,7 @@
           "Microsoft-HTTPAPI/2.0"
         ],
         "x-ms-client-request-id": "702082c2-9197-84dd-f610-0de68fe12b11",
-<<<<<<< HEAD
-        "x-ms-request-id": "22528cb5-001f-0006-323a-f3a184000000",
-=======
         "x-ms-request-id": "fa43fab4-201f-0097-6ff9-091bad000000",
->>>>>>> 8d420312
         "x-ms-version": "2019-12-12"
       },
       "ResponseBody": []
@@ -139,11 +127,7 @@
         "x-ms-group": "$superuser",
         "x-ms-owner": "$superuser",
         "x-ms-permissions": "rwx-w----",
-<<<<<<< HEAD
-        "x-ms-request-id": "22528cb6-001f-0006-333a-f3a184000000",
-=======
         "x-ms-request-id": "fa43fab5-201f-0097-70f9-091bad000000",
->>>>>>> 8d420312
         "x-ms-version": "2019-12-12"
       },
       "ResponseBody": []
@@ -173,11 +157,7 @@
           "Microsoft-HTTPAPI/2.0"
         ],
         "x-ms-client-request-id": "8ca347f7-7f5c-b230-66af-c5c4ac4d6c4b",
-<<<<<<< HEAD
-        "x-ms-request-id": "80951dc6-a01e-0020-193a-f3e99c000000",
-=======
         "x-ms-request-id": "96215993-f01e-0012-5af9-093670000000",
->>>>>>> 8d420312
         "x-ms-version": "2019-12-12"
       },
       "ResponseBody": []
