--- conflicted
+++ resolved
@@ -28,11 +28,7 @@
           "Microsoft-HTTPAPI/2.0"
         ],
         "x-ms-client-request-id": "494ce6f5-34b4-da2c-f085-60d506fbc514",
-<<<<<<< HEAD
-        "x-ms-request-id": "50f724aa-701e-0041-6e3b-f3cadf000000",
-=======
         "x-ms-request-id": "9621c07f-f01e-0012-0efa-093670000000",
->>>>>>> 8d420312
         "x-ms-version": "2019-12-12"
       },
       "ResponseBody": []
@@ -63,11 +59,7 @@
         "Transfer-Encoding": "chunked",
         "x-ms-client-request-id": "b514b7d9-5199-5fa7-b8db-8c458982e747",
         "x-ms-error-code": "BlobNotFound",
-<<<<<<< HEAD
-        "x-ms-request-id": "50f724b7-701e-0041-783b-f3cadf000000",
-=======
         "x-ms-request-id": "9621c08a-f01e-0012-17fa-093670000000",
->>>>>>> 8d420312
         "x-ms-version": "2019-12-12"
       },
       "ResponseBody": []
@@ -97,11 +89,7 @@
           "Microsoft-HTTPAPI/2.0"
         ],
         "x-ms-client-request-id": "3bd0e19b-4f94-be3e-624a-b6915a4259e3",
-<<<<<<< HEAD
-        "x-ms-request-id": "50f724c1-701e-0041-7f3b-f3cadf000000",
-=======
         "x-ms-request-id": "9621c098-f01e-0012-23fa-093670000000",
->>>>>>> 8d420312
         "x-ms-version": "2019-12-12"
       },
       "ResponseBody": []
