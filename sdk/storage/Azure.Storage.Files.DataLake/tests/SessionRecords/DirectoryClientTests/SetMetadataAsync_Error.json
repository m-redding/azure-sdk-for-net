--- conflicted
+++ resolved
@@ -28,11 +28,7 @@
           "Microsoft-HTTPAPI/2.0"
         ],
         "x-ms-client-request-id": "7c6ea47c-653b-d73d-f5d8-96a9c7ab57c0",
-<<<<<<< HEAD
-        "x-ms-request-id": "33bac79d-201e-002e-0c3a-f3c02c000000",
-=======
         "x-ms-request-id": "9621a5e7-f01e-0012-7ffa-093670000000",
->>>>>>> 8d420312
         "x-ms-version": "2019-12-12"
       },
       "ResponseBody": []
@@ -68,11 +64,7 @@
         ],
         "x-ms-client-request-id": "84b54fb2-761d-c84d-ba6a-e0fbb94ed48c",
         "x-ms-error-code": "BlobNotFound",
-<<<<<<< HEAD
-        "x-ms-request-id": "33bac7a3-201e-002e-0e3a-f3c02c000000",
-=======
         "x-ms-request-id": "9621a5f8-f01e-0012-0bfa-093670000000",
->>>>>>> 8d420312
         "x-ms-version": "2019-12-12"
       },
       "ResponseBody": [
@@ -106,11 +98,7 @@
           "Microsoft-HTTPAPI/2.0"
         ],
         "x-ms-client-request-id": "b33cd565-1eb2-9be9-ca14-1b9a11411f7a",
-<<<<<<< HEAD
-        "x-ms-request-id": "33bac7a5-201e-002e-103a-f3c02c000000",
-=======
         "x-ms-request-id": "9621a607-f01e-0012-15fa-093670000000",
->>>>>>> 8d420312
         "x-ms-version": "2019-12-12"
       },
       "ResponseBody": []
