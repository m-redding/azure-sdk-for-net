{
  "Entries": [
    {
      "RequestUri": "http://seannsecanary.blob.core.windows.net/test-filesystem-b72dfe70-19d6-b013-9089-3427260fd333?restype=container",
      "RequestMethod": "PUT",
      "RequestHeaders": {
        "Authorization": "Sanitized",
        "traceparent": "00-2239d54a087d15409536b8c18f8140e3-3374256667c0ce45-00",
        "User-Agent": [
          "azsdk-net-Storage.Files.DataLake/12.1.0-dev.20200403.1",
          "(.NET Core 4.6.28325.01; Microsoft Windows 10.0.18362 )"
        ],
        "x-ms-blob-public-access": "container",
        "x-ms-client-request-id": "b5d84cbb-a2a4-a120-ecb6-e0566f15b94f",
        "x-ms-date": "Fri, 03 Apr 2020 20:53:09 GMT",
        "x-ms-return-client-request-id": "true",
        "x-ms-version": "2019-12-12"
      },
      "RequestBody": null,
      "StatusCode": 201,
      "ResponseHeaders": {
        "Content-Length": "0",
        "Date": "Fri, 03 Apr 2020 20:53:07 GMT",
        "ETag": "\u00220x8D7D811034D114C\u0022",
        "Last-Modified": "Fri, 03 Apr 2020 20:53:07 GMT",
        "Server": [
          "Windows-Azure-Blob/1.0",
          "Microsoft-HTTPAPI/2.0"
        ],
        "x-ms-client-request-id": "b5d84cbb-a2a4-a120-ecb6-e0566f15b94f",
<<<<<<< HEAD
        "x-ms-request-id": "91662c52-501e-0024-5e3a-f3649b000000",
=======
        "x-ms-request-id": "9621581c-f01e-0012-17f9-093670000000",
>>>>>>> 8d420312
        "x-ms-version": "2019-12-12"
      },
      "ResponseBody": []
    },
    {
      "RequestUri": "http://seannsecanary.dfs.core.windows.net/test-filesystem-b72dfe70-19d6-b013-9089-3427260fd333/test-directory-51443986-8da5-dc69-0d16-413f7b631dca?resource=directory",
      "RequestMethod": "PUT",
      "RequestHeaders": {
        "Authorization": "Sanitized",
        "traceparent": "00-bed2b1a7ee607c449bcf0c6eeb891ee3-63c48b8514581d4a-00",
        "User-Agent": [
          "azsdk-net-Storage.Files.DataLake/12.1.0-dev.20200403.1",
          "(.NET Core 4.6.28325.01; Microsoft Windows 10.0.18362 )"
        ],
        "x-ms-cache-control": "control",
        "x-ms-client-request-id": "59294edd-4781-2e2f-e3fb-a88d60e12588",
        "x-ms-content-disposition": "disposition",
        "x-ms-content-encoding": "encoding",
        "x-ms-content-language": "language",
        "x-ms-content-type": "type",
        "x-ms-date": "Fri, 03 Apr 2020 20:53:09 GMT",
        "x-ms-return-client-request-id": "true",
        "x-ms-version": "2019-12-12"
      },
      "RequestBody": null,
      "StatusCode": 201,
      "ResponseHeaders": {
        "Content-Length": "0",
        "Date": "Fri, 03 Apr 2020 20:53:07 GMT",
        "ETag": "\u00220x8D7D811035D60F3\u0022",
        "Last-Modified": "Fri, 03 Apr 2020 20:53:07 GMT",
        "Server": [
          "Windows-Azure-HDFS/1.0",
          "Microsoft-HTTPAPI/2.0"
        ],
        "x-ms-client-request-id": "59294edd-4781-2e2f-e3fb-a88d60e12588",
<<<<<<< HEAD
        "x-ms-request-id": "19e46bf6-601f-003f-043a-f35a98000000",
=======
        "x-ms-request-id": "fa43faa5-201f-0097-63f9-091bad000000",
>>>>>>> 8d420312
        "x-ms-version": "2019-12-12"
      },
      "ResponseBody": []
    },
    {
      "RequestUri": "http://seannsecanary.blob.core.windows.net/test-filesystem-b72dfe70-19d6-b013-9089-3427260fd333/test-directory-51443986-8da5-dc69-0d16-413f7b631dca",
      "RequestMethod": "HEAD",
      "RequestHeaders": {
        "Authorization": "Sanitized",
        "traceparent": "00-bbfbf480ddfa0c4fa9c6866d7344c413-85808425c2126a48-00",
        "User-Agent": [
          "azsdk-net-Storage.Files.DataLake/12.1.0-dev.20200403.1",
          "(.NET Core 4.6.28325.01; Microsoft Windows 10.0.18362 )"
        ],
        "x-ms-client-request-id": "2d61e16f-c43a-a848-2f3d-f63b750134de",
        "x-ms-date": "Fri, 03 Apr 2020 20:53:09 GMT",
        "x-ms-return-client-request-id": "true",
        "x-ms-version": "2019-12-12"
      },
      "RequestBody": null,
      "StatusCode": 200,
      "ResponseHeaders": {
        "Accept-Ranges": "bytes",
        "Cache-Control": "control",
        "Content-Disposition": "disposition",
        "Content-Encoding": "encoding",
        "Content-Language": "language",
        "Content-Length": "0",
        "Content-Type": "type",
        "Date": "Fri, 03 Apr 2020 20:53:07 GMT",
        "ETag": "\u00220x8D7D811035D60F3\u0022",
        "Last-Modified": "Fri, 03 Apr 2020 20:53:07 GMT",
        "Server": [
          "Windows-Azure-Blob/1.0",
          "Microsoft-HTTPAPI/2.0"
        ],
        "x-ms-access-tier": "Hot",
        "x-ms-access-tier-inferred": "true",
        "x-ms-blob-type": "BlockBlob",
        "x-ms-client-request-id": "2d61e16f-c43a-a848-2f3d-f63b750134de",
        "x-ms-creation-time": "Fri, 03 Apr 2020 20:53:07 GMT",
        "x-ms-lease-state": "available",
        "x-ms-lease-status": "unlocked",
        "x-ms-meta-hdi_isfolder": "true",
        "x-ms-request-id": "96215835-f01e-0012-2ef9-093670000000",
        "x-ms-server-encrypted": "true",
        "x-ms-version": "2019-12-12"
      },
      "ResponseBody": []
    },
    {
      "RequestUri": "http://seannsecanary.blob.core.windows.net/test-filesystem-b72dfe70-19d6-b013-9089-3427260fd333?restype=container",
      "RequestMethod": "DELETE",
      "RequestHeaders": {
        "Authorization": "Sanitized",
        "traceparent": "00-2319ababdadd894fa065a7eda7de915b-f50531236f0b8f47-00",
        "User-Agent": [
          "azsdk-net-Storage.Files.DataLake/12.1.0-dev.20200403.1",
          "(.NET Core 4.6.28325.01; Microsoft Windows 10.0.18362 )"
        ],
        "x-ms-client-request-id": "7e1e35d1-f880-d44e-cdbd-e16ceadcf2a9",
        "x-ms-date": "Fri, 03 Apr 2020 20:53:09 GMT",
        "x-ms-return-client-request-id": "true",
        "x-ms-version": "2019-12-12"
      },
      "RequestBody": null,
      "StatusCode": 202,
      "ResponseHeaders": {
        "Content-Length": "0",
        "Date": "Fri, 03 Apr 2020 20:53:07 GMT",
        "Server": [
          "Windows-Azure-Blob/1.0",
          "Microsoft-HTTPAPI/2.0"
        ],
        "x-ms-client-request-id": "7e1e35d1-f880-d44e-cdbd-e16ceadcf2a9",
<<<<<<< HEAD
        "x-ms-request-id": "91662c59-501e-0024-613a-f3649b000000",
=======
        "x-ms-request-id": "9621583d-f01e-0012-36f9-093670000000",
>>>>>>> 8d420312
        "x-ms-version": "2019-12-12"
      },
      "ResponseBody": []
    }
  ],
  "Variables": {
    "RandomSeed": "1844924022",
    "Storage_TestConfigHierarchicalNamespace": "NamespaceTenant\nseannsecanary\nU2FuaXRpemVk\nhttp://seannsecanary.blob.core.windows.net\nhttp://seannsecanary.file.core.windows.net\nhttp://seannsecanary.queue.core.windows.net\nhttp://seannsecanary.table.core.windows.net\n\n\n\n\nhttp://seannsecanary-secondary.blob.core.windows.net\nhttp://seannsecanary-secondary.file.core.windows.net\nhttp://seannsecanary-secondary.queue.core.windows.net\nhttp://seannsecanary-secondary.table.core.windows.net\n68390a19-a643-458b-b726-408abf67b4fc\nSanitized\n72f988bf-86f1-41af-91ab-2d7cd011db47\nhttps://login.microsoftonline.com/\nCloud\nBlobEndpoint=http://seannsecanary.blob.core.windows.net/;QueueEndpoint=http://seannsecanary.queue.core.windows.net/;FileEndpoint=http://seannsecanary.file.core.windows.net/;BlobSecondaryEndpoint=http://seannsecanary-secondary.blob.core.windows.net/;QueueSecondaryEndpoint=http://seannsecanary-secondary.queue.core.windows.net/;FileSecondaryEndpoint=http://seannsecanary-secondary.file.core.windows.net/;AccountName=seannsecanary;AccountKey=Sanitized\n"
  }
}<|MERGE_RESOLUTION|>--- conflicted
+++ resolved
@@ -28,11 +28,7 @@
           "Microsoft-HTTPAPI/2.0"
         ],
         "x-ms-client-request-id": "b5d84cbb-a2a4-a120-ecb6-e0566f15b94f",
-<<<<<<< HEAD
-        "x-ms-request-id": "91662c52-501e-0024-5e3a-f3649b000000",
-=======
         "x-ms-request-id": "9621581c-f01e-0012-17f9-093670000000",
->>>>>>> 8d420312
         "x-ms-version": "2019-12-12"
       },
       "ResponseBody": []
@@ -69,11 +65,7 @@
           "Microsoft-HTTPAPI/2.0"
         ],
         "x-ms-client-request-id": "59294edd-4781-2e2f-e3fb-a88d60e12588",
-<<<<<<< HEAD
-        "x-ms-request-id": "19e46bf6-601f-003f-043a-f35a98000000",
-=======
         "x-ms-request-id": "fa43faa5-201f-0097-63f9-091bad000000",
->>>>>>> 8d420312
         "x-ms-version": "2019-12-12"
       },
       "ResponseBody": []
@@ -149,11 +141,7 @@
           "Microsoft-HTTPAPI/2.0"
         ],
         "x-ms-client-request-id": "7e1e35d1-f880-d44e-cdbd-e16ceadcf2a9",
-<<<<<<< HEAD
-        "x-ms-request-id": "91662c59-501e-0024-613a-f3649b000000",
-=======
         "x-ms-request-id": "9621583d-f01e-0012-36f9-093670000000",
->>>>>>> 8d420312
         "x-ms-version": "2019-12-12"
       },
       "ResponseBody": []
