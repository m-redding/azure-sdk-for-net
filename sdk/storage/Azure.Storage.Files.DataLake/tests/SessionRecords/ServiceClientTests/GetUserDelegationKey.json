--- conflicted
+++ resolved
@@ -1,104 +1,31 @@
 {
   "Entries": [
     {
-<<<<<<< HEAD
-      "RequestUri": "https://login.microsoftonline.com/72f988bf-86f1-41af-91ab-2d7cd011db47/oauth2/v2.0/token",
-      "RequestMethod": "POST",
-      "RequestHeaders": {
-        "Content-Length": "169",
-        "Content-Type": "application/x-www-form-urlencoded",
-        "traceparent": "00-4ff01aba89d83a43a79a3ecd7910dd3e-bb9469595656e045-00",
-        "User-Agent": [
-          "azsdk-net-Identity/1.1.1",
-          "(.NET Core 4.6.28325.01; Microsoft Windows 10.0.18362 )"
-        ],
-        "x-ms-client-request-id": "70d19a17f8df506ce31c8ab7f389cbb2",
-        "x-ms-return-client-request-id": "true"
-      },
-      "RequestBody": "response_type=token\u0026grant_type=client_credentials\u0026client_id=68390a19-a643-458b-b726-408abf67b4fc\u0026client_secret=Sanitized\u0026scope=https%3A%2F%2Fstorage.azure.com%2F.default",
-      "StatusCode": 200,
-      "ResponseHeaders": {
-        "Cache-Control": "no-store, no-cache",
-        "Content-Length": "92",
-        "Content-Type": "application/json; charset=utf-8",
-        "Date": "Fri, 03 Apr 2020 21:06:09 GMT",
-        "Expires": "-1",
-        "P3P": "CP=\u0022DSP CUR OTPi IND OTRi ONL FIN\u0022",
-        "Pragma": "no-cache",
-        "Set-Cookie": [
-          "fpc=AtlUCCkVLglEpnP7C_ZKiyneSEc1AgAAAD6cGdYOAAAA; expires=Sun, 03-May-2020 21:06:09 GMT; path=/; secure; HttpOnly; SameSite=None",
-          "x-ms-gateway-slice=prod; path=/; SameSite=None; secure; HttpOnly",
-          "stsservicecookie=ests; path=/; secure; HttpOnly; SameSite=None"
-        ],
-        "Strict-Transport-Security": "max-age=31536000; includeSubDomains",
-        "X-Content-Type-Options": "nosniff",
-        "x-ms-ests-server": "2.1.10321.6 - SAN ProdSlices",
-        "x-ms-request-id": "99beeb57-4972-4c59-a928-d5ccdee60a00"
-      },
-      "ResponseBody": {
-        "token_type": "Bearer",
-        "expires_in": 86399,
-        "ext_expires_in": 86399,
-        "access_token": "Sanitized"
-      }
-    },
-    {
-      "RequestUri": "https://seannsecanary.blob.core.windows.net/?restype=service\u0026comp=userdelegationkey",
-=======
       "RequestUri": "https://storagedotnetdatalake.blob.core.windows.net/?restype=service\u0026comp=userdelegationkey",
->>>>>>> 994efc63
       "RequestMethod": "POST",
       "RequestHeaders": {
         "Authorization": "Sanitized",
         "Content-Length": "56",
         "Content-Type": "application/xml",
-<<<<<<< HEAD
-        "traceparent": "00-4ff01aba89d83a43a79a3ecd7910dd3e-8a0f615b1ce00b46-00",
-        "User-Agent": [
-          "azsdk-net-Storage.Files.DataLake/12.1.0-dev.20200403.1",
-          "(.NET Core 4.6.28325.01; Microsoft Windows 10.0.18362 )"
-=======
         "traceparent": "00-0484e8032dcb284f9cdd3143e747ae22-ff42b353e3b78b4b-00",
         "User-Agent": [
           "azsdk-net-Storage.Files.DataLake/12.3.0-dev.20200708.1",
           "(.NET Core 4.6.28928.01; Microsoft Windows 10.0.18363 )"
->>>>>>> 994efc63
         ],
         "x-ms-client-request-id": "ac712876-799f-f711-3a2e-7de064121d9f",
         "x-ms-return-client-request-id": "true",
         "x-ms-version": "2019-12-12"
       },
-<<<<<<< HEAD
-      "RequestBody": "\u003CKeyInfo\u003E\u003CExpiry\u003E2020-04-03T22:06:10Z\u003C/Expiry\u003E\u003C/KeyInfo\u003E",
-      "StatusCode": 200,
-      "ResponseHeaders": {
-        "Content-Type": "application/xml",
-        "Date": "Fri, 03 Apr 2020 21:06:09 GMT",
-=======
       "RequestBody": "\u003CKeyInfo\u003E\u003CExpiry\u003E2020-07-09T06:13:41Z\u003C/Expiry\u003E\u003C/KeyInfo\u003E",
       "StatusCode": 200,
       "ResponseHeaders": {
         "Content-Type": "application/xml",
         "Date": "Thu, 09 Jul 2020 05:13:42 GMT",
->>>>>>> 994efc63
         "Server": [
           "Windows-Azure-Blob/1.0",
           "Microsoft-HTTPAPI/2.0"
         ],
         "Transfer-Encoding": "chunked",
-<<<<<<< HEAD
-        "x-ms-client-request-id": "57a4cd12-1148-35c5-fb27-2aebe901ba6d",
-        "x-ms-request-id": "0b6fad18-c01e-008f-38fb-09c4ca000000",
-        "x-ms-version": "2019-12-12"
-      },
-      "ResponseBody": "\uFEFF\u003C?xml version=\u00221.0\u0022 encoding=\u0022utf-8\u0022?\u003E\u003CUserDelegationKey\u003E\u003CSignedOid\u003Ec4f48289-bb84-4086-b250-6f94a8f64cee\u003C/SignedOid\u003E\u003CSignedTid\u003E72f988bf-86f1-41af-91ab-2d7cd011db47\u003C/SignedTid\u003E\u003CSignedStart\u003E2020-04-03T21:06:09Z\u003C/SignedStart\u003E\u003CSignedExpiry\u003E2020-04-03T22:06:10Z\u003C/SignedExpiry\u003E\u003CSignedService\u003Eb\u003C/SignedService\u003E\u003CSignedVersion\u003E2019-12-12\u003C/SignedVersion\u003E\u003CValue\u003EI/FJb1\u002BiHjuSAW9Go3VvEhnD/vrw43sfxakuhigMfPo=\u003C/Value\u003E\u003C/UserDelegationKey\u003E"
-    }
-  ],
-  "Variables": {
-    "DateTimeOffsetNow": "2020-04-03T14:06:10.6910816-07:00",
-    "RandomSeed": "301352766",
-    "Storage_TestConfigHierarchicalNamespace": "NamespaceTenant\nseannsecanary\nU2FuaXRpemVk\nhttp://seannsecanary.blob.core.windows.net\nhttp://seannsecanary.file.core.windows.net\nhttp://seannsecanary.queue.core.windows.net\nhttp://seannsecanary.table.core.windows.net\n\n\n\n\nhttp://seannsecanary-secondary.blob.core.windows.net\nhttp://seannsecanary-secondary.file.core.windows.net\nhttp://seannsecanary-secondary.queue.core.windows.net\nhttp://seannsecanary-secondary.table.core.windows.net\n68390a19-a643-458b-b726-408abf67b4fc\nSanitized\n72f988bf-86f1-41af-91ab-2d7cd011db47\nhttps://login.microsoftonline.com/\nCloud\nBlobEndpoint=http://seannsecanary.blob.core.windows.net/;QueueEndpoint=http://seannsecanary.queue.core.windows.net/;FileEndpoint=http://seannsecanary.file.core.windows.net/;BlobSecondaryEndpoint=http://seannsecanary-secondary.blob.core.windows.net/;QueueSecondaryEndpoint=http://seannsecanary-secondary.queue.core.windows.net/;FileSecondaryEndpoint=http://seannsecanary-secondary.file.core.windows.net/;AccountName=seannsecanary;AccountKey=Sanitized\n"
-=======
         "x-ms-client-request-id": "ac712876-799f-f711-3a2e-7de064121d9f",
         "x-ms-request-id": "0f87b6c4-e01e-0137-4eaf-556b45000000",
         "x-ms-version": "2019-12-12"
@@ -110,6 +37,5 @@
     "DateTimeOffsetNow": "2020-07-08T22:13:41.0406155-07:00",
     "RandomSeed": "1304141899",
     "Storage_TestConfigHierarchicalNamespace": "NamespaceTenant\nstoragedotnetdatalake\nU2FuaXRpemVk\nhttps://storagedotnetdatalake.blob.core.windows.net\nhttps://storagedotnetdatalake.file.core.windows.net\nhttps://storagedotnetdatalake.queue.core.windows.net\nhttps://storagedotnetdatalake.table.core.windows.net\n\n\n\n\nhttps://storagedotnetdatalake-secondary.blob.core.windows.net\nhttps://storagedotnetdatalake-secondary.file.core.windows.net\nhttps://storagedotnetdatalake-secondary.queue.core.windows.net\nhttps://storagedotnetdatalake-secondary.table.core.windows.net\n183fee76-3bc8-488e-866f-b6562a249293\nSanitized\n72f988bf-86f1-41af-91ab-2d7cd011db47\nhttps://login.microsoftonline.com/\nCloud\nBlobEndpoint=https://storagedotnetdatalake.blob.core.windows.net/;QueueEndpoint=https://storagedotnetdatalake.queue.core.windows.net/;FileEndpoint=https://storagedotnetdatalake.file.core.windows.net/;BlobSecondaryEndpoint=https://storagedotnetdatalake-secondary.blob.core.windows.net/;QueueSecondaryEndpoint=https://storagedotnetdatalake-secondary.queue.core.windows.net/;FileSecondaryEndpoint=https://storagedotnetdatalake-secondary.file.core.windows.net/;AccountName=storagedotnetdatalake;AccountKey=Sanitized\n"
->>>>>>> 994efc63
   }
 }