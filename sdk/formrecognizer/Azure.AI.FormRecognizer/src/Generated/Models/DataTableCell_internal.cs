// Copyright (c) Microsoft Corporation. All rights reserved.
// Licensed under the MIT License.

// <auto-generated/>

#nullable disable

using System;
using System.Collections.Generic;
using System.Linq;

namespace Azure.AI.FormRecognizer.Models
{
    /// <summary> Information about the extracted cell in a table. </summary>
    internal partial class DataTableCell_internal
    {
        /// <summary> Initializes a new instance of DataTableCell_internal. </summary>
        /// <param name="rowIndex"> Row index of the cell. </param>
        /// <param name="columnIndex"> Column index of the cell. </param>
        /// <param name="text"> Text content of the cell. </param>
        /// <param name="boundingBox"> Bounding box of the cell. </param>
        /// <param name="confidence"> Confidence value. </param>
<<<<<<< HEAD
        internal DataTableCell_internal(int rowIndex, int columnIndex, string text, IReadOnlyList<float> boundingBox, float confidence)
        {
            RowIndex = rowIndex;
            ColumnIndex = columnIndex;
            Text = text;
            BoundingBox = boundingBox;
=======
        internal DataTableCell_internal(int rowIndex, int columnIndex, string text, IEnumerable<float> boundingBox, float confidence)
        {
            if (text == null)
            {
                throw new ArgumentNullException(nameof(text));
            }
            if (boundingBox == null)
            {
                throw new ArgumentNullException(nameof(boundingBox));
            }

            RowIndex = rowIndex;
            ColumnIndex = columnIndex;
            Text = text;
            BoundingBox = boundingBox.ToArray();
>>>>>>> 8d420312
            Confidence = confidence;
        }

        /// <summary> Initializes a new instance of DataTableCell_internal. </summary>
        /// <param name="rowIndex"> Row index of the cell. </param>
        /// <param name="columnIndex"> Column index of the cell. </param>
        /// <param name="rowSpan"> Number of rows spanned by this cell. </param>
        /// <param name="columnSpan"> Number of columns spanned by this cell. </param>
        /// <param name="text"> Text content of the cell. </param>
        /// <param name="boundingBox"> Bounding box of the cell. </param>
        /// <param name="confidence"> Confidence value. </param>
        /// <param name="elements"> When includeTextDetails is set to true, a list of references to the text elements constituting this table cell. </param>
        /// <param name="isHeader"> Is the current cell a header cell?. </param>
        /// <param name="isFooter"> Is the current cell a footer cell?. </param>
        internal DataTableCell_internal(int rowIndex, int columnIndex, int? rowSpan, int? columnSpan, string text, IReadOnlyList<float> boundingBox, float confidence, IReadOnlyList<string> elements, bool? isHeader, bool? isFooter)
        {
            RowIndex = rowIndex;
            ColumnIndex = columnIndex;
            RowSpan = rowSpan;
            ColumnSpan = columnSpan;
            Text = text;
            BoundingBox = boundingBox;
            Confidence = confidence;
            Elements = elements;
            IsHeader = isHeader;
            IsFooter = isFooter;
        }

        /// <summary> Row index of the cell. </summary>
        public int RowIndex { get; }
        /// <summary> Column index of the cell. </summary>
        public int ColumnIndex { get; }
        /// <summary> Number of rows spanned by this cell. </summary>
        public int? RowSpan { get; }
        /// <summary> Number of columns spanned by this cell. </summary>
        public int? ColumnSpan { get; }
        /// <summary> Text content of the cell. </summary>
        public string Text { get; }
        /// <summary> Bounding box of the cell. </summary>
<<<<<<< HEAD
        public IReadOnlyList<float> BoundingBox { get; } = new List<float>();
=======
        public IReadOnlyList<float> BoundingBox { get; }
>>>>>>> 8d420312
        /// <summary> Confidence value. </summary>
        public float Confidence { get; }
        /// <summary> When includeTextDetails is set to true, a list of references to the text elements constituting this table cell. </summary>
        public IReadOnlyList<string> Elements { get; }
        /// <summary> Is the current cell a header cell?. </summary>
        public bool? IsHeader { get; }
        /// <summary> Is the current cell a footer cell?. </summary>
        public bool? IsFooter { get; }
    }
}<|MERGE_RESOLUTION|>--- conflicted
+++ resolved
@@ -20,14 +20,6 @@
         /// <param name="text"> Text content of the cell. </param>
         /// <param name="boundingBox"> Bounding box of the cell. </param>
         /// <param name="confidence"> Confidence value. </param>
-<<<<<<< HEAD
-        internal DataTableCell_internal(int rowIndex, int columnIndex, string text, IReadOnlyList<float> boundingBox, float confidence)
-        {
-            RowIndex = rowIndex;
-            ColumnIndex = columnIndex;
-            Text = text;
-            BoundingBox = boundingBox;
-=======
         internal DataTableCell_internal(int rowIndex, int columnIndex, string text, IEnumerable<float> boundingBox, float confidence)
         {
             if (text == null)
@@ -43,7 +35,6 @@
             ColumnIndex = columnIndex;
             Text = text;
             BoundingBox = boundingBox.ToArray();
->>>>>>> 8d420312
             Confidence = confidence;
         }
 
@@ -83,11 +74,7 @@
         /// <summary> Text content of the cell. </summary>
         public string Text { get; }
         /// <summary> Bounding box of the cell. </summary>
-<<<<<<< HEAD
-        public IReadOnlyList<float> BoundingBox { get; } = new List<float>();
-=======
         public IReadOnlyList<float> BoundingBox { get; }
->>>>>>> 8d420312
         /// <summary> Confidence value. </summary>
         public float Confidence { get; }
         /// <summary> When includeTextDetails is set to true, a list of references to the text elements constituting this table cell. </summary>
