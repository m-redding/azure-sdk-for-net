// Copyright (c) Microsoft Corporation. All rights reserved.
// Licensed under the MIT License.

// <auto-generated/>

#nullable disable

using Azure.Core;
using Azure.ResourceManager.Cdn.Models;
using Azure.ResourceManager.Models;
using Azure.ResourceManager.Resources.Models;

namespace Azure.ResourceManager.Cdn
{
    /// <summary> A class representing the AfdOrigin data model. </summary>
    public partial class AfdOriginData : Resource
    {
        /// <summary> Initializes a new instance of AfdOriginData. </summary>
        public AfdOriginData()
        {
        }

        /// <summary> Initializes a new instance of AfdOriginData. </summary>
        /// <param name="id"> The id. </param>
        /// <param name="name"> The name. </param>
        /// <param name="type"> The type. </param>
<<<<<<< HEAD
        /// <param name="systemData"> Read only system data. </param>
        /// <param name="originGroupName"> The name of the origin group which contains this origin. </param>
=======
        /// <param name="systemData"> The systemData. </param>
>>>>>>> fd977cc4
        /// <param name="azureOrigin"> Resource reference to the Azure origin resource. </param>
        /// <param name="hostName"> The address of the origin. Domain names, IPv4 addresses, and IPv6 addresses are supported.This should be unique across all origins in an endpoint. </param>
        /// <param name="httpPort"> The value of the HTTP port. Must be between 1 and 65535. </param>
        /// <param name="httpsPort"> The value of the HTTPS port. Must be between 1 and 65535. </param>
        /// <param name="originHostHeader"> The host header value sent to the origin with each request. If you leave this blank, the request hostname determines this value. Azure CDN origins, such as Web Apps, Blob Storage, and Cloud Services require this host header value to match the origin hostname by default. This overrides the host header defined at Endpoint. </param>
        /// <param name="priority"> Priority of origin in given origin group for load balancing. Higher priorities will not be used for load balancing if any lower priority origin is healthy.Must be between 1 and 5. </param>
        /// <param name="weight"> Weight of the origin in given origin group for load balancing. Must be between 1 and 1000. </param>
        /// <param name="sharedPrivateLinkResource"> The properties of the private link resource for private origin. </param>
        /// <param name="enabledState"> Whether to enable health probes to be made against backends defined under backendPools. Health probes can only be disabled if there is a single enabled backend in single enabled backend pool. </param>
        /// <param name="enforceCertificateNameCheck"> Whether to enable certificate name check at origin level. </param>
        /// <param name="provisioningState"> Provisioning status. </param>
        /// <param name="deploymentStatus"></param>
        internal AfdOriginData(ResourceIdentifier id, string name, Azure.Core.ResourceType type, SystemData systemData, string originGroupName, WritableSubResource azureOrigin, string hostName, int? httpPort, int? httpsPort, string originHostHeader, int? priority, int? weight, object sharedPrivateLinkResource, EnabledState? enabledState, bool? enforceCertificateNameCheck, AfdProvisioningState? provisioningState, DeploymentStatus? deploymentStatus) : base(id, name, type, systemData)
        {
            OriginGroupName = originGroupName;
            AzureOrigin = azureOrigin;
            HostName = hostName;
            HttpPort = httpPort;
            HttpsPort = httpsPort;
            OriginHostHeader = originHostHeader;
            Priority = priority;
            Weight = weight;
            SharedPrivateLinkResource = sharedPrivateLinkResource;
            EnabledState = enabledState;
            EnforceCertificateNameCheck = enforceCertificateNameCheck;
            ProvisioningState = provisioningState;
            DeploymentStatus = deploymentStatus;
        }

        /// <summary> The name of the origin group which contains this origin. </summary>
        public string OriginGroupName { get; }
        /// <summary> Resource reference to the Azure origin resource. </summary>
        public WritableSubResource AzureOrigin { get; set; }
        /// <summary> The address of the origin. Domain names, IPv4 addresses, and IPv6 addresses are supported.This should be unique across all origins in an endpoint. </summary>
        public string HostName { get; set; }
        /// <summary> The value of the HTTP port. Must be between 1 and 65535. </summary>
        public int? HttpPort { get; set; }
        /// <summary> The value of the HTTPS port. Must be between 1 and 65535. </summary>
        public int? HttpsPort { get; set; }
        /// <summary> The host header value sent to the origin with each request. If you leave this blank, the request hostname determines this value. Azure CDN origins, such as Web Apps, Blob Storage, and Cloud Services require this host header value to match the origin hostname by default. This overrides the host header defined at Endpoint. </summary>
        public string OriginHostHeader { get; set; }
        /// <summary> Priority of origin in given origin group for load balancing. Higher priorities will not be used for load balancing if any lower priority origin is healthy.Must be between 1 and 5. </summary>
        public int? Priority { get; set; }
        /// <summary> Weight of the origin in given origin group for load balancing. Must be between 1 and 1000. </summary>
        public int? Weight { get; set; }
        /// <summary> The properties of the private link resource for private origin. </summary>
        public object SharedPrivateLinkResource { get; set; }
        /// <summary> Whether to enable health probes to be made against backends defined under backendPools. Health probes can only be disabled if there is a single enabled backend in single enabled backend pool. </summary>
        public EnabledState? EnabledState { get; set; }
        /// <summary> Whether to enable certificate name check at origin level. </summary>
        public bool? EnforceCertificateNameCheck { get; set; }
        /// <summary> Provisioning status. </summary>
        public AfdProvisioningState? ProvisioningState { get; }
        /// <summary> Gets the deployment status. </summary>
        public DeploymentStatus? DeploymentStatus { get; }
    }
}<|MERGE_RESOLUTION|>--- conflicted
+++ resolved
@@ -24,12 +24,7 @@
         /// <param name="id"> The id. </param>
         /// <param name="name"> The name. </param>
         /// <param name="type"> The type. </param>
-<<<<<<< HEAD
-        /// <param name="systemData"> Read only system data. </param>
-        /// <param name="originGroupName"> The name of the origin group which contains this origin. </param>
-=======
         /// <param name="systemData"> The systemData. </param>
->>>>>>> fd977cc4
         /// <param name="azureOrigin"> Resource reference to the Azure origin resource. </param>
         /// <param name="hostName"> The address of the origin. Domain names, IPv4 addresses, and IPv6 addresses are supported.This should be unique across all origins in an endpoint. </param>
         /// <param name="httpPort"> The value of the HTTP port. Must be between 1 and 65535. </param>
@@ -39,12 +34,10 @@
         /// <param name="weight"> Weight of the origin in given origin group for load balancing. Must be between 1 and 1000. </param>
         /// <param name="sharedPrivateLinkResource"> The properties of the private link resource for private origin. </param>
         /// <param name="enabledState"> Whether to enable health probes to be made against backends defined under backendPools. Health probes can only be disabled if there is a single enabled backend in single enabled backend pool. </param>
-        /// <param name="enforceCertificateNameCheck"> Whether to enable certificate name check at origin level. </param>
         /// <param name="provisioningState"> Provisioning status. </param>
         /// <param name="deploymentStatus"></param>
-        internal AfdOriginData(ResourceIdentifier id, string name, Azure.Core.ResourceType type, SystemData systemData, string originGroupName, WritableSubResource azureOrigin, string hostName, int? httpPort, int? httpsPort, string originHostHeader, int? priority, int? weight, object sharedPrivateLinkResource, EnabledState? enabledState, bool? enforceCertificateNameCheck, AfdProvisioningState? provisioningState, DeploymentStatus? deploymentStatus) : base(id, name, type, systemData)
+        internal AfdOriginData(ResourceIdentifier id, string name, ResourceType type, SystemData systemData, WritableSubResource azureOrigin, string hostName, int? httpPort, int? httpsPort, string originHostHeader, int? priority, int? weight, object sharedPrivateLinkResource, EnabledState? enabledState, AfdProvisioningState? provisioningState, DeploymentStatus? deploymentStatus) : base(id, name, type, systemData)
         {
-            OriginGroupName = originGroupName;
             AzureOrigin = azureOrigin;
             HostName = hostName;
             HttpPort = httpPort;
@@ -54,13 +47,10 @@
             Weight = weight;
             SharedPrivateLinkResource = sharedPrivateLinkResource;
             EnabledState = enabledState;
-            EnforceCertificateNameCheck = enforceCertificateNameCheck;
             ProvisioningState = provisioningState;
             DeploymentStatus = deploymentStatus;
         }
 
-        /// <summary> The name of the origin group which contains this origin. </summary>
-        public string OriginGroupName { get; }
         /// <summary> Resource reference to the Azure origin resource. </summary>
         public WritableSubResource AzureOrigin { get; set; }
         /// <summary> The address of the origin. Domain names, IPv4 addresses, and IPv6 addresses are supported.This should be unique across all origins in an endpoint. </summary>
@@ -79,8 +69,6 @@
         public object SharedPrivateLinkResource { get; set; }
         /// <summary> Whether to enable health probes to be made against backends defined under backendPools. Health probes can only be disabled if there is a single enabled backend in single enabled backend pool. </summary>
         public EnabledState? EnabledState { get; set; }
-        /// <summary> Whether to enable certificate name check at origin level. </summary>
-        public bool? EnforceCertificateNameCheck { get; set; }
         /// <summary> Provisioning status. </summary>
         public AfdProvisioningState? ProvisioningState { get; }
         /// <summary> Gets the deployment status. </summary>
