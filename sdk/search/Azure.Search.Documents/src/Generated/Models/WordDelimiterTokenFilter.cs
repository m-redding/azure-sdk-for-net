// Copyright (c) Microsoft Corporation. All rights reserved.
// Licensed under the MIT License.

// <auto-generated/>

#nullable disable

using System;
using System.Collections.Generic;

namespace Azure.Search.Documents.Indexes.Models
{
    /// <summary> Splits words into subwords and performs optional transformations on subword groups. This token filter is implemented using Apache Lucene. </summary>
    public partial class WordDelimiterTokenFilter : TokenFilter
    {
        /// <summary> Initializes a new instance of WordDelimiterTokenFilter. </summary>
        /// <param name="name"> The name of the token filter. It must only contain letters, digits, spaces, dashes or underscores, can only start and end with alphanumeric characters, and is limited to 128 characters. </param>
        public WordDelimiterTokenFilter(string name) : base(name)
        {
            if (name == null)
            {
                throw new ArgumentNullException(nameof(name));
            }

            ProtectedWords = new List<string>();
            ODataType = "#Microsoft.Azure.Search.WordDelimiterTokenFilter";
        }

        /// <summary> Initializes a new instance of WordDelimiterTokenFilter. </summary>
        /// <param name="oDataType"> Identifies the concrete type of the token filter. </param>
        /// <param name="name"> The name of the token filter. It must only contain letters, digits, spaces, dashes or underscores, can only start and end with alphanumeric characters, and is limited to 128 characters. </param>
        /// <param name="generateWordParts"> A value indicating whether to generate part words. If set, causes parts of words to be generated; for example &quot;AzureSearch&quot; becomes &quot;Azure&quot; &quot;Search&quot;. Default is true. </param>
        /// <param name="generateNumberParts"> A value indicating whether to generate number subwords. Default is true. </param>
        /// <param name="catenateWords"> A value indicating whether maximum runs of word parts will be catenated. For example, if this is set to true, &quot;Azure-Search&quot; becomes &quot;AzureSearch&quot;. Default is false. </param>
        /// <param name="catenateNumbers"> A value indicating whether maximum runs of number parts will be catenated. For example, if this is set to true, &quot;1-2&quot; becomes &quot;12&quot;. Default is false. </param>
        /// <param name="catenateAll"> A value indicating whether all subword parts will be catenated. For example, if this is set to true, &quot;Azure-Search-1&quot; becomes &quot;AzureSearch1&quot;. Default is false. </param>
        /// <param name="splitOnCaseChange"> A value indicating whether to split words on caseChange. For example, if this is set to true, &quot;AzureSearch&quot; becomes &quot;Azure&quot; &quot;Search&quot;. Default is true. </param>
        /// <param name="preserveOriginal"> A value indicating whether original words will be preserved and added to the subword list. Default is false. </param>
        /// <param name="splitOnNumerics"> A value indicating whether to split on numbers. For example, if this is set to true, &quot;Azure1Search&quot; becomes &quot;Azure&quot; &quot;1&quot; &quot;Search&quot;. Default is true. </param>
        /// <param name="stemEnglishPossessive"> A value indicating whether to remove trailing &quot;&apos;s&quot; for each subword. Default is true. </param>
        /// <param name="protectedWords"> A list of tokens to protect from being delimited. </param>
        internal WordDelimiterTokenFilter(string oDataType, string name, bool? generateWordParts, bool? generateNumberParts, bool? catenateWords, bool? catenateNumbers, bool? catenateAll, bool? splitOnCaseChange, bool? preserveOriginal, bool? splitOnNumerics, bool? stemEnglishPossessive, IList<string> protectedWords) : base(oDataType, name)
        {
            GenerateWordParts = generateWordParts;
            GenerateNumberParts = generateNumberParts;
            CatenateWords = catenateWords;
            CatenateNumbers = catenateNumbers;
            CatenateAll = catenateAll;
            SplitOnCaseChange = splitOnCaseChange;
            PreserveOriginal = preserveOriginal;
            SplitOnNumerics = splitOnNumerics;
            StemEnglishPossessive = stemEnglishPossessive;
<<<<<<< HEAD
            ProtectedWords = protectedWords;
=======
            ProtectedWords = protectedWords ?? new List<string>();
>>>>>>> 8d420312
            ODataType = oDataType ?? "#Microsoft.Azure.Search.WordDelimiterTokenFilter";
        }

        /// <summary> A value indicating whether to generate part words. If set, causes parts of words to be generated; for example &quot;AzureSearch&quot; becomes &quot;Azure&quot; &quot;Search&quot;. Default is true. </summary>
        public bool? GenerateWordParts { get; set; }
        /// <summary> A value indicating whether to generate number subwords. Default is true. </summary>
        public bool? GenerateNumberParts { get; set; }
        /// <summary> A value indicating whether maximum runs of word parts will be catenated. For example, if this is set to true, &quot;Azure-Search&quot; becomes &quot;AzureSearch&quot;. Default is false. </summary>
        public bool? CatenateWords { get; set; }
        /// <summary> A value indicating whether maximum runs of number parts will be catenated. For example, if this is set to true, &quot;1-2&quot; becomes &quot;12&quot;. Default is false. </summary>
        public bool? CatenateNumbers { get; set; }
        /// <summary> A value indicating whether all subword parts will be catenated. For example, if this is set to true, &quot;Azure-Search-1&quot; becomes &quot;AzureSearch1&quot;. Default is false. </summary>
        public bool? CatenateAll { get; set; }
        /// <summary> A value indicating whether to split words on caseChange. For example, if this is set to true, &quot;AzureSearch&quot; becomes &quot;Azure&quot; &quot;Search&quot;. Default is true. </summary>
        public bool? SplitOnCaseChange { get; set; }
        /// <summary> A value indicating whether original words will be preserved and added to the subword list. Default is false. </summary>
        public bool? PreserveOriginal { get; set; }
        /// <summary> A value indicating whether to split on numbers. For example, if this is set to true, &quot;Azure1Search&quot; becomes &quot;Azure&quot; &quot;1&quot; &quot;Search&quot;. Default is true. </summary>
        public bool? SplitOnNumerics { get; set; }
        /// <summary> A value indicating whether to remove trailing &quot;&apos;s&quot; for each subword. Default is true. </summary>
        public bool? StemEnglishPossessive { get; set; }
    }
}<|MERGE_RESOLUTION|>--- conflicted
+++ resolved
@@ -50,11 +50,7 @@
             PreserveOriginal = preserveOriginal;
             SplitOnNumerics = splitOnNumerics;
             StemEnglishPossessive = stemEnglishPossessive;
-<<<<<<< HEAD
-            ProtectedWords = protectedWords;
-=======
             ProtectedWords = protectedWords ?? new List<string>();
->>>>>>> 8d420312
             ODataType = oDataType ?? "#Microsoft.Azure.Search.WordDelimiterTokenFilter";
         }
 
