--- conflicted
+++ resolved
@@ -15,26 +15,13 @@
     {
         internal static SuggestResult DeserializeSuggestResult(JsonElement element)
         {
-<<<<<<< HEAD
-            string searchtext = default;
-            IDictionary<string, object> additionalProperties = new Dictionary<string, object>();
-=======
             string searchText = default;
             IReadOnlyDictionary<string, object> additionalProperties = default;
             Dictionary<string, object> additionalPropertiesDictionary = default;
->>>>>>> 8d420312
             foreach (var property in element.EnumerateObject())
             {
                 if (property.NameEquals("@search.text"))
                 {
-<<<<<<< HEAD
-                    searchtext = property.Value.GetString();
-                    continue;
-                }
-                additionalProperties.Add(property.Name, property.Value.GetObject());
-            }
-            return new SuggestResult(searchtext, additionalProperties);
-=======
                     searchText = property.Value.GetString();
                     continue;
                 }
@@ -50,7 +37,6 @@
             }
             additionalProperties = additionalPropertiesDictionary;
             return new SuggestResult(searchText, additionalProperties);
->>>>>>> 8d420312
         }
     }
 }