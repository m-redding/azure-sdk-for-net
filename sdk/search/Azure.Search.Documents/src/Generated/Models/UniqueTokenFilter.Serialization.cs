--- conflicted
+++ resolved
@@ -30,11 +30,7 @@
         internal static UniqueTokenFilter DeserializeUniqueTokenFilter(JsonElement element)
         {
             bool? onlyOnSamePosition = default;
-<<<<<<< HEAD
-            string odatatype = default;
-=======
             string odataType = default;
->>>>>>> 8d420312
             string name = default;
             foreach (var property in element.EnumerateObject())
             {
@@ -49,11 +45,7 @@
                 }
                 if (property.NameEquals("@odata.type"))
                 {
-<<<<<<< HEAD
-                    odatatype = property.Value.GetString();
-=======
                     odataType = property.Value.GetString();
->>>>>>> 8d420312
                     continue;
                 }
                 if (property.NameEquals("name"))
@@ -62,11 +54,7 @@
                     continue;
                 }
             }
-<<<<<<< HEAD
-            return new UniqueTokenFilter(onlyOnSamePosition, odatatype, name);
-=======
             return new UniqueTokenFilter(odataType, name, onlyOnSamePosition);
->>>>>>> 8d420312
         }
     }
 }