--- conflicted
+++ resolved
@@ -15,13 +15,6 @@
     public partial class DictionaryDecompounderTokenFilter : TokenFilter
     {
         /// <summary> Initializes a new instance of DictionaryDecompounderTokenFilter. </summary>
-<<<<<<< HEAD
-        /// <param name="wordList"> The list of words to match against. </param>
-        /// <param name="name"> The name of the token filter. It must only contain letters, digits, spaces, dashes or underscores, can only start and end with alphanumeric characters, and is limited to 128 characters. </param>
-        public DictionaryDecompounderTokenFilter(IList<string> wordList, string name) : base(name)
-        {
-            WordList = wordList;
-=======
         /// <param name="name"> The name of the token filter. It must only contain letters, digits, spaces, dashes or underscores, can only start and end with alphanumeric characters, and is limited to 128 characters. </param>
         /// <param name="wordList"> The list of words to match against. </param>
         public DictionaryDecompounderTokenFilter(string name, IEnumerable<string> wordList) : base(name)
@@ -36,7 +29,6 @@
             }
 
             WordList = wordList.ToArray();
->>>>>>> 8d420312
             ODataType = "#Microsoft.Azure.Search.DictionaryDecompounderTokenFilter";
         }
 
@@ -57,12 +49,6 @@
             OnlyLongestMatch = onlyLongestMatch;
             ODataType = oDataType ?? "#Microsoft.Azure.Search.DictionaryDecompounderTokenFilter";
         }
-<<<<<<< HEAD
-
-        /// <summary> The list of words to match against. </summary>
-        public IList<string> WordList { get; } = new List<string>();
-=======
->>>>>>> 8d420312
         /// <summary> The minimum word size. Only words longer than this get processed. Default is 5. Maximum is 300. </summary>
         public int? MinWordSize { get; set; }
         /// <summary> The minimum subword size. Only subwords longer than this are outputted. Default is 2. Maximum is 300. </summary>
