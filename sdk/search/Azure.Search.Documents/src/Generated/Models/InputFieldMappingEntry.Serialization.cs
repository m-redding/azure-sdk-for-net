--- conflicted
+++ resolved
@@ -82,9 +82,6 @@
                     List<InputFieldMappingEntry> array = new List<InputFieldMappingEntry>();
                     foreach (var item in property.Value.EnumerateArray())
                     {
-<<<<<<< HEAD
-                        array.Add(DeserializeInputFieldMappingEntry(item));
-=======
                         if (item.ValueKind == JsonValueKind.Null)
                         {
                             array.Add(null);
@@ -93,7 +90,6 @@
                         {
                             array.Add(DeserializeInputFieldMappingEntry(item));
                         }
->>>>>>> 8d420312
                     }
                     inputs = array;
                     continue;
