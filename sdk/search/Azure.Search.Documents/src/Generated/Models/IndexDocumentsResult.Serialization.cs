// Copyright (c) Microsoft Corporation. All rights reserved.
// Licensed under the MIT License.

// <auto-generated/>

#nullable disable

using System.Collections.Generic;
using System.Text.Json;
using Azure.Core;

namespace Azure.Search.Documents.Models
{
    public partial class IndexDocumentsResult
    {
        internal static IndexDocumentsResult DeserializeIndexDocumentsResult(JsonElement element)
        {
<<<<<<< HEAD
            IReadOnlyList<IndexingResult> value = new List<IndexingResult>();
=======
            IReadOnlyList<IndexingResult> value = default;
>>>>>>> 8d420312
            foreach (var property in element.EnumerateObject())
            {
                if (property.NameEquals("value"))
                {
                    List<IndexingResult> array = new List<IndexingResult>();
                    foreach (var item in property.Value.EnumerateArray())
                    {
<<<<<<< HEAD
                        array.Add(IndexingResult.DeserializeIndexingResult(item));
=======
                        if (item.ValueKind == JsonValueKind.Null)
                        {
                            array.Add(null);
                        }
                        else
                        {
                            array.Add(IndexingResult.DeserializeIndexingResult(item));
                        }
>>>>>>> 8d420312
                    }
                    value = array;
                    continue;
                }
            }
            return new IndexDocumentsResult(value);
        }
    }
}<|MERGE_RESOLUTION|>--- conflicted
+++ resolved
@@ -15,11 +15,7 @@
     {
         internal static IndexDocumentsResult DeserializeIndexDocumentsResult(JsonElement element)
         {
-<<<<<<< HEAD
-            IReadOnlyList<IndexingResult> value = new List<IndexingResult>();
-=======
             IReadOnlyList<IndexingResult> value = default;
->>>>>>> 8d420312
             foreach (var property in element.EnumerateObject())
             {
                 if (property.NameEquals("value"))
@@ -27,9 +23,6 @@
                     List<IndexingResult> array = new List<IndexingResult>();
                     foreach (var item in property.Value.EnumerateArray())
                     {
-<<<<<<< HEAD
-                        array.Add(IndexingResult.DeserializeIndexingResult(item));
-=======
                         if (item.ValueKind == JsonValueKind.Null)
                         {
                             array.Add(null);
@@ -38,7 +31,6 @@
                         {
                             array.Add(IndexingResult.DeserializeIndexingResult(item));
                         }
->>>>>>> 8d420312
                     }
                     value = array;
                     continue;
