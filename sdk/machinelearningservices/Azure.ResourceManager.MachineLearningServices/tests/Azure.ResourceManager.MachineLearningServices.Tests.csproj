--- conflicted
+++ resolved
@@ -5,13 +5,10 @@
   </PropertyGroup>
   <ItemGroup>
     <ProjectReference Include="..\src\Azure.ResourceManager.MachineLearningServices.csproj" />
-<<<<<<< HEAD
   </ItemGroup>
   <ItemGroup>
     <PackageReference Include="Azure.ResourceManager" />
     <PackageReference Include="Azure.ResourceManager.Network"/>
-=======
     <PackageReference Include="Microsoft.Azure.AutoRest.CSharp" VersionOverride="$(MgmtAutorestVersion)" PrivateAssets="All" />
->>>>>>> a91d5957
   </ItemGroup>
 </Project>