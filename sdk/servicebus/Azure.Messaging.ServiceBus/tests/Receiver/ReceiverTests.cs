--- conflicted
+++ resolved
@@ -12,8 +12,6 @@
     {
         [Test]
         public void ClientProperties()
-<<<<<<< HEAD
-=======
         {
             var account = Encoding.Default.GetString(GetRandomBuffer(12));
             var fullyQualifiedNamespace = new UriBuilder($"{account}.servicebus.windows.net/").Host;
@@ -45,7 +43,6 @@
 
         [Test]
         public void ReceiveValidatesMaxWaitTime()
->>>>>>> 8d420312
         {
             var account = Encoding.Default.GetString(GetRandomBuffer(12));
             var fullyQualifiedNamespace = new UriBuilder($"{account}.servicebus.windows.net/").Host;
