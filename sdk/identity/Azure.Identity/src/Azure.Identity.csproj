--- conflicted
+++ resolved
@@ -2,11 +2,7 @@
   <PropertyGroup>
     <Description>This is the implementation of the Azure SDK Client Library for Azure Identity</Description>
     <AssemblyTitle>Microsoft Azure.Identity Component</AssemblyTitle>
-<<<<<<< HEAD
-    <Version>1.3.0-beta.3</Version>
-=======
-    <Version>1.3.0-alpha.999</Version>
->>>>>>> 78c85396
+    <Version>1.4.0-beta.1</Version>
     <ApiCompatVersion>1.2.2</ApiCompatVersion>
     <PackageTags>Microsoft Azure Identity;$(PackageCommonTags)</PackageTags>
     <TargetFrameworks>$(RequiredTargetFrameworks)</TargetFrameworks>
