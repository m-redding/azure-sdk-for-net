--- conflicted
+++ resolved
@@ -1,10 +1,6 @@
 # Release History
 
-<<<<<<< HEAD
 ## 2.0.0-beta.1 (Unreleased)
-=======
-## 1.43.0-beta.1 (Unreleased)
->>>>>>> 9f3cd2ed
 
 ### Features Added
 
@@ -14,9 +10,6 @@
 
 ### Other Changes
 
-<<<<<<< HEAD
-- Moved Azure.Core types to use functionality implemented in System.ClientModel library.
-=======
 ## 1.42.0 (2024-08-01)
 
 ### Other Changes
@@ -57,7 +50,6 @@
 ### Other Changes
 
 - `RequestFailedException` will not include the response content or headers in the message when the `IsError` property of the response is `false`.
->>>>>>> 9f3cd2ed
 
 ## 1.38.0 (2024-02-26)
 
