--- conflicted
+++ resolved
@@ -1,24 +1,15 @@
 {
   "Entries": [
     {
-<<<<<<< HEAD
-      "RequestUri": "https:\u002f\u002fdotnettestvault.vault.azure.net\u002fsecrets\u002f1518274412?api-version=7.1-preview",
-=======
       "RequestUri": "https://heathskv.vault.azure.net/secrets/1518274412?api-version=7.1",
->>>>>>> 2d11c666
       "RequestMethod": "PUT",
       "RequestHeaders": {
         "Accept": "application/json",
         "Content-Type": "application/json",
         "traceparent": "00-cd936ef9948c094db56a20d2c5ddd5d0-4517f65a7a44ef45-00",
         "User-Agent": [
-<<<<<<< HEAD
-          "azsdk-net-Security.KeyVault.Secrets\u002f4.0.0-dev.20190806.1\u002b549ac09c0c12d70f945de85b89974088680893d4",
-          "(.NET Core 4.6.27817.1-preview1; Microsoft Windows 10.0.18362 )"
-=======
-          "azsdk-net-Security.KeyVault.Secrets/4.1.0-dev.20200729.1",
-          "(.NET Core 4.6.29017.01; Microsoft Windows 10.0.19041 )"
->>>>>>> 2d11c666
+          "azsdk-net-Security.KeyVault.Secrets/4.1.0-dev.20200729.1",
+          "(.NET Core 4.6.29017.01; Microsoft Windows 10.0.19041 )"
         ],
         "x-ms-client-request-id": "6e313c4e50b37fd71b2a03970f53cd83",
         "x-ms-return-client-request-id": "true"
@@ -50,11 +41,7 @@
       }
     },
     {
-<<<<<<< HEAD
-      "RequestUri": "https:\u002f\u002fdotnettestvault.vault.azure.net\u002fsecrets\u002f1518274412?api-version=7.1-preview",
-=======
       "RequestUri": "https://heathskv.vault.azure.net/secrets/1518274412?api-version=7.1",
->>>>>>> 2d11c666
       "RequestMethod": "PUT",
       "RequestHeaders": {
         "Accept": "application/json",
@@ -63,13 +50,8 @@
         "Content-Type": "application/json",
         "traceparent": "00-cd936ef9948c094db56a20d2c5ddd5d0-4517f65a7a44ef45-00",
         "User-Agent": [
-<<<<<<< HEAD
-          "azsdk-net-Security.KeyVault.Secrets\u002f4.0.0-dev.20190806.1\u002b549ac09c0c12d70f945de85b89974088680893d4",
-          "(.NET Core 4.6.27817.1-preview1; Microsoft Windows 10.0.18362 )"
-=======
-          "azsdk-net-Security.KeyVault.Secrets/4.1.0-dev.20200729.1",
-          "(.NET Core 4.6.29017.01; Microsoft Windows 10.0.19041 )"
->>>>>>> 2d11c666
+          "azsdk-net-Security.KeyVault.Secrets/4.1.0-dev.20200729.1",
+          "(.NET Core 4.6.29017.01; Microsoft Windows 10.0.19041 )"
         ],
         "x-ms-client-request-id": "6e313c4e50b37fd71b2a03970f53cd83",
         "x-ms-return-client-request-id": "true"
@@ -123,11 +105,7 @@
       }
     },
     {
-<<<<<<< HEAD
-      "RequestUri": "https:\u002f\u002fdotnettestvault.vault.azure.net\u002fsecrets\u002f1518274412\u002f?api-version=7.1-preview",
-=======
       "RequestUri": "https://heathskv.vault.azure.net/secrets/1518274412/?api-version=7.1",
->>>>>>> 2d11c666
       "RequestMethod": "GET",
       "RequestHeaders": {
         "Accept": "application/json",
@@ -135,13 +113,8 @@
         "Content-Type": "application/json",
         "traceparent": "00-b87b3e7bcf195a41a4940b9ced9a21a3-509a5a6213c86f47-00",
         "User-Agent": [
-<<<<<<< HEAD
-          "azsdk-net-Security.KeyVault.Secrets\u002f4.0.0-dev.20190806.1\u002b549ac09c0c12d70f945de85b89974088680893d4",
-          "(.NET Core 4.6.27817.1-preview1; Microsoft Windows 10.0.18362 )"
-=======
-          "azsdk-net-Security.KeyVault.Secrets/4.1.0-dev.20200729.1",
-          "(.NET Core 4.6.29017.01; Microsoft Windows 10.0.19041 )"
->>>>>>> 2d11c666
+          "azsdk-net-Security.KeyVault.Secrets/4.1.0-dev.20200729.1",
+          "(.NET Core 4.6.29017.01; Microsoft Windows 10.0.19041 )"
         ],
         "x-ms-client-request-id": "57428b1f01fec8a093a268de342c5c21",
         "x-ms-return-client-request-id": "true"
@@ -184,11 +157,7 @@
       }
     },
     {
-<<<<<<< HEAD
-      "RequestUri": "https:\u002f\u002fdotnettestvault.vault.azure.net\u002fsecrets\u002f1518274412?api-version=7.1-preview",
-=======
       "RequestUri": "https://heathskv.vault.azure.net/secrets/1518274412?api-version=7.1",
->>>>>>> 2d11c666
       "RequestMethod": "DELETE",
       "RequestHeaders": {
         "Accept": "application/json",
@@ -196,13 +165,8 @@
         "Content-Type": "application/json",
         "traceparent": "00-f7509c5ccc60154c834d347aecc5614d-f734e38ded748f4d-00",
         "User-Agent": [
-<<<<<<< HEAD
-          "azsdk-net-Security.KeyVault.Secrets\u002f4.0.0-dev.20190806.1\u002b549ac09c0c12d70f945de85b89974088680893d4",
-          "(.NET Core 4.6.27817.1-preview1; Microsoft Windows 10.0.18362 )"
-=======
-          "azsdk-net-Security.KeyVault.Secrets/4.1.0-dev.20200729.1",
-          "(.NET Core 4.6.29017.01; Microsoft Windows 10.0.19041 )"
->>>>>>> 2d11c666
+          "azsdk-net-Security.KeyVault.Secrets/4.1.0-dev.20200729.1",
+          "(.NET Core 4.6.29017.01; Microsoft Windows 10.0.19041 )"
         ],
         "x-ms-client-request-id": "b4ee367322b33daeb668605433eefb12",
         "x-ms-return-client-request-id": "true"
@@ -245,43 +209,6 @@
           "tag2": "value2"
         }
       }
-<<<<<<< HEAD
-    },
-    {
-      "RequestUri": "https:\u002f\u002fdotnettestvault.vault.azure.net\u002fdeletedsecrets\u002f1518274412?api-version=7.1-preview",
-      "RequestMethod": "DELETE",
-      "RequestHeaders": {
-        "Accept": "application\u002fjson",
-        "Authorization": "Sanitized",
-        "Content-Type": "application\u002fjson",
-        "Request-Id": "|42981d1-4c61899ebaa789f5.",
-        "User-Agent": [
-          "azsdk-net-Security.KeyVault.Secrets\u002f4.0.0-dev.20190806.1\u002b549ac09c0c12d70f945de85b89974088680893d4",
-          "(.NET Core 4.6.27817.1-preview1; Microsoft Windows 10.0.18362 )"
-        ],
-        "x-ms-client-request-id": "916934d34e348f844ce011c30185b53e",
-        "x-ms-return-client-request-id": "true"
-      },
-      "RequestBody": null,
-      "StatusCode": 204,
-      "ResponseHeaders": {
-        "Cache-Control": "no-cache",
-        "Date": "Tue, 06 Aug 2019 17:58:36 GMT",
-        "Expires": "-1",
-        "Pragma": "no-cache",
-        "Server": "Microsoft-IIS\u002f10.0",
-        "Strict-Transport-Security": "max-age=31536000;includeSubDomains",
-        "X-AspNet-Version": "4.0.30319",
-        "X-Content-Type-Options": "nosniff",
-        "x-ms-keyvault-network-info": "addr=131.107.160.97;act_addr_fam=InterNetwork;",
-        "x-ms-keyvault-region": "westus",
-        "x-ms-keyvault-service-version": "1.1.0.875",
-        "x-ms-request-id": "1a46be50-f223-485e-a720-c5d4a8406776",
-        "X-Powered-By": "ASP.NET"
-      },
-      "ResponseBody": []
-=======
->>>>>>> 2d11c666
     }
   ],
   "Variables": {
