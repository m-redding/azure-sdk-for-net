{
  "Entries": [
    {
<<<<<<< HEAD
      "RequestUri": "https://heathskv.vault.azure.net/certificates//1442592363/import?api-version=7.1-preview",
=======
      "RequestUri": "https://heathskv.vault.azure.net/certificates//1442592363/import?api-version=7.1",
>>>>>>> 2d11c666
      "RequestMethod": "POST",
      "RequestHeaders": {
        "Accept": "application/json",
        "Content-Type": "application/json",
        "traceparent": "00-c8b30cbf9db1e74585ef106cd571da2c-585d2953e923474f-00",
        "User-Agent": [
<<<<<<< HEAD
          "azsdk-net-Security.KeyVault.Certificates/4.0.1-dev.20200214.1",
          "(.NET Core 4.6.27817.1-preview1; Microsoft Windows 10.0.18363 )"
=======
          "azsdk-net-Security.KeyVault.Certificates/4.1.0-dev.20200729.1",
          "(.NET Core 4.6.29017.01; Microsoft Windows 10.0.19041 )"
>>>>>>> 2d11c666
        ],
        "x-ms-client-request-id": "fca685d6d488ad266ed0d22cde2865e4",
        "x-ms-return-client-request-id": "true"
      },
      "RequestBody": null,
      "StatusCode": 401,
      "ResponseHeaders": {
        "Cache-Control": "no-cache",
        "Content-Length": "87",
        "Content-Type": "application/json; charset=utf-8",
        "Date": "Wed, 29 Jul 2020 23:03:40 GMT",
        "Expires": "-1",
        "Pragma": "no-cache",
        "Strict-Transport-Security": "max-age=31536000;includeSubDomains",
        "WWW-Authenticate": "Bearer authorization=\u0022https://login.windows.net/72f988bf-86f1-41af-91ab-2d7cd011db47\u0022, resource=\u0022https://vault.azure.net\u0022",
        "X-AspNet-Version": "4.0.30319",
        "X-Content-Type-Options": "nosniff",
        "x-ms-keyvault-network-info": "conn_type=Ipv4;addr=67.171.12.239;act_addr_fam=InterNetwork;",
        "x-ms-keyvault-region": "westus2",
        "x-ms-keyvault-service-version": "1.1.10.0",
        "x-ms-request-id": "4eecd5ab-4ae7-42c0-8d6f-869c3ee8000a",
        "X-Powered-By": "ASP.NET"
      },
      "ResponseBody": {
        "error": {
          "code": "Unauthorized",
          "message": "Request is missing a Bearer or PoP token."
        }
      }
    },
    {
<<<<<<< HEAD
      "RequestUri": "https://heathskv.vault.azure.net/certificates//1442592363/import?api-version=7.1-preview",
=======
      "RequestUri": "https://heathskv.vault.azure.net/certificates//1442592363/import?api-version=7.1",
>>>>>>> 2d11c666
      "RequestMethod": "POST",
      "RequestHeaders": {
        "Accept": "application/json",
        "Authorization": "Sanitized",
        "Content-Length": "3530",
        "Content-Type": "application/json",
        "traceparent": "00-c8b30cbf9db1e74585ef106cd571da2c-585d2953e923474f-00",
        "User-Agent": [
<<<<<<< HEAD
          "azsdk-net-Security.KeyVault.Certificates/4.0.1-dev.20200214.1",
          "(.NET Core 4.6.27817.1-preview1; Microsoft Windows 10.0.18363 )"
=======
          "azsdk-net-Security.KeyVault.Certificates/4.1.0-dev.20200729.1",
          "(.NET Core 4.6.29017.01; Microsoft Windows 10.0.19041 )"
>>>>>>> 2d11c666
        ],
        "x-ms-client-request-id": "fca685d6d488ad266ed0d22cde2865e4",
        "x-ms-return-client-request-id": "true"
      },
      "RequestBody": {
        "value": "MIIJ6QIBAzCCCa8GCSqGSIb3DQEHAaCCCaAEggmcMIIJmDCCBE8GCSqGSIb3DQEHBqCCBEAwggQ8AgEAMIIENQYJKoZIhvcNAQcBMBwGCiqGSIb3DQEMAQYwDgQInrFyDDX\u002BdrkCAggAgIIECDizLZeRFCOm1yTGv/gIOK/4X4QMZ8zFt5shTfwVgMNTDFHhpKz\u002BlLBGMuu7eGzRG9RMB/OBp/83ZD4CppSwcLcDeh46OOXKpLzVmuVX6mYNd4oZJq97Yl5V82jObDdirkFDXdl13duYgjgfVnBqZgSAGWc3Dv1j/xn4hq56bpn4z1LhP7Q6DhfQREWdRbSn5ce\u002BcGzkm2k6m0H8gQs6biSB3R\u002BTN5aXqsr/6lwHEcYkmZp8MAGX42dM3nHvAVUuMtD08cbX5u0m5O8z5wV5K7E60s4SuWW5eCNKPJrEMV2DLtdoafqTPdPqgs2SbZTEhy8ui8WiBQ71HyxOzGSuBDoBI/DyAd7EkAQ0tZ1DHnqIo//hMISo7Yy2D7QOjiqrHdxuHyLL1J7pA944\u002BegEXLplGHFNgVX5CLsY/LzuJPFNnJFkrrGakRc5p25wp4mXrBom5N\u002BO6GYVFz7PD2t0HCrfpFyxJsestE4SPjokqqcd/HGUbR/jJCpvRdTHd882lnHBWroiSRM1ZxvNuit8dAAbm0LzollQJ2hyNhuygV3nnhM1mmQTFpFzGrBwoH/FIDQesmzhJ/pY7cjQ2D1yP5/uvPwMhfaaU6T18YzsKzCKzyutHpjFZqBedbc\u002BdsE\u002Bx\u002BDVEN1ojzuxsZPnyAZF1ysIt/2GswgcJXeGTt6WtRyEWum/wVbNegIU\u002BHCNr4P1L7F7QHg5gVNkCXhJ26OXKaw/t\u002BVOG6etXL96FLElfonKle/69qn2xEnen\u002BAhtCKLfcTzQn/Qo1VryVAn4bMJL3C\u002BdzCcM03TvFkT0YXGb9zyCcImTTQ3OqooLNexnQn9W7zjCZHQ6YdoD99/phsGUmb15HJ2Bmjahat59SqePQXiGdskqeVokLmh1L64gparSJkFUh\u002BqGPSf1m7h9yc9cmJvNM\u002BYjsODMpPj9OpujnfdoAqzu4LYogaPZUn5KrmPj\u002BPjkdQEBUyhkHO9o3b1/r3O9YFaQWf/kiQm6XsoRh3qBYxEUtH1Wf2iQ5v/Nt7Wx6gRlLZm3CCvFPl7khewcO2b1\u002B3ZqxonNJZo9grBVNZ20vK3ILXavV\u002BABUNCBkX9wXE4ti0qsQ0U7aKnt\u002BG0mmxGQsOuadwn\u002B7F6MRie1JIBaKSkPkKAzYzfwkHgMIGAkAbdw7qb7RM7XKGweap1gHkHIFHeFKLySyWt\u002BG4R8d85\u002BrzvuaiFGA16u9RGe05a5kt8HwcbbzSRcn6b1K1MuH15rOKh6SvnQQ0yZ44EuRSd84vcMauUTgy0O5Oiiw/ghYqTlZqkOkhctV6MYYFj9EXNZKXGvabdmnMYblUOVbY/eUYZjUcSV8WnjPnJIBJGaWQJYRonE9TDQPH8vXCjRH\u002Bru0Au8FtVQTCCBUEGCSqGSIb3DQEHAaCCBTIEggUuMIIFKjCCBSYGCyqGSIb3DQEMCgECoIIE7jCCBOowHAYKKoZIhvcNAQwBAzAOBAgDqOgfpHm8awICCAAEggTIENB9bGkEkYaFta5ON6TfDhx56NhaKYDApwiGYYPbsJWAxkcGnpF31015stlArwYMfocaXUWnWrI\u002BdqDsvWzUX4VmhqgvXeHpCG6JCoXhVt6jzhmmzMGwABjw8Bo2rHJN2LFTQ4A4On/3t5W0wXxohC\u002BiyYJKYBk\u002BOTWWM2ctyCMTklyJxHSTDPjUomhGJ3f5DwdnogZiggwXD8IMsSDZXqzNrr4yB7gQiniYBDe7imPWkuipsTzeN196wpr9krcgjTxQ8h1R2Dsh4gmMHVYQPZErrZCzXxv/gf7sJL4ARPBo5LOEv2oyPc8EYdFXotuxzqdjSQ96i5ZMf627r4HMCZqofvjHtO3SItBxk9In75ljBlDeXH2TvWvGkhEGc/AUfYH/D2flP1u4DQSXAqwv/uPRD5/I472l6MNZaUNWMzWLzfs8bb\u002BpvKdXDRRpucLfK3JMSKgSNKVMmcPHkfmHKgzFsEWYM\u002BPcxtkaFUdR1WSW2ib5Qmbzr2BJDyZ5CAAYE/B37/FnaiOy6r/nuBBm7M\u002B4OQd2vII9KfkRvUHQ1xwZKc4jTE\u002BiU2Jvheqlx4h/7mn64lq1WHHfeu9/jF/GN\u002BB8IQiLhnSVra73lCe6cgp6jWN0lFSHJxBkryB9Y9BrGBIk3/MPsS650Y5ouFbv1LTkCwk5Lkw97ksAksUe0qXX5wc\u002BiKWqwTal/DZ0yoj6iBKGu/jsx8l/V0XLNUG3O9Xm0G3nCa2iASIra\u002BnAAUHCZSm8\u002B2UJcXEC04swbG55Z5H78nH24FRhcbYLKfZNS8/7yGAX\u002BZgutnKsgArk/pPoKJSYQ2ZBR1dSi20n5bO3alZd95ImL40Ul\u002Bc8IWVQiQuegkukqdnAK/xG\u002Bchi/BP1\u002BcmoehCPy1xtc\u002BB3wbR8GF3qdpZKsIXaujCa3/CMdFQ0oSNH2DMbYUGFHSvxpfXCLkwilzrL5QotBm66L6JXeuC0ryB9uTxUwUUWT66Iwj0a9ywZe/Z\u002B5IL8n2FvPyGQeXPgYtrZHunZDDHP8kNs39\u002BzrBi/xB8DyYUI/XNlbKyLszkvkX6oIvD3t\u002BqbsmT4TasEGdKD7F1uA1QDSUgT3q7IYWJNDCp8WgIoi/Ywt1Z48yYAs6mHYKwd6uMAm9tKB\u002B4hm5Bo4vKxYKqXP3kTsthy1uGii\u002B4e45rNDW2hdqk7Fb11WbYfQn5JZO95HiC8qvcxbNTIabFBQIsfcVTvcIhGvphbR3xI3GAD45CxSqYAm18LSHIxuE1mpz0Y/kG45ie4ImpJLC90vtFEpDM8Esg6ASBXEUVERMH8d20pqPA0YvAFPy1tuZy2QF\u002BuUYt9Tg4FmbMRsWtZwgtKWd6AeZH4lIO\u002B47dcYw/qGut5LidXY5bCrQuZ/vdncZwCgRBtzye95WJj1NSJVo61AbOHerSQEzqfjy2VqvDLACQJn8Zz8DmYlqS56PVXQHmnsOwOA37c\u002BvQT55HyEBBXyKOLU2zsGHUiZ3rKl/8e0mmjvdpUFNOojpzdtv9qGuifnqtjp/1BlJOYTtzgAbq7YIoNw74oWS2j9qf4N\u002BMdxIQIWp5EUmKcPLn\u002BJ1KhHwtkO3hqPBKPV5lA0xL1s/OCUCP1oPnhz\u002BVKCm2tj9lRhzmLbRdntbLvD8ZsMSUwIwYJKoZIhvcNAQkVMRYEFBbpBK9fRSneUhgx9SL/t04nnPfiMDEwITAJBgUrDgMCGgUABBQ3xckfQUCgNMIXxUvrEUKgdeV8lQQIAPCuS/4UMrICAggA",
        "policy": {
          "secret_props": {
            "contentType": "application/x-pkcs12"
          },
          "x509_props": {
            "subject": "CN=Azure SDK"
          },
          "issuer": {
            "name": "Self"
          }
        }
      },
      "StatusCode": 200,
      "ResponseHeaders": {
        "Cache-Control": "no-cache",
        "Content-Length": "2358",
        "Content-Type": "application/json; charset=utf-8",
        "Date": "Wed, 29 Jul 2020 23:03:41 GMT",
        "Expires": "-1",
        "Pragma": "no-cache",
        "Strict-Transport-Security": "max-age=31536000;includeSubDomains",
        "X-AspNet-Version": "4.0.30319",
        "X-Content-Type-Options": "nosniff",
        "x-ms-keyvault-network-info": "conn_type=Ipv4;addr=67.171.12.239;act_addr_fam=InterNetwork;",
        "x-ms-keyvault-region": "westus2",
        "x-ms-keyvault-service-version": "1.1.10.0",
        "x-ms-request-id": "35b151d6-f8ae-460d-97d5-eec21527074c",
        "X-Powered-By": "ASP.NET"
      },
      "ResponseBody": {
        "id": "https://heathskv.vault.azure.net/certificates/1442592363/1ddf6218183c42a79d6c4cefba1b7180",
        "kid": "https://heathskv.vault.azure.net/keys/1442592363/1ddf6218183c42a79d6c4cefba1b7180",
        "sid": "https://heathskv.vault.azure.net/secrets/1442592363/1ddf6218183c42a79d6c4cefba1b7180",
        "x5t": "FukEr19FKd5SGDH1Iv-3Tiec9-I",
        "cer": "MIIDqzCCApMCFC\u002BMROpib4t03Wqzgkcod1lad6JtMA0GCSqGSIb3DQEBCwUAMIGRMQswCQYDVQQGEwJVUzELMAkGA1UECAwCV0ExEDAOBgNVBAcMB1JlZG1vbmQxEjAQBgNVBAoMCU1pY3Jvc29mdDESMBAGA1UECwwJQXp1cmUgU0RLMRIwEAYDVQQDDAlBenVyZSBTREsxJzAlBgkqhkiG9w0BCQEWGG9wZW5zb3VyY2VAbWljcm9zb2Z0LmNvbTAeFw0yMDAyMTQyMzE3MTZaFw0yNTAyMTIyMzE3MTZaMIGRMQswCQYDVQQGEwJVUzELMAkGA1UECAwCV0ExEDAOBgNVBAcMB1JlZG1vbmQxEjAQBgNVBAoMCU1pY3Jvc29mdDESMBAGA1UECwwJQXp1cmUgU0RLMRIwEAYDVQQDDAlBenVyZSBTREsxJzAlBgkqhkiG9w0BCQEWGG9wZW5zb3VyY2VAbWljcm9zb2Z0LmNvbTCCASIwDQYJKoZIhvcNAQEBBQADggEPADCCAQoCggEBANwCTuK0OnFc8UytzzCIB5pUWqWCMZA8kWO1Es84wOVupPTZHNDWKI57prj0CB5JP2yU8BkIFjhkV/9wc2KLjKwu7xaJTwBZF/i0t8dPBbgiEUmK6xdbJsLXoef/XZ5AmvCKb0mimEMvL8KgeF5OHuZJuYO0zCiRNVtpZYSx2R73qhgy5klDHh346qQd5T\u002BKbsdK3DArilT86QO1GrpBWl1GPvHJ3VZ1OO33iFWfyEVgwdAtMAkWXH8Eh1/MpPE8WQk5X5pdVEu\u002BRJLLrVbgr\u002BcnlVzfirSVLRarKZROAB3e2x8JdSqylnar/WWK11NERdiKaZr3WxAkceuVkTsKmRkCAwEAATANBgkqhkiG9w0BAQsFAAOCAQEAYLfk2dBcW1mJbkVYx80ogDUy/xX3d\u002Buuop2gZwUXuzWYI4uXzSEsY37/\u002BNKzOX6PtET3X6xENDW7AuJhTuWmTGZtPB1AjiVKLIgRwugV3Ovr1DoPBIvS7iCHGGcsr7tAgYxiVATlIcczCxQG1KPhrrLSUDxkbiyUHpyroExHGBeCUflT2BIO\u002BTZ\u002B44aYfO7vuwpu0ajfB6Rs0s/DM\u002BuUTWCfsVvyPenObHz5HF2vxf75y8pr3fYKuUvpJ45T0ZjiXyRpkBTDudU3vuYuyAP3PwO6F/ic7Rm9D1uzEI38Va\u002Bo6CUh4NJnpIZIBs7T\u002BrPwhKrUuM7BEO0CL7VTh37UzA==",
        "attributes": {
          "enabled": true,
          "nbf": 1581722236,
          "exp": 1739402236,
          "created": 1596063821,
          "updated": 1596063821,
          "recoveryLevel": "Recoverable\u002BPurgeable",
          "recoverableDays": 90
        },
        "policy": {
          "id": "https://heathskv.vault.azure.net/certificates/1442592363/policy",
          "key_props": {
            "exportable": true,
            "kty": "RSA",
            "key_size": 2048,
            "reuse_key": false
          },
          "secret_props": {
            "contentType": "application/x-pkcs12"
          },
          "x509_props": {
            "subject": "E=opensource@microsoft.com, CN=Azure SDK, OU=Azure SDK, O=Microsoft, L=Redmond, S=WA, C=US",
            "ekus": [],
            "key_usage": [],
            "validity_months": 60,
            "basic_constraints": {
              "ca": false
            }
          },
          "lifetime_actions": [
            {
              "trigger": {
                "lifetime_percentage": 80
              },
              "action": {
                "action_type": "AutoRenew"
              }
            }
          ],
          "issuer": {
            "name": "Self"
          },
          "attributes": {
            "enabled": true,
            "created": 1596063821,
            "updated": 1596063821
          }
        }
      }
    }
  ],
  "Variables": {
    "AZURE_KEYVAULT_URL": "https://heathskv.vault.azure.net",
    "RandomSeed": "2141446650"
  }
}<|MERGE_RESOLUTION|>--- conflicted
+++ resolved
@@ -1,24 +1,15 @@
 {
   "Entries": [
     {
-<<<<<<< HEAD
-      "RequestUri": "https://heathskv.vault.azure.net/certificates//1442592363/import?api-version=7.1-preview",
-=======
       "RequestUri": "https://heathskv.vault.azure.net/certificates//1442592363/import?api-version=7.1",
->>>>>>> 2d11c666
       "RequestMethod": "POST",
       "RequestHeaders": {
         "Accept": "application/json",
         "Content-Type": "application/json",
         "traceparent": "00-c8b30cbf9db1e74585ef106cd571da2c-585d2953e923474f-00",
         "User-Agent": [
-<<<<<<< HEAD
-          "azsdk-net-Security.KeyVault.Certificates/4.0.1-dev.20200214.1",
-          "(.NET Core 4.6.27817.1-preview1; Microsoft Windows 10.0.18363 )"
-=======
           "azsdk-net-Security.KeyVault.Certificates/4.1.0-dev.20200729.1",
           "(.NET Core 4.6.29017.01; Microsoft Windows 10.0.19041 )"
->>>>>>> 2d11c666
         ],
         "x-ms-client-request-id": "fca685d6d488ad266ed0d22cde2865e4",
         "x-ms-return-client-request-id": "true"
@@ -50,11 +41,7 @@
       }
     },
     {
-<<<<<<< HEAD
-      "RequestUri": "https://heathskv.vault.azure.net/certificates//1442592363/import?api-version=7.1-preview",
-=======
       "RequestUri": "https://heathskv.vault.azure.net/certificates//1442592363/import?api-version=7.1",
->>>>>>> 2d11c666
       "RequestMethod": "POST",
       "RequestHeaders": {
         "Accept": "application/json",
@@ -63,13 +50,8 @@
         "Content-Type": "application/json",
         "traceparent": "00-c8b30cbf9db1e74585ef106cd571da2c-585d2953e923474f-00",
         "User-Agent": [
-<<<<<<< HEAD
-          "azsdk-net-Security.KeyVault.Certificates/4.0.1-dev.20200214.1",
-          "(.NET Core 4.6.27817.1-preview1; Microsoft Windows 10.0.18363 )"
-=======
           "azsdk-net-Security.KeyVault.Certificates/4.1.0-dev.20200729.1",
           "(.NET Core 4.6.29017.01; Microsoft Windows 10.0.19041 )"
->>>>>>> 2d11c666
         ],
         "x-ms-client-request-id": "fca685d6d488ad266ed0d22cde2865e4",
         "x-ms-return-client-request-id": "true"
