--- conflicted
+++ resolved
@@ -3,12 +3,8 @@
   <PropertyGroup>
     <Description>This is the Microsoft Azure Key Vault Certificates client library</Description>
     <AssemblyTitle>Microsoft Azure.Security.KeyVault.Certificates client library</AssemblyTitle>
-<<<<<<< HEAD
-    <Version>4.1.0-preview.2</Version>
-    <ApiCompatVersion>4.0.3</ApiCompatVersion>
-=======
-    <Version>4.1.0</Version>
->>>>>>> 2d11c666
+    <Version>4.2.0-preview.1</Version>
+    <ApiCompatVersion>4.1.0</ApiCompatVersion>
     <PackageTags>Microsoft Azure Key Vault Certificates;$(PackageCommonTags)</PackageTags>
     <TargetFrameworks>$(RequiredTargetFrameworks)</TargetFrameworks>
     <NoWarn>$(NoWarn);3021</NoWarn>
