--- conflicted
+++ resolved
@@ -1,11 +1,7 @@
 {
   "Entries": [
     {
-<<<<<<< HEAD
-      "RequestUri": "https:\u002f\u002fdotnettestvault.vault.azure.net\u002fkeys\u002f1223426682\u002fcreate?api-version=7.1-preview",
-=======
       "RequestUri": "https://heathskv.vault.azure.net/keys/1223426682/create?api-version=7.1",
->>>>>>> 2d11c666
       "RequestMethod": "POST",
       "RequestHeaders": {
         "Accept": "application/json",
@@ -45,11 +41,7 @@
       }
     },
     {
-<<<<<<< HEAD
-      "RequestUri": "https:\u002f\u002fdotnettestvault.vault.azure.net\u002fkeys\u002f1223426682\u002fcreate?api-version=7.1-preview",
-=======
       "RequestUri": "https://heathskv.vault.azure.net/keys/1223426682/create?api-version=7.1",
->>>>>>> 2d11c666
       "RequestMethod": "POST",
       "RequestHeaders": {
         "Accept": "application/json",
@@ -107,11 +99,7 @@
       }
     },
     {
-<<<<<<< HEAD
-      "RequestUri": "https:\u002f\u002fdotnettestvault.vault.azure.net\u002fkeys\u002f1223426682\u002f?api-version=7.1-preview",
-=======
       "RequestUri": "https://heathskv.vault.azure.net/keys/1223426682/?api-version=7.1",
->>>>>>> 2d11c666
       "RequestMethod": "GET",
       "RequestHeaders": {
         "Accept": "application/json",
@@ -163,100 +151,6 @@
           "recoverableDays": 90
         }
       }
-<<<<<<< HEAD
-    },
-    {
-      "RequestUri": "https:\u002f\u002fdotnettestvault.vault.azure.net\u002fkeys\u002f1223426682?api-version=7.1-preview",
-      "RequestMethod": "DELETE",
-      "RequestHeaders": {
-        "Accept": "application\u002fjson",
-        "Authorization": "Sanitized",
-        "Content-Type": "application\u002fjson",
-        "Request-Id": "|1676b660-452ed5a173637198.1.",
-        "User-Agent": [
-          "azsdk-net-Security.KeyVault.Keys\u002f4.0.0-dev.20190809.1\u002bbf6dc88715a5e5de7b8e16b8d21a6608ca39b3f0",
-          "(.NET Core 4.6.27817.01; Microsoft Windows 10.0.18362 )"
-        ],
-        "x-ms-client-request-id": "9f3bf8ac9b8230d763e613ba46563900",
-        "x-ms-return-client-request-id": "true"
-      },
-      "RequestBody": null,
-      "StatusCode": 200,
-      "ResponseHeaders": {
-        "Cache-Control": "no-cache",
-        "Content-Length": "506",
-        "Content-Type": "application\u002fjson; charset=utf-8",
-        "Date": "Fri, 09 Aug 2019 10:07:16 GMT",
-        "Expires": "-1",
-        "Pragma": "no-cache",
-        "Server": "Microsoft-IIS\u002f10.0",
-        "Strict-Transport-Security": "max-age=31536000;includeSubDomains",
-        "X-AspNet-Version": "4.0.30319",
-        "X-Content-Type-Options": "nosniff",
-        "x-ms-keyvault-network-info": "addr=98.237.193.253;act_addr_fam=InterNetwork;",
-        "x-ms-keyvault-region": "westus",
-        "x-ms-keyvault-service-version": "1.1.0.875",
-        "x-ms-request-id": "c2831b2d-a6f9-4f7f-995e-bb4e6b1503c3",
-        "X-Powered-By": "ASP.NET"
-      },
-      "ResponseBody": {
-        "recoveryId": "https:\u002f\u002fdotnettestvault.vault.azure.net\u002fdeletedkeys\u002f1223426682",
-        "deletedDate": 1565345237,
-        "scheduledPurgeDate": 1573121237,
-        "key": {
-          "kid": "https:\u002f\u002fdotnettestvault.vault.azure.net\u002fkeys\u002f1223426682\u002f26474892948b4b728907e41f55b94858",
-          "kty": "EC",
-          "key_ops": [
-            "sign",
-            "verify"
-          ],
-          "crv": "P-256",
-          "x": "yDOcIRS43J7gTHQmm61alJP6mVQFj9HPld9Di0FU9sI",
-          "y": "6lgrgvRmX4WONuSZpXkxMRiD9p8_FlVocVGlM2H_O2s"
-        },
-        "attributes": {
-          "enabled": true,
-          "created": 1565345235,
-          "updated": 1565345235,
-          "recoveryLevel": "Recoverable\u002bPurgeable"
-        }
-      }
-    },
-    {
-      "RequestUri": "https:\u002f\u002fdotnettestvault.vault.azure.net\u002fdeletedkeys\u002f1223426682?api-version=7.1-preview",
-      "RequestMethod": "DELETE",
-      "RequestHeaders": {
-        "Accept": "application\u002fjson",
-        "Authorization": "Sanitized",
-        "Content-Type": "application\u002fjson",
-        "Request-Id": "|1676b665-452ed5a173637198.1.",
-        "User-Agent": [
-          "azsdk-net-Security.KeyVault.Keys\u002f4.0.0-dev.20190809.1\u002bbf6dc88715a5e5de7b8e16b8d21a6608ca39b3f0",
-          "(.NET Core 4.6.27817.01; Microsoft Windows 10.0.18362 )"
-        ],
-        "x-ms-client-request-id": "395adbe2d44caa98bd4ba0c53ebc29e7",
-        "x-ms-return-client-request-id": "true"
-      },
-      "RequestBody": null,
-      "StatusCode": 204,
-      "ResponseHeaders": {
-        "Cache-Control": "no-cache",
-        "Date": "Fri, 09 Aug 2019 10:07:37 GMT",
-        "Expires": "-1",
-        "Pragma": "no-cache",
-        "Server": "Microsoft-IIS\u002f10.0",
-        "Strict-Transport-Security": "max-age=31536000;includeSubDomains",
-        "X-AspNet-Version": "4.0.30319",
-        "X-Content-Type-Options": "nosniff",
-        "x-ms-keyvault-network-info": "addr=98.237.193.253;act_addr_fam=InterNetwork;",
-        "x-ms-keyvault-region": "westus",
-        "x-ms-keyvault-service-version": "1.1.0.875",
-        "x-ms-request-id": "58a4cfe8-b3fa-4609-83d9-45f03c788b48",
-        "X-Powered-By": "ASP.NET"
-      },
-      "ResponseBody": []
-=======
->>>>>>> 2d11c666
     }
   ],
   "Variables": {
