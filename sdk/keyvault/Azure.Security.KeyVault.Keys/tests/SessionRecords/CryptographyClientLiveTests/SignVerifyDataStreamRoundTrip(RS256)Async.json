{
  "Entries": [
    {
<<<<<<< HEAD
      "RequestUri": "https:\u002f\u002fdotnettestvault.vault.azure.net\u002fkeys\u002f873746382\u002fcreate?api-version=7.1-preview",
=======
      "RequestUri": "https://heathskv.vault.azure.net/keys/873746382/create?api-version=7.1",
>>>>>>> 2d11c666
      "RequestMethod": "POST",
      "RequestHeaders": {
        "Accept": "application/json",
        "Content-Type": "application/json",
        "traceparent": "00-f04c26efc3fc134b8b1a52d19c570553-48097b6b51372c4a-00",
        "User-Agent": [
          "azsdk-net-Security.KeyVault.Keys/4.1.0-dev.20200729.1",
          "(.NET Core 4.6.29017.01; Microsoft Windows 10.0.19041 )"
        ],
        "x-ms-client-request-id": "2ee2e7fb94b04ea47a01a1a50dc29627",
        "x-ms-return-client-request-id": "true"
      },
      "RequestBody": null,
      "StatusCode": 401,
      "ResponseHeaders": {
        "Cache-Control": "no-cache",
        "Content-Length": "87",
        "Content-Type": "application/json; charset=utf-8",
        "Date": "Wed, 29 Jul 2020 22:45:04 GMT",
        "Expires": "-1",
        "Pragma": "no-cache",
        "Strict-Transport-Security": "max-age=31536000;includeSubDomains",
        "WWW-Authenticate": "Bearer authorization=\u0022https://login.windows.net/72f988bf-86f1-41af-91ab-2d7cd011db47\u0022, resource=\u0022https://vault.azure.net\u0022",
        "X-AspNet-Version": "4.0.30319",
        "X-Content-Type-Options": "nosniff",
        "x-ms-keyvault-network-info": "conn_type=Ipv4;addr=67.171.12.239;act_addr_fam=InterNetwork;",
        "x-ms-keyvault-region": "westus2",
        "x-ms-keyvault-service-version": "1.1.10.0",
        "x-ms-request-id": "3f8fbc3b-217c-428c-90b6-d4e5612bb566",
        "X-Powered-By": "ASP.NET"
      },
      "ResponseBody": {
        "error": {
          "code": "Unauthorized",
          "message": "Request is missing a Bearer or PoP token."
        }
      }
    },
    {
<<<<<<< HEAD
      "RequestUri": "https:\u002f\u002fdotnettestvault.vault.azure.net\u002fkeys\u002f873746382\u002fcreate?api-version=7.1-preview",
=======
      "RequestUri": "https://heathskv.vault.azure.net/keys/873746382/create?api-version=7.1",
>>>>>>> 2d11c666
      "RequestMethod": "POST",
      "RequestHeaders": {
        "Accept": "application/json",
        "Authorization": "Sanitized",
        "Content-Length": "13",
        "Content-Type": "application/json",
        "traceparent": "00-f04c26efc3fc134b8b1a52d19c570553-48097b6b51372c4a-00",
        "User-Agent": [
          "azsdk-net-Security.KeyVault.Keys/4.1.0-dev.20200729.1",
          "(.NET Core 4.6.29017.01; Microsoft Windows 10.0.19041 )"
        ],
        "x-ms-client-request-id": "2ee2e7fb94b04ea47a01a1a50dc29627",
        "x-ms-return-client-request-id": "true"
      },
      "RequestBody": {
        "kty": "RSA"
      },
      "StatusCode": 200,
      "ResponseHeaders": {
        "Cache-Control": "no-cache",
        "Content-Length": "673",
        "Content-Type": "application/json; charset=utf-8",
        "Date": "Wed, 29 Jul 2020 22:45:05 GMT",
        "Expires": "-1",
        "Pragma": "no-cache",
        "Strict-Transport-Security": "max-age=31536000;includeSubDomains",
        "X-AspNet-Version": "4.0.30319",
        "X-Content-Type-Options": "nosniff",
        "x-ms-keyvault-network-info": "conn_type=Ipv4;addr=67.171.12.239;act_addr_fam=InterNetwork;",
        "x-ms-keyvault-region": "westus2",
        "x-ms-keyvault-service-version": "1.1.10.0",
        "x-ms-request-id": "00f27d7e-591a-45c0-9399-806e3511d070",
        "X-Powered-By": "ASP.NET"
      },
      "ResponseBody": {
        "key": {
          "kid": "https://heathskv.vault.azure.net/keys/873746382/ed1abd627a244792b0244c87396dbd44",
          "kty": "RSA",
          "key_ops": [
            "encrypt",
            "decrypt",
            "sign",
            "verify",
            "wrapKey",
            "unwrapKey"
          ],
          "n": "5OTvh0E-W8tD67bV4B28jP7YLAsE6PFxs2oKEATotjV1D-eq5tp42zxlYTg3PkZYCaTl4kU17UruhyaW90n0h2dl8DOyFNpTd-HZ8OL23zsPhrzZMiOI45NymbGvQE3pg_nMmtXZuqGoLRM7Rmdseq8Wort6xUK1TvT_HnXVXKv5NGC1QiQSh4OkN37lveOi1Qxb2RuyzgVYn2iQbekn4jU9wAR4xttRZbcch58tVhyEkt2YIgVKDE6kFRP6RUdVWdj8V-cG1C58_5-h9ggF87EBeHZ1idlPU5jvE7q96X2jfvgcOflVB3opnRYtP-kTlE8nFFrp0ikmxOFZGU_GDQ",
          "e": "AQAB"
        },
        "attributes": {
          "enabled": true,
          "created": 1596062705,
          "updated": 1596062705,
          "recoveryLevel": "Recoverable\u002BPurgeable",
          "recoverableDays": 90
        }
      }
    },
    {
<<<<<<< HEAD
      "RequestUri": "https:\u002f\u002fdotnettestvault.vault.azure.net\u002fkeys\u002f873746382\u002f4dfea19126834440a7ef9197ff7d045f\u002fsign?api-version=7.1-preview",
=======
      "RequestUri": "https://heathskv.vault.azure.net/keys/873746382/ed1abd627a244792b0244c87396dbd44/sign?api-version=7.1",
>>>>>>> 2d11c666
      "RequestMethod": "POST",
      "RequestHeaders": {
        "Accept": "application/json",
        "Authorization": "Sanitized",
        "Content-Length": "69",
        "Content-Type": "application/json",
        "traceparent": "00-3176696fc2e06f44a51a65d1a5987b2e-a8da0048a7a82843-00",
        "User-Agent": [
          "azsdk-net-Security.KeyVault.Keys/4.1.0-dev.20200729.1",
          "(.NET Core 4.6.29017.01; Microsoft Windows 10.0.19041 )"
        ],
        "x-ms-client-request-id": "02182c79886091f3f6239c481054aafd",
        "x-ms-return-client-request-id": "true"
      },
      "RequestBody": {
        "alg": "RS256",
        "value": "Huev7ek1O6e1hWXK_u7AQv1IyYu6wFavMk_bEoUl1i8"
      },
      "StatusCode": 200,
      "ResponseHeaders": {
        "Cache-Control": "no-cache",
        "Content-Length": "443",
        "Content-Type": "application/json; charset=utf-8",
        "Date": "Wed, 29 Jul 2020 22:45:05 GMT",
        "Expires": "-1",
        "Pragma": "no-cache",
        "Strict-Transport-Security": "max-age=31536000;includeSubDomains",
        "X-AspNet-Version": "4.0.30319",
        "X-Content-Type-Options": "nosniff",
        "x-ms-keyvault-network-info": "conn_type=Ipv4;addr=67.171.12.239;act_addr_fam=InterNetwork;",
        "x-ms-keyvault-region": "westus2",
        "x-ms-keyvault-service-version": "1.1.10.0",
        "x-ms-request-id": "10034c3f-f611-452f-acf5-bb485b48e715",
        "X-Powered-By": "ASP.NET"
      },
      "ResponseBody": {
        "kid": "https://heathskv.vault.azure.net/keys/873746382/ed1abd627a244792b0244c87396dbd44",
        "value": "xGA9QNDUi50Q34nodlc_RdFq5cj1UoJlMVpRgXXI7KYWQGx_Ooo6MZygJsWNOvuTQlOrZdOLf7F1PhTLxmxzLY3NpO2fZ-gs01GuDjUr6N-7AY3PV0WJPUpforNypxjHzgFqAf3LAxZNcGAAfwgCMQtYGq8LyYP8oPnOP4m8mSbKw_MvIk-VrHrDrJ6jWd-sV3zNNRk9wjrW4hjdY_1OYrnB0Tu_BAs1-iTtzPSE41ikMM0j5OnEWoglKJNtftuljcrGbgzb-eTL7ACqPEfQ6c3c-xXSMFDb4BPC2mCgSUokhKksp9KDcHfu17jvM0cf7u8h4JZyFSFm3YMKTh-9Kg"
      }
    },
    {
<<<<<<< HEAD
      "RequestUri": "https:\u002f\u002fdotnettestvault.vault.azure.net\u002fkeys\u002f873746382\u002f4dfea19126834440a7ef9197ff7d045f\u002fsign?api-version=7.1-preview",
=======
      "RequestUri": "https://heathskv.vault.azure.net/keys/873746382/ed1abd627a244792b0244c87396dbd44/sign?api-version=7.1",
>>>>>>> 2d11c666
      "RequestMethod": "POST",
      "RequestHeaders": {
        "Accept": "application/json",
        "Authorization": "Sanitized",
        "Content-Length": "69",
        "Content-Type": "application/json",
        "traceparent": "00-2b220ae29439244589b5fbb92ca53e96-ce3f5a840c4d7949-00",
        "User-Agent": [
          "azsdk-net-Security.KeyVault.Keys/4.1.0-dev.20200729.1",
          "(.NET Core 4.6.29017.01; Microsoft Windows 10.0.19041 )"
        ],
        "x-ms-client-request-id": "b0459569e468fca66b09ba68dcab67a2",
        "x-ms-return-client-request-id": "true"
      },
      "RequestBody": {
        "alg": "RS256",
        "value": "Huev7ek1O6e1hWXK_u7AQv1IyYu6wFavMk_bEoUl1i8"
      },
      "StatusCode": 200,
      "ResponseHeaders": {
        "Cache-Control": "no-cache",
        "Content-Length": "443",
        "Content-Type": "application/json; charset=utf-8",
        "Date": "Wed, 29 Jul 2020 22:45:05 GMT",
        "Expires": "-1",
        "Pragma": "no-cache",
        "Strict-Transport-Security": "max-age=31536000;includeSubDomains",
        "X-AspNet-Version": "4.0.30319",
        "X-Content-Type-Options": "nosniff",
        "x-ms-keyvault-network-info": "conn_type=Ipv4;addr=67.171.12.239;act_addr_fam=InterNetwork;",
        "x-ms-keyvault-region": "westus2",
        "x-ms-keyvault-service-version": "1.1.10.0",
        "x-ms-request-id": "a29c6bce-9531-4a3f-9926-0dd7c17cc98c",
        "X-Powered-By": "ASP.NET"
      },
      "ResponseBody": {
        "kid": "https://heathskv.vault.azure.net/keys/873746382/ed1abd627a244792b0244c87396dbd44",
        "value": "xGA9QNDUi50Q34nodlc_RdFq5cj1UoJlMVpRgXXI7KYWQGx_Ooo6MZygJsWNOvuTQlOrZdOLf7F1PhTLxmxzLY3NpO2fZ-gs01GuDjUr6N-7AY3PV0WJPUpforNypxjHzgFqAf3LAxZNcGAAfwgCMQtYGq8LyYP8oPnOP4m8mSbKw_MvIk-VrHrDrJ6jWd-sV3zNNRk9wjrW4hjdY_1OYrnB0Tu_BAs1-iTtzPSE41ikMM0j5OnEWoglKJNtftuljcrGbgzb-eTL7ACqPEfQ6c3c-xXSMFDb4BPC2mCgSUokhKksp9KDcHfu17jvM0cf7u8h4JZyFSFm3YMKTh-9Kg"
      }
    },
    {
<<<<<<< HEAD
      "RequestUri": "https:\u002f\u002fdotnettestvault.vault.azure.net\u002fkeys\u002f873746382\u002f4dfea19126834440a7ef9197ff7d045f\u002fverify?api-version=7.1-preview",
=======
      "RequestUri": "https://heathskv.vault.azure.net/keys/873746382/ed1abd627a244792b0244c87396dbd44/verify?api-version=7.1",
>>>>>>> 2d11c666
      "RequestMethod": "POST",
      "RequestHeaders": {
        "Accept": "application/json",
        "Authorization": "Sanitized",
        "Content-Length": "423",
        "Content-Type": "application/json",
        "traceparent": "00-881702182a6f3449a50706992501d5c0-ba09945b4d97e64c-00",
        "User-Agent": [
          "azsdk-net-Security.KeyVault.Keys/4.1.0-dev.20200729.1",
          "(.NET Core 4.6.29017.01; Microsoft Windows 10.0.19041 )"
        ],
        "x-ms-client-request-id": "c0f7af4deb6a040eda67559e64e66659",
        "x-ms-return-client-request-id": "true"
      },
      "RequestBody": {
        "alg": "RS256",
        "digest": "Huev7ek1O6e1hWXK_u7AQv1IyYu6wFavMk_bEoUl1i8",
        "value": "xGA9QNDUi50Q34nodlc_RdFq5cj1UoJlMVpRgXXI7KYWQGx_Ooo6MZygJsWNOvuTQlOrZdOLf7F1PhTLxmxzLY3NpO2fZ-gs01GuDjUr6N-7AY3PV0WJPUpforNypxjHzgFqAf3LAxZNcGAAfwgCMQtYGq8LyYP8oPnOP4m8mSbKw_MvIk-VrHrDrJ6jWd-sV3zNNRk9wjrW4hjdY_1OYrnB0Tu_BAs1-iTtzPSE41ikMM0j5OnEWoglKJNtftuljcrGbgzb-eTL7ACqPEfQ6c3c-xXSMFDb4BPC2mCgSUokhKksp9KDcHfu17jvM0cf7u8h4JZyFSFm3YMKTh-9Kg"
      },
      "StatusCode": 200,
      "ResponseHeaders": {
        "Cache-Control": "no-cache",
        "Content-Length": "14",
        "Content-Type": "application/json; charset=utf-8",
        "Date": "Wed, 29 Jul 2020 22:45:05 GMT",
        "Expires": "-1",
        "Pragma": "no-cache",
        "Strict-Transport-Security": "max-age=31536000;includeSubDomains",
        "X-AspNet-Version": "4.0.30319",
        "X-Content-Type-Options": "nosniff",
        "x-ms-keyvault-network-info": "conn_type=Ipv4;addr=67.171.12.239;act_addr_fam=InterNetwork;",
        "x-ms-keyvault-region": "westus2",
        "x-ms-keyvault-service-version": "1.1.10.0",
        "x-ms-request-id": "68131c33-c68e-4237-9f5a-87aa1bedb783",
        "X-Powered-By": "ASP.NET"
      },
      "ResponseBody": {
        "value": true
      }
    },
    {
<<<<<<< HEAD
      "RequestUri": "https:\u002f\u002fdotnettestvault.vault.azure.net\u002fkeys\u002f873746382\u002f4dfea19126834440a7ef9197ff7d045f\u002fverify?api-version=7.1-preview",
=======
      "RequestUri": "https://heathskv.vault.azure.net/keys/873746382/ed1abd627a244792b0244c87396dbd44/verify?api-version=7.1",
>>>>>>> 2d11c666
      "RequestMethod": "POST",
      "RequestHeaders": {
        "Accept": "application/json",
        "Authorization": "Sanitized",
        "Content-Length": "423",
        "Content-Type": "application/json",
        "traceparent": "00-72ca19f3e7cb394c833d059ca614128e-ec0a7d7670006440-00",
        "User-Agent": [
          "azsdk-net-Security.KeyVault.Keys/4.1.0-dev.20200729.1",
          "(.NET Core 4.6.29017.01; Microsoft Windows 10.0.19041 )"
        ],
        "x-ms-client-request-id": "b72be2037dd495d9861c9656cd8bb54b",
        "x-ms-return-client-request-id": "true"
      },
      "RequestBody": {
        "alg": "RS256",
        "digest": "Huev7ek1O6e1hWXK_u7AQv1IyYu6wFavMk_bEoUl1i8",
        "value": "xGA9QNDUi50Q34nodlc_RdFq5cj1UoJlMVpRgXXI7KYWQGx_Ooo6MZygJsWNOvuTQlOrZdOLf7F1PhTLxmxzLY3NpO2fZ-gs01GuDjUr6N-7AY3PV0WJPUpforNypxjHzgFqAf3LAxZNcGAAfwgCMQtYGq8LyYP8oPnOP4m8mSbKw_MvIk-VrHrDrJ6jWd-sV3zNNRk9wjrW4hjdY_1OYrnB0Tu_BAs1-iTtzPSE41ikMM0j5OnEWoglKJNtftuljcrGbgzb-eTL7ACqPEfQ6c3c-xXSMFDb4BPC2mCgSUokhKksp9KDcHfu17jvM0cf7u8h4JZyFSFm3YMKTh-9Kg"
      },
      "StatusCode": 200,
      "ResponseHeaders": {
        "Cache-Control": "no-cache",
        "Content-Length": "14",
        "Content-Type": "application/json; charset=utf-8",
        "Date": "Wed, 29 Jul 2020 22:45:05 GMT",
        "Expires": "-1",
        "Pragma": "no-cache",
        "Strict-Transport-Security": "max-age=31536000;includeSubDomains",
        "X-AspNet-Version": "4.0.30319",
        "X-Content-Type-Options": "nosniff",
        "x-ms-keyvault-network-info": "conn_type=Ipv4;addr=67.171.12.239;act_addr_fam=InterNetwork;",
        "x-ms-keyvault-region": "westus2",
        "x-ms-keyvault-service-version": "1.1.10.0",
        "x-ms-request-id": "300979c6-2682-4b9b-bf6f-c61e605cc3c4",
        "X-Powered-By": "ASP.NET"
      },
      "ResponseBody": {
        "value": true
      }
<<<<<<< HEAD
    },
    {
      "RequestUri": "https:\u002f\u002fdotnettestvault.vault.azure.net\u002fkeys\u002f873746382?api-version=7.1-preview",
      "RequestMethod": "DELETE",
      "RequestHeaders": {
        "Accept": "application\u002fjson",
        "Authorization": "Sanitized",
        "Content-Type": "application\u002fjson",
        "Request-Id": "|410a2de5-4e9928bed5806db0.",
        "User-Agent": [
          "azsdk-net-Security.KeyVault.Keys\u002f4.0.0-dev.20190809.1\u002bbf6dc88715a5e5de7b8e16b8d21a6608ca39b3f0",
          "(.NET Core 4.6.27817.01; Microsoft Windows 10.0.18362 )"
        ],
        "x-ms-client-request-id": "98c3c0e2fd8368ced2ca7e4cd00c37c0",
        "x-ms-return-client-request-id": "true"
      },
      "RequestBody": null,
      "StatusCode": 200,
      "ResponseHeaders": {
        "Cache-Control": "no-cache",
        "Content-Length": "793",
        "Content-Type": "application\u002fjson; charset=utf-8",
        "Date": "Fri, 09 Aug 2019 09:49:13 GMT",
        "Expires": "-1",
        "Pragma": "no-cache",
        "Server": "Microsoft-IIS\u002f10.0",
        "Strict-Transport-Security": "max-age=31536000;includeSubDomains",
        "X-AspNet-Version": "4.0.30319",
        "X-Content-Type-Options": "nosniff",
        "x-ms-keyvault-network-info": "addr=98.237.193.253;act_addr_fam=InterNetwork;",
        "x-ms-keyvault-region": "westus",
        "x-ms-keyvault-service-version": "1.1.0.875",
        "x-ms-request-id": "aeadd861-991d-4046-9bb0-1b0174121fef",
        "X-Powered-By": "ASP.NET"
      },
      "ResponseBody": {
        "recoveryId": "https:\u002f\u002fdotnettestvault.vault.azure.net\u002fdeletedkeys\u002f873746382",
        "deletedDate": 1565344153,
        "scheduledPurgeDate": 1573120153,
        "key": {
          "kid": "https:\u002f\u002fdotnettestvault.vault.azure.net\u002fkeys\u002f873746382\u002f4dfea19126834440a7ef9197ff7d045f",
          "kty": "RSA",
          "key_ops": [
            "encrypt",
            "decrypt",
            "sign",
            "verify",
            "wrapKey",
            "unwrapKey"
          ],
          "n": "z8gTqI36AiZFbno7fExzXylxd63HUv2chOwhqBAdtE_4x1Ce9mq6NzhDufgEVDc9NsKAuqzZAwhqvrmyoPrSR1hO_fvZsRSCro9uYYhjk03owlgVDLrHg0wdsnsy7Q6IaJDiBTlUteJB280xO9QE62IC4-5Y6chJYr0Uq5jzFvSY0F9gRiO0MOO8xrzSWykjGkXUb49qAjDId5OVEiRIqpNRvjDxBNqYlek9sJDdXgRhxic9pnmUtUOeWLfBZ6SmU1WHHAinimn29_6GZvgdL2nrA1JXh-xegEIKD5ge9Ual0dzAL9j7xUhzQDoYqSoHLS7Lr-OfUbd0qWvWuPiEUQ",
          "e": "AQAB"
        },
        "attributes": {
          "enabled": true,
          "created": 1565344153,
          "updated": 1565344153,
          "recoveryLevel": "Recoverable\u002bPurgeable"
        }
      }
    },
    {
      "RequestUri": "https:\u002f\u002fdotnettestvault.vault.azure.net\u002fdeletedkeys\u002f873746382?api-version=7.1-preview",
      "RequestMethod": "DELETE",
      "RequestHeaders": {
        "Accept": "application\u002fjson",
        "Authorization": "Sanitized",
        "Content-Type": "application\u002fjson",
        "Request-Id": "|410a2dea-4e9928bed5806db0.",
        "User-Agent": [
          "azsdk-net-Security.KeyVault.Keys\u002f4.0.0-dev.20190809.1\u002bbf6dc88715a5e5de7b8e16b8d21a6608ca39b3f0",
          "(.NET Core 4.6.27817.01; Microsoft Windows 10.0.18362 )"
        ],
        "x-ms-client-request-id": "44a3ef5a9f82d6801287b7463d34a182",
        "x-ms-return-client-request-id": "true"
      },
      "RequestBody": null,
      "StatusCode": 204,
      "ResponseHeaders": {
        "Cache-Control": "no-cache",
        "Date": "Fri, 09 Aug 2019 09:49:30 GMT",
        "Expires": "-1",
        "Pragma": "no-cache",
        "Server": "Microsoft-IIS\u002f10.0",
        "Strict-Transport-Security": "max-age=31536000;includeSubDomains",
        "X-AspNet-Version": "4.0.30319",
        "X-Content-Type-Options": "nosniff",
        "x-ms-keyvault-network-info": "addr=98.237.193.253;act_addr_fam=InterNetwork;",
        "x-ms-keyvault-region": "westus",
        "x-ms-keyvault-service-version": "1.1.0.875",
        "x-ms-request-id": "2cd0c353-0e8f-448b-9a86-6ab926d3a6a5",
        "X-Powered-By": "ASP.NET"
      },
      "ResponseBody": []
=======
>>>>>>> 2d11c666
    }
  ],
  "Variables": {
    "AZURE_KEYVAULT_URL": "https://heathskv.vault.azure.net",
    "RandomSeed": "285391082"
  }
}<|MERGE_RESOLUTION|>--- conflicted
+++ resolved
@@ -1,11 +1,7 @@
 {
   "Entries": [
     {
-<<<<<<< HEAD
-      "RequestUri": "https:\u002f\u002fdotnettestvault.vault.azure.net\u002fkeys\u002f873746382\u002fcreate?api-version=7.1-preview",
-=======
       "RequestUri": "https://heathskv.vault.azure.net/keys/873746382/create?api-version=7.1",
->>>>>>> 2d11c666
       "RequestMethod": "POST",
       "RequestHeaders": {
         "Accept": "application/json",
@@ -45,11 +41,7 @@
       }
     },
     {
-<<<<<<< HEAD
-      "RequestUri": "https:\u002f\u002fdotnettestvault.vault.azure.net\u002fkeys\u002f873746382\u002fcreate?api-version=7.1-preview",
-=======
       "RequestUri": "https://heathskv.vault.azure.net/keys/873746382/create?api-version=7.1",
->>>>>>> 2d11c666
       "RequestMethod": "POST",
       "RequestHeaders": {
         "Accept": "application/json",
@@ -109,11 +101,7 @@
       }
     },
     {
-<<<<<<< HEAD
-      "RequestUri": "https:\u002f\u002fdotnettestvault.vault.azure.net\u002fkeys\u002f873746382\u002f4dfea19126834440a7ef9197ff7d045f\u002fsign?api-version=7.1-preview",
-=======
       "RequestUri": "https://heathskv.vault.azure.net/keys/873746382/ed1abd627a244792b0244c87396dbd44/sign?api-version=7.1",
->>>>>>> 2d11c666
       "RequestMethod": "POST",
       "RequestHeaders": {
         "Accept": "application/json",
@@ -155,11 +143,7 @@
       }
     },
     {
-<<<<<<< HEAD
-      "RequestUri": "https:\u002f\u002fdotnettestvault.vault.azure.net\u002fkeys\u002f873746382\u002f4dfea19126834440a7ef9197ff7d045f\u002fsign?api-version=7.1-preview",
-=======
       "RequestUri": "https://heathskv.vault.azure.net/keys/873746382/ed1abd627a244792b0244c87396dbd44/sign?api-version=7.1",
->>>>>>> 2d11c666
       "RequestMethod": "POST",
       "RequestHeaders": {
         "Accept": "application/json",
@@ -201,11 +185,7 @@
       }
     },
     {
-<<<<<<< HEAD
-      "RequestUri": "https:\u002f\u002fdotnettestvault.vault.azure.net\u002fkeys\u002f873746382\u002f4dfea19126834440a7ef9197ff7d045f\u002fverify?api-version=7.1-preview",
-=======
       "RequestUri": "https://heathskv.vault.azure.net/keys/873746382/ed1abd627a244792b0244c87396dbd44/verify?api-version=7.1",
->>>>>>> 2d11c666
       "RequestMethod": "POST",
       "RequestHeaders": {
         "Accept": "application/json",
@@ -247,11 +227,7 @@
       }
     },
     {
-<<<<<<< HEAD
-      "RequestUri": "https:\u002f\u002fdotnettestvault.vault.azure.net\u002fkeys\u002f873746382\u002f4dfea19126834440a7ef9197ff7d045f\u002fverify?api-version=7.1-preview",
-=======
       "RequestUri": "https://heathskv.vault.azure.net/keys/873746382/ed1abd627a244792b0244c87396dbd44/verify?api-version=7.1",
->>>>>>> 2d11c666
       "RequestMethod": "POST",
       "RequestHeaders": {
         "Accept": "application/json",
@@ -291,103 +267,6 @@
       "ResponseBody": {
         "value": true
       }
-<<<<<<< HEAD
-    },
-    {
-      "RequestUri": "https:\u002f\u002fdotnettestvault.vault.azure.net\u002fkeys\u002f873746382?api-version=7.1-preview",
-      "RequestMethod": "DELETE",
-      "RequestHeaders": {
-        "Accept": "application\u002fjson",
-        "Authorization": "Sanitized",
-        "Content-Type": "application\u002fjson",
-        "Request-Id": "|410a2de5-4e9928bed5806db0.",
-        "User-Agent": [
-          "azsdk-net-Security.KeyVault.Keys\u002f4.0.0-dev.20190809.1\u002bbf6dc88715a5e5de7b8e16b8d21a6608ca39b3f0",
-          "(.NET Core 4.6.27817.01; Microsoft Windows 10.0.18362 )"
-        ],
-        "x-ms-client-request-id": "98c3c0e2fd8368ced2ca7e4cd00c37c0",
-        "x-ms-return-client-request-id": "true"
-      },
-      "RequestBody": null,
-      "StatusCode": 200,
-      "ResponseHeaders": {
-        "Cache-Control": "no-cache",
-        "Content-Length": "793",
-        "Content-Type": "application\u002fjson; charset=utf-8",
-        "Date": "Fri, 09 Aug 2019 09:49:13 GMT",
-        "Expires": "-1",
-        "Pragma": "no-cache",
-        "Server": "Microsoft-IIS\u002f10.0",
-        "Strict-Transport-Security": "max-age=31536000;includeSubDomains",
-        "X-AspNet-Version": "4.0.30319",
-        "X-Content-Type-Options": "nosniff",
-        "x-ms-keyvault-network-info": "addr=98.237.193.253;act_addr_fam=InterNetwork;",
-        "x-ms-keyvault-region": "westus",
-        "x-ms-keyvault-service-version": "1.1.0.875",
-        "x-ms-request-id": "aeadd861-991d-4046-9bb0-1b0174121fef",
-        "X-Powered-By": "ASP.NET"
-      },
-      "ResponseBody": {
-        "recoveryId": "https:\u002f\u002fdotnettestvault.vault.azure.net\u002fdeletedkeys\u002f873746382",
-        "deletedDate": 1565344153,
-        "scheduledPurgeDate": 1573120153,
-        "key": {
-          "kid": "https:\u002f\u002fdotnettestvault.vault.azure.net\u002fkeys\u002f873746382\u002f4dfea19126834440a7ef9197ff7d045f",
-          "kty": "RSA",
-          "key_ops": [
-            "encrypt",
-            "decrypt",
-            "sign",
-            "verify",
-            "wrapKey",
-            "unwrapKey"
-          ],
-          "n": "z8gTqI36AiZFbno7fExzXylxd63HUv2chOwhqBAdtE_4x1Ce9mq6NzhDufgEVDc9NsKAuqzZAwhqvrmyoPrSR1hO_fvZsRSCro9uYYhjk03owlgVDLrHg0wdsnsy7Q6IaJDiBTlUteJB280xO9QE62IC4-5Y6chJYr0Uq5jzFvSY0F9gRiO0MOO8xrzSWykjGkXUb49qAjDId5OVEiRIqpNRvjDxBNqYlek9sJDdXgRhxic9pnmUtUOeWLfBZ6SmU1WHHAinimn29_6GZvgdL2nrA1JXh-xegEIKD5ge9Ual0dzAL9j7xUhzQDoYqSoHLS7Lr-OfUbd0qWvWuPiEUQ",
-          "e": "AQAB"
-        },
-        "attributes": {
-          "enabled": true,
-          "created": 1565344153,
-          "updated": 1565344153,
-          "recoveryLevel": "Recoverable\u002bPurgeable"
-        }
-      }
-    },
-    {
-      "RequestUri": "https:\u002f\u002fdotnettestvault.vault.azure.net\u002fdeletedkeys\u002f873746382?api-version=7.1-preview",
-      "RequestMethod": "DELETE",
-      "RequestHeaders": {
-        "Accept": "application\u002fjson",
-        "Authorization": "Sanitized",
-        "Content-Type": "application\u002fjson",
-        "Request-Id": "|410a2dea-4e9928bed5806db0.",
-        "User-Agent": [
-          "azsdk-net-Security.KeyVault.Keys\u002f4.0.0-dev.20190809.1\u002bbf6dc88715a5e5de7b8e16b8d21a6608ca39b3f0",
-          "(.NET Core 4.6.27817.01; Microsoft Windows 10.0.18362 )"
-        ],
-        "x-ms-client-request-id": "44a3ef5a9f82d6801287b7463d34a182",
-        "x-ms-return-client-request-id": "true"
-      },
-      "RequestBody": null,
-      "StatusCode": 204,
-      "ResponseHeaders": {
-        "Cache-Control": "no-cache",
-        "Date": "Fri, 09 Aug 2019 09:49:30 GMT",
-        "Expires": "-1",
-        "Pragma": "no-cache",
-        "Server": "Microsoft-IIS\u002f10.0",
-        "Strict-Transport-Security": "max-age=31536000;includeSubDomains",
-        "X-AspNet-Version": "4.0.30319",
-        "X-Content-Type-Options": "nosniff",
-        "x-ms-keyvault-network-info": "addr=98.237.193.253;act_addr_fam=InterNetwork;",
-        "x-ms-keyvault-region": "westus",
-        "x-ms-keyvault-service-version": "1.1.0.875",
-        "x-ms-request-id": "2cd0c353-0e8f-448b-9a86-6ab926d3a6a5",
-        "X-Powered-By": "ASP.NET"
-      },
-      "ResponseBody": []
-=======
->>>>>>> 2d11c666
     }
   ],
   "Variables": {
