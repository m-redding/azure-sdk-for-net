<Project Sdk="Microsoft.NET.Sdk">

  <PropertyGroup>
    <Description>This is the Microsoft Azure Key Vault Keys client library</Description>
    <AssemblyTitle>Microsoft Azure.Security.KeyVault.Keys client library</AssemblyTitle>
<<<<<<< HEAD
    <Version>4.1.0-preview.2</Version>
    <ApiCompatVersion>4.0.3</ApiCompatVersion>
=======
    <Version>4.0.4</Version>
>>>>>>> c8164538
    <PackageTags>Microsoft Azure Key Vault Keys;$(PackageCommonTags)</PackageTags>

    <TargetFrameworks>$(RequiredTargetFrameworks)</TargetFrameworks>
    <NoWarn>$(NoWarn);3021</NoWarn>
    <AllowUnsafeBlocks>true</AllowUnsafeBlocks>

  </PropertyGroup>

  <Import Project="..\..\Azure.Security.KeyVault.Shared\src\Azure.Security.KeyVault.Shared.projitems" Label="Shared" />
  <ItemGroup>
    <Compile Include="$(AzureCoreSharedSources)Argument.cs" />
  </ItemGroup>

  <!-- Import the Azure.Core project -->
  <Import Project="$(MSBuildThisFileDirectory)..\..\..\core\Azure.Core\src\Azure.Core.props" />

  <ItemGroup>
    <PackageReference Include="System.Memory" />
    <PackageReference Include="System.Text.Json" />
    <PackageReference Include="System.Threading.Tasks.Extensions" />
  </ItemGroup>

  <ItemGroup>
    <Compile Include="$(AzureCoreSharedSources)AzureResourceProviderNamespaceAttribute.cs" />
    <Compile Include="$(AzureCoreSharedSources)ArrayBufferWriter.cs" />
    <Compile Include="$(AzureCoreSharedSources)ClientDiagnostics.cs" />
    <Compile Include="$(AzureCoreSharedSources)HttpMessageSanitizer.cs" />
    <Compile Include="$(AzureCoreSharedSources)ContentTypeUtilities.cs" />
    <Compile Include="$(AzureCoreSharedSources)DiagnosticScope.cs" />
    <Compile Include="$(AzureCoreSharedSources)PageResponseEnumerator.cs" />
    <Compile Include="$(AzureCoreSharedSources)DiagnosticScopeFactory.cs" />
    <Compile Include="$(AzureCoreSharedSources)OperationHelpers.cs" />
    <Compile Include="$(AzureCoreSharedSources)TaskExtensions.cs" />
  </ItemGroup>

</Project><|MERGE_RESOLUTION|>--- conflicted
+++ resolved
@@ -3,12 +3,8 @@
   <PropertyGroup>
     <Description>This is the Microsoft Azure Key Vault Keys client library</Description>
     <AssemblyTitle>Microsoft Azure.Security.KeyVault.Keys client library</AssemblyTitle>
-<<<<<<< HEAD
     <Version>4.1.0-preview.2</Version>
-    <ApiCompatVersion>4.0.3</ApiCompatVersion>
-=======
-    <Version>4.0.4</Version>
->>>>>>> c8164538
+    <ApiCompatVersion>4.0.4</ApiCompatVersion>
     <PackageTags>Microsoft Azure Key Vault Keys;$(PackageCommonTags)</PackageTags>
 
     <TargetFrameworks>$(RequiredTargetFrameworks)</TargetFrameworks>
